--- conflicted
+++ resolved
@@ -9,85 +9,6 @@
 
 
 export function coreValidator(context) {
-<<<<<<< HEAD
-    var dispatch = d3_dispatch('validated', 'focusedIssue');
-    var validator = utilRebind({}, dispatch, 'on');
-
-    var _rules = {};
-    var _disabledRules = {};
-
-    var _ignoredIssueIDs = {};          // issue.id -> true
-    var _baseCache = validationCache(); // issues before any user edits
-    var _headCache = validationCache(); // issues after all user edits
-    var _validatedGraph = null;
-    var _deferred = new Set();
-
-    // Allow validation severity to be overridden by url queryparams...
-    // Each param should contain a urlencoded comma separated list of
-    // `type/subtype` rules.  `*` may be used as a wildcard..
-    // Examples:
-    //  `validationError=disconnected_way/*`
-    //  `validationError=disconnected_way/highway`
-    //  `validationError=crossing_ways/bridge*`
-    //  `validationError=crossing_ways/bridge*,crossing_ways/tunnel*`
-
-    var _errorOverrides = parseHashParam(context.initialHashParams.validationError);
-    var _warningOverrides = parseHashParam(context.initialHashParams.validationWarning);
-    var _disableOverrides = parseHashParam(context.initialHashParams.validationDisable);
-
-    function parseHashParam(param) {
-        var result = [];
-        var rules = (param || '').split(',');
-        rules.forEach(function(rule) {
-            rule = rule.trim();
-            var parts = rule.split('/', 2);  // "type/subtype"
-            var type = parts[0];
-            var subtype = parts[1] || '*';
-            if (!type || !subtype) return;
-
-            result.push({ type: makeRegExp(type), subtype: makeRegExp(subtype) });
-        });
-        return result;
-    }
-
-    function makeRegExp(str) {
-        var escaped = str
-            .replace(/[-\/\\^$+?.()|[\]{}]/g, '\\$&')   // escape all reserved chars except for the '*'
-            .replace(/\*/g, '.*');                      // treat a '*' like '.*'
-        return new RegExp('^' + escaped + '$');
-    }
-
-    //
-    // initialize the validator rulesets
-    //
-    validator.init = function() {
-        Object.values(Validations).forEach(function(validation) {
-            if (typeof validation !== 'function') return;
-
-            var fn = validation(context);
-            var key = fn.type;
-            _rules[key] = fn;
-        });
-
-        var disabledRules = prefs('validate-disabledRules');
-        if (disabledRules) {
-            disabledRules.split(',')
-                .forEach(function(key) { _disabledRules[key] = true; });
-        }
-    };
-
-    function reset(resetIgnored) {
-        Array.from(_deferred).forEach(function(handle) {
-            window.cancelIdleCallback(handle);
-            _deferred.delete(handle);
-        });
-
-        // clear caches
-        if (resetIgnored) _ignoredIssueIDs = {};
-        _baseCache = validationCache();
-        _headCache = validationCache();
-        _validatedGraph = null;
-=======
   let dispatch = d3_dispatch('validated', 'focusedIssue');
   let validator = utilRebind({}, dispatch, 'on');
 
@@ -107,6 +28,40 @@
 
   const RETRY = 5000;             // wait 5sec before revalidating provisional entities
 
+  // Allow validation severity to be overridden by url queryparams...
+  // Each param should contain a urlencoded comma separated list of
+  // `type/subtype` rules.  `*` may be used as a wildcard..
+  // Examples:
+  //  `validationError=disconnected_way/*`
+  //  `validationError=disconnected_way/highway`
+  //  `validationError=crossing_ways/bridge*`
+  //  `validationError=crossing_ways/bridge*,crossing_ways/tunnel*`
+
+  var _errorOverrides = parseHashParam(context.initialHashParams.validationError);
+  var _warningOverrides = parseHashParam(context.initialHashParams.validationWarning);
+  var _disableOverrides = parseHashParam(context.initialHashParams.validationDisable);
+
+  function parseHashParam(param) {
+    var result = [];
+    var rules = (param || '').split(',');
+    rules.forEach(function (rule) {
+      rule = rule.trim();
+      var parts = rule.split('/', 2);  // "type/subtype"
+      var type = parts[0];
+      var subtype = parts[1] || '*';
+      if (!type || !subtype) return;
+
+      result.push({ type: makeRegExp(type), subtype: makeRegExp(subtype) });
+    });
+    return result;
+  }
+
+  function makeRegExp(str) {
+    var escaped = str
+      .replace(/[-\/\\^$+?.()|[\]{}]/g, '\\$&')   // escape all reserved chars except for the '*'
+      .replace(/\*/g, '.*');                      // treat a '*' like '.*'
+    return new RegExp('^' + escaped + '$');
+  }
 
   // `init()`
   // Initialize the validator, called once on iD startup
@@ -232,7 +187,6 @@
         seen.add(issue.id);
         issues.push(issue);
       });
->>>>>>> fc6c7116
     }
 
     // collect base issues - not caused by user edits
@@ -501,16 +455,10 @@
     _headGraph = currGraph;  // take snapshot
     const difference = coreDifference(prevGraph, _headGraph);
 
-<<<<<<< HEAD
-            var detected = fn(entity, graph).filter(applySeverityOverrides);
-            entityIssues = entityIssues.concat(detected);
-        }
-=======
     // Gather all entities related to this difference..
     // For created/modified, use the head graph
     let entityIDs = difference.extantIDs(true);   // created/modified (true = w/relation members)
     entityIDs = entityIDsToValidate(entityIDs, _headGraph);
->>>>>>> fc6c7116
 
     // For modified/deleted, use the previous graph
     // (e.g. deleting the only highway connected to a road should create a disconnected highway issue)
@@ -523,81 +471,6 @@
       return Promise.resolve();
     }
 
-<<<<<<< HEAD
-
-    // If there are any override rules that match the issue type/subtype,
-    // adjust severity (or disable it) and keep/discard as quickly as possible.
-    function applySeverityOverrides(issue) {
-        var type = issue.type;
-        var subtype = issue.subtype || '';
-        var i;
-
-        for (i = 0; i < _errorOverrides.length; i++) {
-            if (_errorOverrides[i].type.test(type) && _errorOverrides[i].subtype.test(subtype)) {
-                issue.severity = 'error';
-                return true;
-            }
-        }
-        for (i = 0; i < _warningOverrides.length; i++) {
-            if (_warningOverrides[i].type.test(type) && _warningOverrides[i].subtype.test(subtype)) {
-                issue.severity = 'warning';
-                return true;
-            }
-        }
-        for (i = 0; i < _disableOverrides.length; i++) {
-            if (_disableOverrides[i].type.test(type) && _disableOverrides[i].subtype.test(subtype)) {
-                return false;
-            }
-        }
-        return true;
-    }
-
-
-    function entityIDsToValidate(entityIDs, graph) {
-        var processedIDs = new Set();
-        return entityIDs.reduce(function(acc, entityID) {
-            // keep redundancy check separate from `acc` because an `entityID`
-            // could have been added to `acc` as a related entity through an earlier pass
-            if (processedIDs.has(entityID)) return acc;
-            processedIDs.add(entityID);
-
-            var entity = graph.hasEntity(entityID);
-            if (!entity) return acc;
-
-            acc.add(entityID);
-
-            var checkParentRels = [entity];
-
-            if (entity.type === 'node') {
-                graph.parentWays(entity).forEach(function(parentWay) {
-                    acc.add(parentWay.id); // include parent ways
-                    checkParentRels.push(parentWay);
-                });
-            } else if (entity.type === 'relation') {
-                entity.members.forEach(function(member) {
-                    acc.add(member.id); // include members
-                });
-            } else if (entity.type === 'way') {
-                entity.nodes.forEach(function(nodeID) {
-                    acc.add(nodeID); // include child nodes
-                    graph._parentWays[nodeID].forEach(function(wayID) {
-                        acc.add(wayID); // include connected ways
-                    });
-                });
-            }
-
-            checkParentRels.forEach(function(entity) {   // include parent relations
-                if (entity.type !== 'relation') {        // but not super-relations
-                    graph.parentRelations(entity).forEach(function(parentRelation) {
-                        acc.add(parentRelation.id);
-                    });
-                }
-            });
-
-            return acc;
-
-        }, new Set());
-=======
     _headPromise = validateEntitiesAsync(entityIDs, _headGraph, _headCache)
       .then(() => updateResolvedIssues(entityIDs))
       .then(() => dispatch.call('validated'))
@@ -674,12 +547,11 @@
         return;
       }
 
-      const detected = fn(entity, graph);
+      const detected = fn(entity, graph).filter(applySeverityOverrides);
       if (detected.provisional) {  // this validation should be run again later
         result.provisional = true;
       }
       result.issues = result.issues.concat(detected);
->>>>>>> fc6c7116
     }
 
     // run all rules
@@ -688,6 +560,32 @@
     return result;
   }
 
+  // If there are any override rules that match the issue type/subtype,
+  // adjust severity (or disable it) and keep/discard as quickly as possible.
+  function applySeverityOverrides(issue) {
+    var type = issue.type;
+    var subtype = issue.subtype || '';
+    var i;
+
+    for (i = 0; i < _errorOverrides.length; i++) {
+      if (_errorOverrides[i].type.test(type) && _errorOverrides[i].subtype.test(subtype)) {
+        issue.severity = 'error';
+        return true;
+      }
+    }
+    for (i = 0; i < _warningOverrides.length; i++) {
+      if (_warningOverrides[i].type.test(type) && _warningOverrides[i].subtype.test(subtype)) {
+        issue.severity = 'warning';
+        return true;
+      }
+    }
+    for (i = 0; i < _disableOverrides.length; i++) {
+      if (_disableOverrides[i].type.test(type) && _disableOverrides[i].subtype.test(subtype)) {
+        return false;
+      }
+    }
+    return true;
+  }
 
   // `entityIDsToValidate()`   (private)
   // Collects the complete list of entityIDs related to the input entityIDs.
