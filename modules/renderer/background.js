--- conflicted
+++ resolved
@@ -252,11 +252,8 @@
       'mapillary-map-features': 'Mapillary Map Features',
       'mapillary-signs': 'Mapillary Signs',
       kartaview: 'KartaView Images',
-<<<<<<< HEAD
-      vegbilder: 'Norwegian road administration images'
-=======
+      vegbilder: 'Norwegian Road Administration Images',
       mapilio: 'Mapilio Images'
->>>>>>> ad1162dd
     };
 
     for (let layerID in photoOverlayLayers) {
