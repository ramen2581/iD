export function svgIcon(name, svgklass, useklass) {
    return function drawIcon(selection) {
<<<<<<< HEAD
        selection.selectAll('svg.icon' + (svgklass ? '.' + svgklass : ''))
=======
        selection.selectAll('svg.icon' + (svgklass ? '.' + svgklass.split(' ')[0] : ''))
>>>>>>> 9376fa18
            .data([0])
            .enter()
            .append('svg')
            .attr('class', 'icon ' + (svgklass || ''))
            .append('use')
            .attr('xlink:href', name)
            .attr('class', useklass);
    };
}<|MERGE_RESOLUTION|>--- conflicted
+++ resolved
@@ -1,10 +1,6 @@
 export function svgIcon(name, svgklass, useklass) {
     return function drawIcon(selection) {
-<<<<<<< HEAD
-        selection.selectAll('svg.icon' + (svgklass ? '.' + svgklass : ''))
-=======
         selection.selectAll('svg.icon' + (svgklass ? '.' + svgklass.split(' ')[0] : ''))
->>>>>>> 9376fa18
             .data([0])
             .enter()
             .append('svg')
