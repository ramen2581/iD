--- conflicted
+++ resolved
@@ -9,11 +9,7 @@
 
 import { svgData } from './data';
 import { svgDebug } from './debug';
-<<<<<<< HEAD
-import { svgGpx } from './gpx';
 import { svgKeepRight } from './keepRight';
-=======
->>>>>>> 2cee31d6
 import { svgStreetside } from './streetside';
 import { svgMapillaryImages } from './mapillary_images';
 import { svgMapillarySigns } from './mapillary_signs';
@@ -30,13 +26,8 @@
     var layers = [
         { id: 'osm', layer: svgOsm(projection, context, dispatch) },
         { id: 'notes', layer: svgNotes(projection, context, dispatch) },
-<<<<<<< HEAD
         { id: 'keepRight', layer: svgKeepRight(projection, context, dispatch) },
-        { id: 'gpx', layer: svgGpx(projection, context, dispatch) },
-        { id: 'mvt', layer: svgMvt(projection, context, dispatch) },
-=======
         { id: 'data', layer: svgData(projection, context, dispatch) },
->>>>>>> 2cee31d6
         { id: 'streetside', layer: svgStreetside(projection, context, dispatch)},
         { id: 'mapillary-images', layer: svgMapillaryImages(projection, context, dispatch) },
         { id: 'mapillary-signs',  layer: svgMapillarySigns(projection, context, dispatch) },
