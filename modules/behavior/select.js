--- conflicted
+++ resolved
@@ -11,13 +11,9 @@
 import {
     modeBrowse,
     modeSelect,
-<<<<<<< HEAD
-    modeSelectNote,
-    modeSelectError
-=======
     modeSelectData,
+    modeSelectError,
     modeSelectNote
->>>>>>> 2cee31d6
 } from '../modes';
 
 import {
