--- conflicted
+++ resolved
@@ -6,15 +6,11 @@
 } from 'd3-selection';
 
 import { d3keybinding as d3_keybinding } from '../lib/d3.keybinding.js';
-<<<<<<< HEAD
 import {
     osmEntity,
     osmNote,
     krError
 } from '../osm';
-=======
-import { osmEntity, osmNote } from '../osm';
->>>>>>> 2cee31d6
 import { utilRebind } from '../util/rebind';
 
 
@@ -115,20 +111,19 @@
             _selection.selectAll('.hover-suppressed')
                 .classed('hover-suppressed', false);
 
-<<<<<<< HEAD
-            var entity;
-            if (datum instanceof osmNote || datum instanceof osmEntity || datum instanceof krError) {
-=======
             // What are we hovering over?
             var entity, selector;
             if (datum && datum.__featurehash__) {
->>>>>>> 2cee31d6
                 entity = datum;
                 selector = '.data' + datum.__featurehash__;
 
             } else if (datum instanceof osmNote) {
                 entity = datum;
                 selector = '.note-' + datum.id;
+
+            } else if (datum instanceof krError) {
+                entity = datum;
+                selector = 'krError-' + datum.id;
 
             } else if (datum instanceof osmEntity) {
                 entity = datum;
@@ -154,32 +149,11 @@
                     return;
                 }
 
-<<<<<<< HEAD
-                var selector =
-                    (datum instanceof osmNote) ? 'note-' + entity.id :
-                    (datum instanceof krError) ? 'krError-' + entity.id : '.' + entity.id;
-
-                if (entity.type === 'relation') {
-                    entity.members.forEach(function(member) {
-                        selector += ', .' + member.id;
-                    });
-                }
-
-=======
->>>>>>> 2cee31d6
                 var suppressed = _altDisables && d3_event && d3_event.altKey;
                 _selection.selectAll(selector)
                     .classed(suppressed ? 'hover-suppressed' : 'hover', true);
 
-<<<<<<< HEAD
-                if ((datum instanceof osmNote) || (datum instanceof krError)) {
-                    dispatch.call('hover', this, !suppressed && entity);
-                } else {
-                    dispatch.call('hover', this, !suppressed && entity.id);
-                }
-=======
                 dispatch.call('hover', this, !suppressed && entity);
->>>>>>> 2cee31d6
 
             } else {
                 dispatch.call('hover', this, null);
