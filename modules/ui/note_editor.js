import { dispatch as d3_dispatch } from 'd3-dispatch';
import {
    select as d3_select
} from 'd3-selection';

import { t } from '../core/localizer';
import { services } from '../services';
import { modeBrowse } from '../modes/browse';
import { svgIcon } from '../svg/icon';

// import { uiField } from './field';
// import { uiFormFields } from './form_fields';

import { uiNoteComments } from './note_comments';
import { uiNoteHeader } from './note_header';
import { uiNoteReport } from './note_report';
import { uiViewOnOSM } from './view_on_osm';

import {
    utilNoAuto,
    utilRebind
} from '../util';


export function uiNoteEditor(context) {
    var dispatch = d3_dispatch('change');
    var noteComments = uiNoteComments(context);
    var noteHeader = uiNoteHeader();

    // var formFields = uiFormFields(context);

    var _note;
    var _newNote;
    // var _fieldsArr;


    function noteEditor(selection) {

        var header = selection.selectAll('.header')
            .data([0]);

        var headerEnter = header.enter()
            .append('div')
            .attr('class', 'header fillL');

        headerEnter
            .append('button')
            .attr('class', 'close')
            .attr('title', t('icons.close'))
            .on('click', function() {
                context.enter(modeBrowse(context));
            })
            .call(svgIcon('#iD-icon-close'));

        headerEnter
<<<<<<< HEAD
            .append('h2')
            .html(t.html('note.title'));
=======
            .append('h3')
            .call(t.append('note.title'));
>>>>>>> 8111e5d4


        var body = selection.selectAll('.body')
            .data([0]);

        body = body.enter()
            .append('div')
            .attr('class', 'body')
            .merge(body);

        var editor = body.selectAll('.note-editor')
            .data([0]);

        editor.enter()
            .append('div')
            .attr('class', 'modal-section note-editor')
            .merge(editor)
            .call(noteHeader.note(_note))
            .call(noteComments.note(_note))
            .call(noteSaveSection);

        var footer = selection.selectAll('.footer')
            .data([0]);

        footer.enter()
            .append('div')
            .attr('class', 'footer')
            .merge(footer)
            .call(uiViewOnOSM(context).what(_note))
            .call(uiNoteReport(context).note(_note));


        // rerender the note editor on any auth change
        var osm = services.osm;
        if (osm) {
            osm.on('change.note-save', function() {
                selection.call(noteEditor);
            });
        }
    }


    function noteSaveSection(selection) {
        var isSelected = (_note && _note.id === context.selectedNoteID());
        var noteSave = selection.selectAll('.note-save')
            .data((isSelected ? [_note] : []), function(d) { return d.status + d.id; });

        // exit
        noteSave.exit()
            .remove();

        // enter
        var noteSaveEnter = noteSave.enter()
            .append('div')
            .attr('class', 'note-save save-section cf');

        // // if new note, show categories to pick from
        // if (_note.isNew()) {
        //     var presets = presetManager;

        //     // NOTE: this key isn't a age and therefore there is no documentation (yet)
        //     _fieldsArr = [
        //         uiField(context, presets.field('category'), null, { show: true, revert: false }),
        //     ];

        //     _fieldsArr.forEach(function(field) {
        //         field
        //             .on('change', changeCategory);
        //     });

        //     noteSaveEnter
        //         .append('div')
        //         .attr('class', 'note-category')
        //         .call(formFields.fieldsArr(_fieldsArr));
        // }

        // function changeCategory() {
        //     // NOTE: perhaps there is a better way to get value
        //     var val = context.container().select('input[name=\'category\']:checked').property('__data__') || undefined;

        //     // store the unsaved category with the note itself
        //     _note = _note.update({ newCategory: val });
        //     var osm = services.osm;
        //     if (osm) {
        //         osm.replaceNote(_note);  // update note cache
        //     }
        //     noteSave
        //         .call(noteSaveButtons);
        // }

        noteSaveEnter
            .append('h4')
            .attr('class', '.note-save-header')
            .html(function() {
                return _note.isNew() ? t.html('note.newDescription') : t.html('note.newComment');
            });

        var commentTextarea = noteSaveEnter
            .append('textarea')
            .attr('class', 'new-comment-input')
            .attr('placeholder', t('note.inputPlaceholder'))
            .attr('maxlength', 1000)
            .property('value', function(d) { return d.newComment; })
            .call(utilNoAuto)
            .on('keydown.note-input', keydown)
            .on('input.note-input', changeInput)
            .on('blur.note-input', changeInput);

        if (!commentTextarea.empty() && _newNote) {
            // autofocus the comment field for new notes
            commentTextarea.node().focus();
        }

        // update
        noteSave = noteSaveEnter
            .merge(noteSave)
            .call(userDetails)
            .call(noteSaveButtons);


        // fast submit if user presses cmd+enter
        function keydown(d3_event) {
            if (!(d3_event.keyCode === 13 && // ↩ Return
                d3_event.metaKey)) return;

            var osm = services.osm;
            if (!osm) return;

            var hasAuth = osm.authenticated();
            if (!hasAuth) return;

            if (!_note.newComment) return;

            d3_event.preventDefault();

            d3_select(this)
                .on('keydown.note-input', null);

            // focus on button and submit
            window.setTimeout(function() {
                if (_note.isNew()) {
                    noteSave.selectAll('.save-button').node().focus();
                    clickSave(_note);
                } else  {
                    noteSave.selectAll('.comment-button').node().focus();
                    clickComment(_note);
                }
            }, 10);
        }


        function changeInput() {
            var input = d3_select(this);
            var val = input.property('value').trim() || undefined;

            // store the unsaved comment with the note itself
            _note = _note.update({ newComment: val });

            var osm = services.osm;
            if (osm) {
                osm.replaceNote(_note);  // update note cache
            }

            noteSave
                .call(noteSaveButtons);
        }
    }


    function userDetails(selection) {
        var detailSection = selection.selectAll('.detail-section')
            .data([0]);

        detailSection = detailSection.enter()
            .append('div')
            .attr('class', 'detail-section')
            .merge(detailSection);

        var osm = services.osm;
        if (!osm) return;

        // Add warning if user is not logged in
        var hasAuth = osm.authenticated();
        var authWarning = detailSection.selectAll('.auth-warning')
            .data(hasAuth ? [] : [0]);

        authWarning.exit()
            .transition()
            .duration(200)
            .style('opacity', 0)
            .remove();

        var authEnter = authWarning.enter()
            .insert('div', '.tag-reference-body')
            .attr('class', 'field-warning auth-warning')
            .style('opacity', 0);

        authEnter
            .call(svgIcon('#iD-icon-alert', 'inline'));

        authEnter
            .append('span')
            .call(t.append('note.login'));

        authEnter
            .append('a')
            .attr('target', '_blank')
            .call(svgIcon('#iD-icon-out-link', 'inline'))
            .append('span')
            .call(t.append('login'))
            .on('click.note-login', function(d3_event) {
                d3_event.preventDefault();
                osm.authenticate();
            });

        authEnter
            .transition()
            .duration(200)
            .style('opacity', 1);


        var prose = detailSection.selectAll('.note-save-prose')
            .data(hasAuth ? [0] : []);

        prose.exit()
            .remove();

        prose = prose.enter()
            .append('p')
            .attr('class', 'note-save-prose')
            .call(t.append('note.upload_explanation'))
            .merge(prose);

        osm.userDetails(function(err, user) {
            if (err) return;

            var userLink = d3_select(document.createElement('div'));

            if (user.image_url) {
                userLink
                    .append('img')
                    .attr('src', user.image_url)
                    .attr('class', 'icon pre-text user-icon');
            }

            userLink
                .append('a')
                .attr('class', 'user-info')
                .text(user.display_name)
                .attr('href', osm.userURL(user.display_name))
                .attr('target', '_blank');

            prose
                .html(t.html('note.upload_explanation_with_user', { user: { html: userLink.html() } }));
        });
    }


    function noteSaveButtons(selection) {
        var osm = services.osm;
        var hasAuth = osm && osm.authenticated();

        var isSelected = (_note && _note.id === context.selectedNoteID());
        var buttonSection = selection.selectAll('.buttons')
            .data((isSelected ? [_note] : []), function(d) { return d.status + d.id; });

        // exit
        buttonSection.exit()
            .remove();

        // enter
        var buttonEnter = buttonSection.enter()
            .append('div')
            .attr('class', 'buttons');

        if (_note.isNew()) {
            buttonEnter
                .append('button')
                .attr('class', 'button cancel-button secondary-action')
                .call(t.append('confirm.cancel'));

            buttonEnter
                .append('button')
                .attr('class', 'button save-button action')
                .call(t.append('note.save'));

        } else {
            buttonEnter
                .append('button')
                .attr('class', 'button status-button action');

            buttonEnter
                .append('button')
                .attr('class', 'button comment-button action')
                .call(t.append('note.comment'));
        }


        // update
        buttonSection = buttonSection
            .merge(buttonEnter);

        buttonSection.select('.cancel-button')   // select and propagate data
            .on('click.cancel', clickCancel);

        buttonSection.select('.save-button')     // select and propagate data
            .attr('disabled', isSaveDisabled)
            .on('click.save', clickSave);

        buttonSection.select('.status-button')   // select and propagate data
            .attr('disabled', (hasAuth ? null : true))
            .html(function(d) {
                var action = (d.status === 'open' ? 'close' : 'open');
                var andComment = (d.newComment ? '_comment' : '');
                return t.html('note.' + action + andComment);
            })
            .on('click.status', clickStatus);

        buttonSection.select('.comment-button')   // select and propagate data
            .attr('disabled', isSaveDisabled)
            .on('click.comment', clickComment);


        function isSaveDisabled(d) {
            return (hasAuth && d.status === 'open' && d.newComment) ? null : true;
        }
    }



    function clickCancel(d3_event, d) {
        this.blur();    // avoid keeping focus on the button - #4641
        var osm = services.osm;
        if (osm) {
            osm.removeNote(d);
        }
        context.enter(modeBrowse(context));
        dispatch.call('change');
    }


    function clickSave(d3_event, d) {
        this.blur();    // avoid keeping focus on the button - #4641
        var osm = services.osm;
        if (osm) {
            osm.postNoteCreate(d, function(err, note) {
                dispatch.call('change', note);
            });
        }
    }


    function clickStatus(d3_event, d) {
        this.blur();    // avoid keeping focus on the button - #4641
        var osm = services.osm;
        if (osm) {
            var setStatus = (d.status === 'open' ? 'closed' : 'open');
            osm.postNoteUpdate(d, setStatus, function(err, note) {
                dispatch.call('change', note);
            });
        }
    }

    function clickComment(d3_event, d) {
        this.blur();    // avoid keeping focus on the button - #4641
        var osm = services.osm;
        if (osm) {
            osm.postNoteUpdate(d, d.status, function(err, note) {
                dispatch.call('change', note);
            });
        }
    }


    noteEditor.note = function(val) {
        if (!arguments.length) return _note;
        _note = val;
        return noteEditor;
    };

    noteEditor.newNote = function(val) {
        if (!arguments.length) return _newNote;
        _newNote = val;
        return noteEditor;
    };


    return utilRebind(noteEditor, dispatch, 'on');
}<|MERGE_RESOLUTION|>--- conflicted
+++ resolved
@@ -53,13 +53,8 @@
             .call(svgIcon('#iD-icon-close'));
 
         headerEnter
-<<<<<<< HEAD
             .append('h2')
-            .html(t.html('note.title'));
-=======
-            .append('h3')
             .call(t.append('note.title'));
->>>>>>> 8111e5d4
 
 
         var body = selection.selectAll('.body')
