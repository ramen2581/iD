import { event as d3_event, select as d3_select } from 'd3-selection';

import { t } from '../util/locale';
import { uiTooltipHtml } from './tooltipHtml';
import { tooltip } from '../util/tooltip';


export function uiFeatureInfo(context) {
    function update(selection) {
        var features = context.features();
        var stats = features.stats();
        var count = 0;
        var hiddenList = features.hidden().map(function(k) {
            if (stats[k]) {
                count += stats[k];
                return String(stats[k]) + ' ' + features.features()[k].title;
            }
        }).filter(Boolean);

        selection.html('');

        if (hiddenList.length) {
            var tooltipBehavior = tooltip()
                .placement('top')
                .html(true)
                .title(function() {
                    return uiTooltipHtml(hiddenList.join('<br/>'));
                });

<<<<<<< HEAD
            selection.append('a')
=======
            var warning = selection.append('a')
                .attr('class', 'chip')
>>>>>>> 1c29dd1a
                .attr('href', '#')
                .attr('tabindex', -1)
                .html(t('feature_info.hidden_warning', { count: count }))
                .call(tooltipBehavior)
                .on('click', function() {
<<<<<<< HEAD
                    tooltipBehavior.hide();
                    // open map data panel?
=======
>>>>>>> 1c29dd1a
                    d3_event.preventDefault();

                    tooltipBehavior.hide(warning);
                    // open the Map Data pane
                    context.ui().togglePanes(d3_select('.map-panes .map-data-pane'));
                });
        }

        selection
            .classed('hide', !hiddenList.length);
    }


    return function(selection) {
        update(selection);

        context.features().on('change.feature_info', function() {
            update(selection);
        });
    };
}<|MERGE_RESOLUTION|>--- conflicted
+++ resolved
@@ -27,25 +27,17 @@
                     return uiTooltipHtml(hiddenList.join('<br/>'));
                 });
 
-<<<<<<< HEAD
             selection.append('a')
-=======
-            var warning = selection.append('a')
                 .attr('class', 'chip')
->>>>>>> 1c29dd1a
                 .attr('href', '#')
                 .attr('tabindex', -1)
                 .html(t('feature_info.hidden_warning', { count: count }))
                 .call(tooltipBehavior)
                 .on('click', function() {
-<<<<<<< HEAD
                     tooltipBehavior.hide();
-                    // open map data panel?
-=======
->>>>>>> 1c29dd1a
+
                     d3_event.preventDefault();
 
-                    tooltipBehavior.hide(warning);
                     // open the Map Data pane
                     context.ui().togglePanes(d3_select('.map-panes .map-data-pane'));
                 });
