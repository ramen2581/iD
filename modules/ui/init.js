--- conflicted
+++ resolved
@@ -361,11 +361,7 @@
         });
     };
 
-<<<<<<< HEAD
     ui.assistant = null;
-=======
-    ui.sidebar = uiSidebar(context);
->>>>>>> 7968e7cf
 
     ui.photoviewer = uiPhotoviewer(context);
 
