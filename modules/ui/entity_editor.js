<<<<<<< HEAD
import { event as d3_event, selectAll as d3_selectAll } from 'd3-selection';
=======
import { dispatch as d3_dispatch } from 'd3-dispatch';
import { event as d3_event, selectAll as d3_selectAll, select as d3_select } from 'd3-selection';
>>>>>>> caf3a4d8
import deepEqual from 'fast-deep-equal';

import { t } from '../util/locale';
import { tooltip } from '../util/tooltip';
import { actionChangePreset } from '../actions/change_preset';
import { actionChangeTags } from '../actions/change_tags';
import { uiPresetFavoriteButton } from './preset_favorite_button';
import { uiPresetIcon } from './preset_icon';
import { uiRawMemberEditor } from './raw_member_editor';
import { uiRawMembershipEditor } from './raw_membership_editor';
import { uiRawTagEditor } from './raw_tag_editor';
import { uiTagReference } from './tag_reference';
import { uiPresetBrowser } from './preset_browser';
import { uiPresetEditor } from './preset_editor';
import { uiEntityIssues } from './entity_issues';
import { uiSelectionList } from './selection_list';
<<<<<<< HEAD
import { utilCleanTags } from '../util';
import { uiViewOnOSM } from './view_on_osm';
=======
import { uiTooltipHtml } from './tooltipHtml';
import { utilCleanTags, utilRebind } from '../util';
>>>>>>> caf3a4d8


export function uiEntityEditor(context) {
    var _state = 'select';
    var _coalesceChanges = false;
    var _modified = false;
    var _base;
    var _entityIDs;
    var _activePreset;
    var _tagReference;
<<<<<<< HEAD
    var _presetFavorite;
=======
>>>>>>> caf3a4d8
    var _newFeature;

    var selectionList = uiSelectionList(context);
    var entityIssues = uiEntityIssues(context);
    var presetEditor = uiPresetEditor(context).on('change', changeTags);
    var rawTagEditor = uiRawTagEditor(context).on('change', changeTags);
    var rawMemberEditor = uiRawMemberEditor(context);
    var rawMembershipEditor = uiRawMembershipEditor(context);
    var presetBrowser = uiPresetBrowser(context, [], choosePreset);

    function entityEditor(selection) {
        var entityID = singularEntityID();
        var entity = entityID && context.entity(entityID);
        var tags = entity && Object.assign({}, entity.tags);  // shallow copy

        // Body
        var body = selection.selectAll('.inspector-body')
            .data([0]);

        // Enter
        var bodyEnter = body.enter()
            .append('div')
<<<<<<< HEAD
            .attr('class', 'entity-editor inspector-body sep-top');
=======
            .attr('class', 'header fillL cf');

        headerEnter
            .append('button')
            .attr('class', 'fl preset-reset preset-choose')
            .call(svgIcon((textDirection === 'rtl') ? '#iD-icon-forward' : '#iD-icon-backward'));

        headerEnter
            .append('button')
            .attr('class', 'fr preset-close')
            .on('click', function() { context.enter(modeBrowse(context)); })
            .call(svgIcon(_modified ? '#iD-icon-apply' : '#iD-icon-close'));

        headerEnter
            .append('h3');
>>>>>>> caf3a4d8

        // Update
        body = body
            .merge(bodyEnter);

<<<<<<< HEAD
        function manageSection(klass, shouldHave, update, create) {
            var section = body.selectAll('.' + klass.split(' ')[0])
                .data(shouldHave ? [0] : []);

            section.exit().remove();

            var sectionEnter = section.enter()
                .append('div')
                .attr('class', klass);

            if (create && !sectionEnter.empty()) {
                create(sectionEnter);
            }

            section = sectionEnter
                .merge(section);

            if (update && !section.empty()) {
                update(section);
            }
        }

        manageSection('selection-list', _entityIDs.length > 1, function(section) {
            section
                .call(selectionList
                    .setSelectedIDs(_entityIDs)
                );
        });

        manageSection('preset-list-item inspector-inner', entityID, function(section) {

            if (_presetFavorite) {
                section.selectAll('.preset-list-button-wrap .accessory-buttons')
                    .call(_presetFavorite.button);
            }

            // update header
            if (_tagReference) {
                section.selectAll('.preset-list-button-wrap .accessory-buttons')
                    .call(_tagReference.button);

                section.selectAll('.preset-list-item')
                    .call(_tagReference.body);
            }
=======
        header.selectAll('h3')
            .text(entityID ? t('inspector.edit') : t('inspector.edit_features'));

        header.selectAll('.preset-reset')
            .style('display', entityID ? null : 'none')
            .on('click', function() {
                dispatch.call('choose', this, _activePreset);
            });

        // Body
        var body = selection.selectAll('.inspector-body')
            .data([0]);

        // Enter
        var bodyEnter = body.enter()
            .append('div')
            .attr('class', 'entity-editor inspector-body sep-top');
>>>>>>> caf3a4d8

            section.selectAll('.preset-reset')
                .on('click', function() {
                    if (presetBrowser.isShown()) {
                        presetBrowser.hide();
                    } else {
                        presetBrowser.setAllowedGeometry([context.geometry(entityID)]);
                        presetBrowser.show();
                    }
                })
                .on('mousedown', function() {
                    d3_event.preventDefault();
                    d3_event.stopPropagation();
                })
                .on('mouseup', function() {
                    d3_event.preventDefault();
                    d3_event.stopPropagation();
                });

            section.select('.preset-list-item button')
                .call(uiPresetIcon(context)
                    .geometry(context.geometry(entityID))
                    .preset(_activePreset)
                    .pointMarker(false)
                );

<<<<<<< HEAD
            // NOTE: split on en-dash, not a hypen (to avoid conflict with hyphenated names)
            var label = section.select('.label-inner');
            var nameparts = label.selectAll('.namepart')
                .data(_activePreset.name().split(' – '), function(d) { return d; });

            nameparts.exit()
                .remove();

            nameparts
                .enter()
                .append('div')
                .attr('class', 'namepart')
                .text(function(d) { return d; });

        }, function(sectionEnter) {

            var presetButtonWrap = sectionEnter
                .append('div')
                .attr('class', 'preset-list-button-wrap');

            var presetButton = presetButtonWrap.append('button')
                .attr('class', 'preset-list-button preset-reset')
                .call(tooltip().title(t('inspector.back_tooltip')).placement('bottom'));

            presetButton
                .append('div')
                .attr('class', 'label')
                .append('div')
                .attr('class', 'label-inner');

            presetButtonWrap.append('div')
                .attr('class', 'accessory-buttons');

            presetButtonWrap
                .call(presetBrowser.scrollContainer(body));

            // start with the preset browser open if the feature is new and untagged
            if (_newFeature && !entity.hasNonGeometryTags()) {
                presetBrowser.setAllowedGeometry([context.geometry(entityID)]);
                presetBrowser.show();
            }

        });

        manageSection('entity-issues', entityID, function(section) {
            section
                .call(entityIssues
                    .entityID(entityID)
                );
        });

        manageSection('preset-editor', entityID, function(section) {
            section
                .call(presetEditor
                    .preset(_activePreset)
                    .entityID(entityID)
                    .tags(tags)
                    .state(_state)
                );
        });

        manageSection('raw-tag-editor inspector-inner', true, function(section) {
            section
                .call(rawTagEditor
                    .preset(_activePreset)
                    .entityIDs(_entityIDs)
                    .state(_state)
                );
        });

        manageSection('raw-member-editor inspector-inner', entity && entity.type === 'relation', function(section) {
            section
                .call(rawMemberEditor
                    .entityID(entityID)
                );
        });

        manageSection('raw-membership-editor inspector-inner', entityID, function(section) {
            section
                .call(rawMembershipEditor
                    .entityID(entityID)
                );
        });

        manageSection('key-trap-wrap', true, function(section) {
            section.select('key-trap')
                .on('keydown.key-trap', function() {
                // On tabbing, send focus back to the first field on the inspector-body
                // (probably the `name` field) #4159
                if (d3_event.keyCode === 9 && !d3_event.shiftKey) {
                    d3_event.preventDefault();
                    body.select('input').node().focus();
                }
            });
        }, function(sectionEnter) {
            sectionEnter
                .append('input')
                .attr('type', 'text')
                .attr('class', 'key-trap');
        });

        var footer = selection.selectAll('.inspector-footer')
            .data([0]);

        footer = footer.enter()
            .append('div')
            .attr('class', 'inspector-footer')
            .merge(footer);

        footer
            .call(uiViewOnOSM(context)
                .what(entityID && context.hasEntity(entityID))
            );
=======
        var sectionInfos = [
            {
                klass: 'selection-list',
                shouldHave: _entityIDs.length > 1,
                update: function(section) {
                    section
                        .call(selectionList
                            .selectedIDs(_entityIDs)
                        );
                }
            },
            {
                klass: 'preset-list-item inspector-inner',
                shouldHave: entityID,
                create: function(sectionEnter) {

                    var presetButtonWrap = sectionEnter
                        .append('div')
                        .attr('class', 'preset-list-button-wrap');

                    var presetButton = presetButtonWrap.append('button')
                        .attr('class', 'preset-list-button preset-reset')
                        .call(tooltip().title(t('inspector.back_tooltip')).placement('bottom'));

                    presetButton
                        .append('div')
                        .attr('class', 'label')
                        .append('div')
                        .attr('class', 'label-inner');

                    presetButtonWrap.append('div')
                        .attr('class', 'accessory-buttons');

                    // update quick links
                    var choices = [{
                        id: 'zoom_to',
                        label: 'inspector.zoom_to.title',
                        tooltip: function() {
                            return uiTooltipHtml(t('inspector.zoom_to.tooltip_feature'), t('inspector.zoom_to.key'));
                        },
                        click: function zoomTo() {
                            context.mode().zoomToSelected();
                        }
                    }];

                    sectionEnter
                        .append('div')
                        .attr('class', 'preset-quick-links')
                        .call(quickLinks.choices(choices));
                },
                update: function(section) {

                    // update header
                    if (_tagReference) {
                        section.selectAll('.preset-list-button-wrap .accessory-buttons')
                            .call(_tagReference.button);

                        section.selectAll('.preset-list-item')
                            .call(_tagReference.body);
                    }

                    section.selectAll('.preset-reset')
                        .on('click', function() {
                             dispatch.call('choose', this, _activePreset);
                        })
                        .on('mousedown', function() {
                            d3_event.preventDefault();
                            d3_event.stopPropagation();
                        })
                        .on('mouseup', function() {
                            d3_event.preventDefault();
                            d3_event.stopPropagation();
                        });

                    section.select('.preset-list-item button')
                        .call(uiPresetIcon(context)
                            .geometry(context.geometry(entityID))
                            .preset(_activePreset)
                        );

                    // NOTE: split on en-dash, not a hypen (to avoid conflict with hyphenated names)
                    var label = section.select('.label-inner');
                    var nameparts = label.selectAll('.namepart')
                        .data(_activePreset.name().split(' – '), function(d) { return d; });

                    nameparts.exit()
                        .remove();

                    nameparts
                        .enter()
                        .append('div')
                        .attr('class', 'namepart')
                        .text(function(d) { return d; });

                }
            }, {
                klass: 'entity-issues',
                shouldHave: entityID,
                update: function(section) {
                    section
                        .call(entityIssues
                            .entityID(entityID)
                        );
                }
            }, {
                klass: 'preset-editor',
                shouldHave: entityID,
                update: function(section) {
                    section
                        .call(presetEditor
                            .preset(_activePreset)
                            .entityID(entityID)
                            .tags(tags)
                            .state(_state)
                        );
                }
            }, {
                klass: 'raw-tag-editor inspector-inner',
                shouldHave: true,
                update: function(section) {
                    section
                        .call(rawTagEditor
                            .preset(_activePreset)
                            .entityIDs(_entityIDs)
                            .state(_state)
                        );
                }
            }, {
                klass: 'raw-member-editor inspector-inner',
                shouldHave: entity && entity.type === 'relation',
                update: function(section) {
                    section
                        .call(rawMemberEditor
                            .entityID(entityID)
                        );
                }
            }, {
                klass: 'raw-membership-editor inspector-inner',
                shouldHave: entityID,
                update: function(section) {
                    section
                        .call(rawMembershipEditor
                            .entityID(entityID)
                        );
                }
            }, {
                klass: 'key-trap-wrap',
                shouldHave: true,
                create: function(sectionEnter) {
                    sectionEnter
                        .append('input')
                        .attr('type', 'text')
                        .attr('class', 'key-trap');
                },
                update: function(section) {
                    section.select('key-trap')
                        .on('keydown.key-trap', function() {
                        // On tabbing, send focus back to the first field on the inspector-body
                        // (probably the `name` field) #4159
                        if (d3_event.keyCode === 9 && !d3_event.shiftKey) {
                            d3_event.preventDefault();
                            body.select('input').node().focus();
                        }
                    });
                }
            }
        ];

        sectionInfos = sectionInfos.filter(function(info) {
            return info.shouldHave;
        });

        var sections = body.selectAll('.section')
            .data(sectionInfos, function(d) { return d.klass; });

        sections.exit().remove();

        var sectionsEnter = sections.enter()
            .append('div')
            .attr('class', function(d) {
                return 'section ' + d.klass;
            });

        sectionsEnter.each(function(d) {
            if (d.create) {
                d.create(d3_select(this));
            }
        });

        sections = sectionsEnter
            .merge(sections);

        sections.each(function(d) {
            if (d.update) {
                d.update(d3_select(this));
            }
        });
>>>>>>> caf3a4d8

        context.history()
            .on('change.entity-editor', historyChanged);

        function historyChanged(difference) {
            if (selection.selectAll('.entity-editor').empty()) return;
            if (_state === 'hide') return;
            var significant = !difference ||
                    difference.didChange.properties ||
                    difference.didChange.addition ||
                    difference.didChange.deletion;
            if (!significant) return;

            _entityIDs = _entityIDs.filter(context.hasEntity);
            if (!_entityIDs.length) return;

            loadActivePreset();

            var graph = context.graph();
            entityEditor.modified(_base !== graph);
            entityEditor(selection);
        }
    }

    function choosePreset(preset) {
        var entityID = singularEntityID();
        if (!entityID) return;

        context.perform(
            actionChangePreset(entityID, _activePreset, preset),
            t('operations.change_tags.annotation')
        );

        context.validator().validate();  // rerun validation
    }


    // Tag changes that fire on input can all get coalesced into a single
    // history operation when the user leaves the field.  #2342
    function changeTags(changed, onInput) {

        var actions = [];
        for (var i in _entityIDs) {
            var entityID = _entityIDs[i];
            var entity = context.entity(entityID);

            var tags = Object.assign({}, entity.tags);   // shallow copy

            for (var k in changed) {
                if (!k) continue;
                var v = changed[k];
                if (v !== undefined || tags.hasOwnProperty(k)) {
                    tags[k] = v;
                }
            }

            if (!onInput) {
                tags = utilCleanTags(tags);
            }

            if (!deepEqual(entity.tags, tags)) {
                actions.push(actionChangeTags(entityID, tags));
            }
        }

        if (actions.length) {
            var combinedAction = function(graph) {
                actions.forEach(function(action) {
                    graph = action(graph);
                });
                return graph;
            };

            var annotation = t('operations.change_tags.annotation');

            if (_coalesceChanges) {
                context.overwrite(combinedAction, annotation);
            } else {
                context.perform(combinedAction, annotation);
                _coalesceChanges = !!onInput;
            }
        }

        // if leaving field (blur event), rerun validation
        if (!onInput) {
            context.validator().validate();
        }
    }


    entityEditor.modified = function(val) {
        if (!arguments.length) return _modified;
        _modified = val;
        return entityEditor;
    };


    entityEditor.state = function(val) {
        if (!arguments.length) return _state;
        _state = val;
        return entityEditor;
    };


    entityEditor.entityIDs = function(val) {
        if (!arguments.length) return _entityIDs;
        if (_entityIDs === val) return entityEditor;  // exit early if no change

        _entityIDs = val;
        _base = context.graph();
        _coalesceChanges = false;

        loadActivePreset();

        return entityEditor
            .modified(false);
    };


    entityEditor.newFeature = function(val) {
        if (!arguments.length) return _newFeature;
        _newFeature = val;
<<<<<<< HEAD
=======
        return entityEditor;
    };


    function singularEntityID() {
        if (_entityIDs.length === 1) {
            return _entityIDs[0];
        }
        return null;
    }


    function loadActivePreset() {
        var entityID = singularEntityID();
        var entity = entityID && context.hasEntity(entityID);
        if (!entity) return;

        var graph = context.graph();
        var match = context.presets().match(entity, graph);

        // A "weak" preset doesn't set any tags. (e.g. "Address")
        var weakPreset = _activePreset &&
            Object.keys(_activePreset.addTags || {}).length === 0;

        // Don't replace a weak preset with a fallback preset (e.g. "Point")
        if ((weakPreset && match.isFallback()) ||
            // don't reload for same preset
            match === _activePreset) return;

        if (_activePreset && match.id !== _activePreset.id) {
            // flash the button to indicate the preset changed
            d3_selectAll('.entity-editor button.preset-reset .label')
                .style('background-color', '#fff')
                .transition()
                .duration(500)
                .style('background-color', null);
        }

        entityEditor.preset(match);
    }

    entityEditor.preset = function(val) {
        if (!arguments.length) return _activePreset;
        if (val !== _activePreset) {
            _activePreset = val;
            var entityID = singularEntityID();
            if (entityID) {
                _tagReference = uiTagReference(_activePreset.reference(context.geometry(entityID)), context)
                    .showing(false);
            }
        }
>>>>>>> caf3a4d8
        return entityEditor;
    };


    function singularEntityID() {
        if (_entityIDs.length === 1) {
            return _entityIDs[0];
        }
        return null;
    }


    function loadActivePreset() {
        var entityID = singularEntityID();
        var entity = entityID && context.hasEntity(entityID);
        if (!entity) return;

        var graph = context.graph();
        var match = context.presets().match(entity, graph);

        // A "weak" preset doesn't set any tags. (e.g. "Address")
        var weakPreset = _activePreset &&
            Object.keys(_activePreset.addTags || {}).length === 0;

        // Don't replace a weak preset with a fallback preset (e.g. "Point")
        if ((weakPreset && match.isFallback()) ||
            // don't reload for same preset
            match === _activePreset) return;

        if (_activePreset && match.id !== _activePreset.id) {
            // flash the button to indicate the preset changed
            d3_selectAll('.entity-editor button.preset-reset .label')
                .style('background-color', '#fff')
                .transition()
                .duration(500)
                .style('background-color', null);
        }

        _activePreset = match;
        _tagReference = uiTagReference(_activePreset.reference(context.geometry(entityID)), context)
            .showing(false);
        _presetFavorite = uiPresetFavoriteButton(_activePreset, context.geometry(entityID), context);
    }


    return entityEditor;
}<|MERGE_RESOLUTION|>--- conflicted
+++ resolved
@@ -1,9 +1,4 @@
-<<<<<<< HEAD
-import { event as d3_event, selectAll as d3_selectAll } from 'd3-selection';
-=======
-import { dispatch as d3_dispatch } from 'd3-dispatch';
 import { event as d3_event, selectAll as d3_selectAll, select as d3_select } from 'd3-selection';
->>>>>>> caf3a4d8
 import deepEqual from 'fast-deep-equal';
 
 import { t } from '../util/locale';
@@ -20,14 +15,8 @@
 import { uiPresetEditor } from './preset_editor';
 import { uiEntityIssues } from './entity_issues';
 import { uiSelectionList } from './selection_list';
-<<<<<<< HEAD
 import { utilCleanTags } from '../util';
 import { uiViewOnOSM } from './view_on_osm';
-=======
-import { uiTooltipHtml } from './tooltipHtml';
-import { utilCleanTags, utilRebind } from '../util';
->>>>>>> caf3a4d8
-
 
 export function uiEntityEditor(context) {
     var _state = 'select';
@@ -37,10 +26,7 @@
     var _entityIDs;
     var _activePreset;
     var _tagReference;
-<<<<<<< HEAD
     var _presetFavorite;
-=======
->>>>>>> caf3a4d8
     var _newFeature;
 
     var selectionList = uiSelectionList(context);
@@ -63,235 +49,12 @@
         // Enter
         var bodyEnter = body.enter()
             .append('div')
-<<<<<<< HEAD
             .attr('class', 'entity-editor inspector-body sep-top');
-=======
-            .attr('class', 'header fillL cf');
-
-        headerEnter
-            .append('button')
-            .attr('class', 'fl preset-reset preset-choose')
-            .call(svgIcon((textDirection === 'rtl') ? '#iD-icon-forward' : '#iD-icon-backward'));
-
-        headerEnter
-            .append('button')
-            .attr('class', 'fr preset-close')
-            .on('click', function() { context.enter(modeBrowse(context)); })
-            .call(svgIcon(_modified ? '#iD-icon-apply' : '#iD-icon-close'));
-
-        headerEnter
-            .append('h3');
->>>>>>> caf3a4d8
 
         // Update
         body = body
             .merge(bodyEnter);
 
-<<<<<<< HEAD
-        function manageSection(klass, shouldHave, update, create) {
-            var section = body.selectAll('.' + klass.split(' ')[0])
-                .data(shouldHave ? [0] : []);
-
-            section.exit().remove();
-
-            var sectionEnter = section.enter()
-                .append('div')
-                .attr('class', klass);
-
-            if (create && !sectionEnter.empty()) {
-                create(sectionEnter);
-            }
-
-            section = sectionEnter
-                .merge(section);
-
-            if (update && !section.empty()) {
-                update(section);
-            }
-        }
-
-        manageSection('selection-list', _entityIDs.length > 1, function(section) {
-            section
-                .call(selectionList
-                    .setSelectedIDs(_entityIDs)
-                );
-        });
-
-        manageSection('preset-list-item inspector-inner', entityID, function(section) {
-
-            if (_presetFavorite) {
-                section.selectAll('.preset-list-button-wrap .accessory-buttons')
-                    .call(_presetFavorite.button);
-            }
-
-            // update header
-            if (_tagReference) {
-                section.selectAll('.preset-list-button-wrap .accessory-buttons')
-                    .call(_tagReference.button);
-
-                section.selectAll('.preset-list-item')
-                    .call(_tagReference.body);
-            }
-=======
-        header.selectAll('h3')
-            .text(entityID ? t('inspector.edit') : t('inspector.edit_features'));
-
-        header.selectAll('.preset-reset')
-            .style('display', entityID ? null : 'none')
-            .on('click', function() {
-                dispatch.call('choose', this, _activePreset);
-            });
-
-        // Body
-        var body = selection.selectAll('.inspector-body')
-            .data([0]);
-
-        // Enter
-        var bodyEnter = body.enter()
-            .append('div')
-            .attr('class', 'entity-editor inspector-body sep-top');
->>>>>>> caf3a4d8
-
-            section.selectAll('.preset-reset')
-                .on('click', function() {
-                    if (presetBrowser.isShown()) {
-                        presetBrowser.hide();
-                    } else {
-                        presetBrowser.setAllowedGeometry([context.geometry(entityID)]);
-                        presetBrowser.show();
-                    }
-                })
-                .on('mousedown', function() {
-                    d3_event.preventDefault();
-                    d3_event.stopPropagation();
-                })
-                .on('mouseup', function() {
-                    d3_event.preventDefault();
-                    d3_event.stopPropagation();
-                });
-
-            section.select('.preset-list-item button')
-                .call(uiPresetIcon(context)
-                    .geometry(context.geometry(entityID))
-                    .preset(_activePreset)
-                    .pointMarker(false)
-                );
-
-<<<<<<< HEAD
-            // NOTE: split on en-dash, not a hypen (to avoid conflict with hyphenated names)
-            var label = section.select('.label-inner');
-            var nameparts = label.selectAll('.namepart')
-                .data(_activePreset.name().split(' – '), function(d) { return d; });
-
-            nameparts.exit()
-                .remove();
-
-            nameparts
-                .enter()
-                .append('div')
-                .attr('class', 'namepart')
-                .text(function(d) { return d; });
-
-        }, function(sectionEnter) {
-
-            var presetButtonWrap = sectionEnter
-                .append('div')
-                .attr('class', 'preset-list-button-wrap');
-
-            var presetButton = presetButtonWrap.append('button')
-                .attr('class', 'preset-list-button preset-reset')
-                .call(tooltip().title(t('inspector.back_tooltip')).placement('bottom'));
-
-            presetButton
-                .append('div')
-                .attr('class', 'label')
-                .append('div')
-                .attr('class', 'label-inner');
-
-            presetButtonWrap.append('div')
-                .attr('class', 'accessory-buttons');
-
-            presetButtonWrap
-                .call(presetBrowser.scrollContainer(body));
-
-            // start with the preset browser open if the feature is new and untagged
-            if (_newFeature && !entity.hasNonGeometryTags()) {
-                presetBrowser.setAllowedGeometry([context.geometry(entityID)]);
-                presetBrowser.show();
-            }
-
-        });
-
-        manageSection('entity-issues', entityID, function(section) {
-            section
-                .call(entityIssues
-                    .entityID(entityID)
-                );
-        });
-
-        manageSection('preset-editor', entityID, function(section) {
-            section
-                .call(presetEditor
-                    .preset(_activePreset)
-                    .entityID(entityID)
-                    .tags(tags)
-                    .state(_state)
-                );
-        });
-
-        manageSection('raw-tag-editor inspector-inner', true, function(section) {
-            section
-                .call(rawTagEditor
-                    .preset(_activePreset)
-                    .entityIDs(_entityIDs)
-                    .state(_state)
-                );
-        });
-
-        manageSection('raw-member-editor inspector-inner', entity && entity.type === 'relation', function(section) {
-            section
-                .call(rawMemberEditor
-                    .entityID(entityID)
-                );
-        });
-
-        manageSection('raw-membership-editor inspector-inner', entityID, function(section) {
-            section
-                .call(rawMembershipEditor
-                    .entityID(entityID)
-                );
-        });
-
-        manageSection('key-trap-wrap', true, function(section) {
-            section.select('key-trap')
-                .on('keydown.key-trap', function() {
-                // On tabbing, send focus back to the first field on the inspector-body
-                // (probably the `name` field) #4159
-                if (d3_event.keyCode === 9 && !d3_event.shiftKey) {
-                    d3_event.preventDefault();
-                    body.select('input').node().focus();
-                }
-            });
-        }, function(sectionEnter) {
-            sectionEnter
-                .append('input')
-                .attr('type', 'text')
-                .attr('class', 'key-trap');
-        });
-
-        var footer = selection.selectAll('.inspector-footer')
-            .data([0]);
-
-        footer = footer.enter()
-            .append('div')
-            .attr('class', 'inspector-footer')
-            .merge(footer);
-
-        footer
-            .call(uiViewOnOSM(context)
-                .what(entityID && context.hasEntity(entityID))
-            );
-=======
         var sectionInfos = [
             {
                 klass: 'selection-list',
@@ -324,23 +87,6 @@
 
                     presetButtonWrap.append('div')
                         .attr('class', 'accessory-buttons');
-
-                    // update quick links
-                    var choices = [{
-                        id: 'zoom_to',
-                        label: 'inspector.zoom_to.title',
-                        tooltip: function() {
-                            return uiTooltipHtml(t('inspector.zoom_to.tooltip_feature'), t('inspector.zoom_to.key'));
-                        },
-                        click: function zoomTo() {
-                            context.mode().zoomToSelected();
-                        }
-                    }];
-
-                    sectionEnter
-                        .append('div')
-                        .attr('class', 'preset-quick-links')
-                        .call(quickLinks.choices(choices));
                 },
                 update: function(section) {
 
@@ -355,7 +101,12 @@
 
                     section.selectAll('.preset-reset')
                         .on('click', function() {
-                             dispatch.call('choose', this, _activePreset);
+                            if (presetBrowser.isShown()) {
+                                presetBrowser.hide();
+                            } else {
+                                presetBrowser.setAllowedGeometry([context.geometry(entityID)]);
+                                presetBrowser.show();
+                            }
                         })
                         .on('mousedown', function() {
                             d3_event.preventDefault();
@@ -370,6 +121,7 @@
                         .call(uiPresetIcon(context)
                             .geometry(context.geometry(entityID))
                             .preset(_activePreset)
+                            .pointMarker(false)
                         );
 
                     // NOTE: split on en-dash, not a hypen (to avoid conflict with hyphenated names)
@@ -489,7 +241,18 @@
                 d.update(d3_select(this));
             }
         });
->>>>>>> caf3a4d8
+        var footer = selection.selectAll('.inspector-footer')
+            .data([0]);
+
+        footer = footer.enter()
+            .append('div')
+            .attr('class', 'inspector-footer')
+            .merge(footer);
+
+        footer
+            .call(uiViewOnOSM(context)
+                .what(entityID && context.hasEntity(entityID))
+            );
 
         context.history()
             .on('change.entity-editor', historyChanged);
@@ -612,8 +375,6 @@
     entityEditor.newFeature = function(val) {
         if (!arguments.length) return _newFeature;
         _newFeature = val;
-<<<<<<< HEAD
-=======
         return entityEditor;
     };
 
@@ -652,58 +413,6 @@
                 .style('background-color', null);
         }
 
-        entityEditor.preset(match);
-    }
-
-    entityEditor.preset = function(val) {
-        if (!arguments.length) return _activePreset;
-        if (val !== _activePreset) {
-            _activePreset = val;
-            var entityID = singularEntityID();
-            if (entityID) {
-                _tagReference = uiTagReference(_activePreset.reference(context.geometry(entityID)), context)
-                    .showing(false);
-            }
-        }
->>>>>>> caf3a4d8
-        return entityEditor;
-    };
-
-
-    function singularEntityID() {
-        if (_entityIDs.length === 1) {
-            return _entityIDs[0];
-        }
-        return null;
-    }
-
-
-    function loadActivePreset() {
-        var entityID = singularEntityID();
-        var entity = entityID && context.hasEntity(entityID);
-        if (!entity) return;
-
-        var graph = context.graph();
-        var match = context.presets().match(entity, graph);
-
-        // A "weak" preset doesn't set any tags. (e.g. "Address")
-        var weakPreset = _activePreset &&
-            Object.keys(_activePreset.addTags || {}).length === 0;
-
-        // Don't replace a weak preset with a fallback preset (e.g. "Point")
-        if ((weakPreset && match.isFallback()) ||
-            // don't reload for same preset
-            match === _activePreset) return;
-
-        if (_activePreset && match.id !== _activePreset.id) {
-            // flash the button to indicate the preset changed
-            d3_selectAll('.entity-editor button.preset-reset .label')
-                .style('background-color', '#fff')
-                .transition()
-                .duration(500)
-                .style('background-color', null);
-        }
-
         _activePreset = match;
         _tagReference = uiTagReference(_activePreset.reference(context.geometry(entityID)), context)
             .showing(false);
