import { interpolateRgb as d3_interpolateRgb } from 'd3-interpolate';
<<<<<<< HEAD
import { event as d3_event, select as d3_select } from 'd3-selection';
=======
import { event as d3_event } from 'd3-selection';

>>>>>>> 1b3f4e04
import { t } from '../../util/locale';
import { modeSave } from '../../modes';
import { svgIcon } from '../../svg';
import { uiCmd } from '../cmd';
import { uiTooltipHtml } from '../tooltipHtml';
import { tooltip } from '../../util/tooltip';


export function uiToolSave(context) {

    var tool = {
        id: 'save',
        label: t('save.title'),
        userToggleable: false
    };

    var button = null;
    var tooltipBehavior = tooltip()
        .placement('bottom')
        .html(true)
        .title(uiTooltipHtml(t('save.no_changes'), key))
        .scrollContainer(d3_select('#bar'));
    var history = context.history();
    var key = uiCmd('⌘S');
    var _numChanges;

    function isSaving() {
        var mode = context.mode();
        return mode && mode.id === 'save';
    }

    function isDisabled() {
        return !_numChanges || isSaving();
    }

    function save() {
        d3_event.preventDefault();
        if (!context.inIntro() && !isSaving() && history.hasChanges()) {
            context.enter(modeSave(context));
        }
    }

    function bgColor(count) {
        var step;
        if (count === 0) {
            return null;
        } else if (count <= 50) {
            step = count / 50;
            return d3_interpolateRgb('#fff', '#ff8')(step);  // white -> yellow
        } else {
            step = Math.min((count - 50) / 50, 1.0);
            return d3_interpolateRgb('#ff8', '#f88')(step);  // yellow -> red
        }
    }


    function updateCount() {
        var val = history.difference().summary().length;
        if (val === _numChanges) return;
        _numChanges = val;

        if (tooltipBehavior) {
            tooltipBehavior
                .title(uiTooltipHtml(
                    t(val > 0 ? 'save.help' : 'save.no_changes'), key)
                );
        }

        if (button) {
            button
                .classed('disabled', isDisabled())
                .style('background', bgColor(val));

            button.select('span.count')
                .text(val);
        }
    }


    tool.render = function(selection) {
<<<<<<< HEAD
=======
        tooltipBehavior = tooltip()
            .placement('bottom')
            .html(true)
            .title(uiTooltipHtml(t('save.no_changes'), key))
            .scrollContainer(context.container().select('.top-toolbar'));
>>>>>>> 1b3f4e04

        button = selection
            .selectAll('.bar-button')
            .data([0]);

        var buttonEnter = button
            .enter()
            .append('button')
            .attr('class', 'save disabled bar-button')
            .on('click', save)
            .call(tooltipBehavior);

        buttonEnter
            .call(svgIcon('#iD-icon-save'));

        buttonEnter
            .append('span')
            .attr('class', 'count')
            .attr('aria-hidden', 'true')
            .text('0');

        button = buttonEnter.merge(button);

        updateCount();
    };

    var disallowedModes = new Set([
        'save',
        'add-point',
        'add-line',
        'add-area',
        'draw-line',
        'draw-area'
    ]);

    tool.allowed = function() {
        return !disallowedModes.has(context.mode().id);
    };

    tool.install = function() {
        context.keybinding()
            .on(key, save, true);

        context.history()
            .on('change.save', updateCount);

        context
            .on('enter.save', function() {
                if (button) {
                    button
                        .classed('disabled', isDisabled());

                    if (isSaving()) {
                        button.call(tooltipBehavior.hide);
                    }
                }
            });
    };


    tool.uninstall = function() {

        _numChanges = null;

        context.keybinding()
            .off(key, true);

        context.history()
            .on('change.save', null);

        context
            .on('enter.save', null);

        button = null;
    };

    return tool;
}<|MERGE_RESOLUTION|>--- conflicted
+++ resolved
@@ -1,10 +1,5 @@
 import { interpolateRgb as d3_interpolateRgb } from 'd3-interpolate';
-<<<<<<< HEAD
-import { event as d3_event, select as d3_select } from 'd3-selection';
-=======
 import { event as d3_event } from 'd3-selection';
-
->>>>>>> 1b3f4e04
 import { t } from '../../util/locale';
 import { modeSave } from '../../modes';
 import { svgIcon } from '../../svg';
@@ -26,7 +21,7 @@
         .placement('bottom')
         .html(true)
         .title(uiTooltipHtml(t('save.no_changes'), key))
-        .scrollContainer(d3_select('#bar'));
+        .scrollContainer(context.container().select('.top-toolbar'));
     var history = context.history();
     var key = uiCmd('⌘S');
     var _numChanges;
@@ -85,14 +80,6 @@
 
 
     tool.render = function(selection) {
-<<<<<<< HEAD
-=======
-        tooltipBehavior = tooltip()
-            .placement('bottom')
-            .html(true)
-            .title(uiTooltipHtml(t('save.no_changes'), key))
-            .scrollContainer(context.container().select('.top-toolbar'));
->>>>>>> 1b3f4e04
 
         button = selection
             .selectAll('.bar-button')
