import _debounce from 'lodash-es/debounce';

import { select as d3_select } from 'd3-selection';

import {
    modeAddNote,
    modeBrowse
} from '../../modes';

import { t } from '../../util/locale';
import { svgIcon } from '../../svg';
import { tooltip } from '../../util/tooltip';
import { uiTooltipHtml } from '../tooltipHtml';

export function uiToolNotes(context) {

    var tool = {
        id: 'notes',
        label: t('modes.add_note.label'),
        iconName: 'iD-icon-note'
    };

    var mode = modeAddNote(context);

    function enabled() {
        return notesEnabled() && notesEditable();
    }

    function notesEnabled() {
        var noteLayer = context.layers().layer('notes');
        return noteLayer && noteLayer.enabled();
    }

    function notesEditable() {
        var mode = context.mode();
        return context.map().notesEditable() && mode && mode.id !== 'save';
    }

    context.keybinding().on(mode.key, function() {
        if (!enabled(mode)) return;

        if (mode.id === context.mode().id) {
            context.enter(modeBrowse(context));
        } else {
            context.enter(mode);
        }
    });

    var selection;
    tool.render = function(sel) {
        selection = sel;
        update();
    };

    function update() {
        var showNotes = notesEnabled();
        var data = showNotes ? [mode] : [];

        var buttons = selection.selectAll('button.add-button')
            .data(data, function(d) { return d.id; });

        // exit
        buttons.exit()
            .remove();

        // enter
        var buttonsEnter = buttons.enter()
            .append('button')
            .attr('tabindex', -1)
            .attr('class', function(d) { return d.id + ' add-button bar-button'; })
            .on('click.notes', function(d) {
                if (!enabled(d)) return;

                // When drawing, ignore accidental clicks on mode buttons - #4042
                var currMode = context.mode().id;
                if (/^draw/.test(currMode)) return;

                if (d.id === currMode) {
                    context.enter(modeBrowse(context));
                } else {
                    context.enter(d);
                }
            })
            .call(tooltip()
                .placement('bottom')
                .html(true)
                .title(function(d) { return uiTooltipHtml(d.description, d.key); })
                .scrollContainer(d3_select('#bar'))
            );

        buttonsEnter
            .each(function() {
                d3_select(this)
                    .call(svgIcon('#' + tool.iconName));
            });

        // if we are adding/removing the buttons, check if toolbar has overflowed
        if (buttons.enter().size() || buttons.exit().size()) {
            context.ui().checkOverflow('#bar', true);
        }

        // update
        buttons = buttons
            .merge(buttonsEnter)
            .classed('disabled', function(d) { return !enabled(d); });
    }

    tool.allowed = function() {
        return notesEnabled();
    };

    tool.install = function() {

        context
            .on('enter.editor.notes', function(entered) {
                selection.selectAll('button.add-button')
                    .classed('active', function(mode) { return entered.button === mode.button; });
            });

        var debouncedUpdate = _debounce(update, 500, { leading: true, trailing: true });

        context.map()
            .on('move.notes', debouncedUpdate)
            .on('drawn.notes', debouncedUpdate);

        context
            .on('enter.notes', update);
<<<<<<< HEAD
=======

        update();


        function update() {
            var showNotes = notesEnabled();
            var data = showNotes ? [mode] : [];

            var buttons = selection.selectAll('button.add-button')
                .data(data, function(d) { return d.id; });

            // exit
            buttons.exit()
                .remove();

            // enter
            var buttonsEnter = buttons.enter()
                .append('button')
                .attr('tabindex', -1)
                .attr('class', function(d) { return d.id + ' add-button bar-button'; })
                .on('click.notes', function(d) {
                    if (!enabled(d)) return;

                    // When drawing, ignore accidental clicks on mode buttons - #4042
                    var currMode = context.mode().id;
                    if (/^draw/.test(currMode)) return;

                    if (d.id === currMode) {
                        context.enter(modeBrowse(context));
                    } else {
                        context.enter(d);
                    }
                })
                .call(tooltip()
                    .placement('bottom')
                    .html(true)
                    .title(function(d) { return uiTooltipHtml(d.description, d.key); })
                    .scrollContainer(context.container().select('.top-toolbar'))
                );

            buttonsEnter
                .each(function(d) {
                    d3_select(this)
                        .call(svgIcon(d.icon || '#iD-icon-' + d.button));
                });

            // if we are adding/removing the buttons, check if toolbar has overflowed
            if (buttons.enter().size() || buttons.exit().size()) {
                context.ui().checkOverflow('.top-toolbar', true);
            }

            // update
            buttons = buttons
                .merge(buttonsEnter)
                .classed('disabled', function(d) { return !enabled(d); });
        }
>>>>>>> 1b3f4e04
    };

    tool.uninstall = function() {
        context
            .on('enter.editor.notes', null)
            .on('exit.editor.notes', null)
            .on('enter.notes', null);

        context.map()
            .on('move.notes', null)
            .on('drawn.notes', null);
    };

    return tool;
}<|MERGE_RESOLUTION|>--- conflicted
+++ resolved
@@ -85,7 +85,7 @@
                 .placement('bottom')
                 .html(true)
                 .title(function(d) { return uiTooltipHtml(d.description, d.key); })
-                .scrollContainer(d3_select('#bar'))
+                .scrollContainer(context.container().select('.top-toolbar'))
             );
 
         buttonsEnter
@@ -96,7 +96,7 @@
 
         // if we are adding/removing the buttons, check if toolbar has overflowed
         if (buttons.enter().size() || buttons.exit().size()) {
-            context.ui().checkOverflow('#bar', true);
+            context.ui().checkOverflow('.top-toolbar', true);
         }
 
         // update
@@ -125,65 +125,6 @@
 
         context
             .on('enter.notes', update);
-<<<<<<< HEAD
-=======
-
-        update();
-
-
-        function update() {
-            var showNotes = notesEnabled();
-            var data = showNotes ? [mode] : [];
-
-            var buttons = selection.selectAll('button.add-button')
-                .data(data, function(d) { return d.id; });
-
-            // exit
-            buttons.exit()
-                .remove();
-
-            // enter
-            var buttonsEnter = buttons.enter()
-                .append('button')
-                .attr('tabindex', -1)
-                .attr('class', function(d) { return d.id + ' add-button bar-button'; })
-                .on('click.notes', function(d) {
-                    if (!enabled(d)) return;
-
-                    // When drawing, ignore accidental clicks on mode buttons - #4042
-                    var currMode = context.mode().id;
-                    if (/^draw/.test(currMode)) return;
-
-                    if (d.id === currMode) {
-                        context.enter(modeBrowse(context));
-                    } else {
-                        context.enter(d);
-                    }
-                })
-                .call(tooltip()
-                    .placement('bottom')
-                    .html(true)
-                    .title(function(d) { return uiTooltipHtml(d.description, d.key); })
-                    .scrollContainer(context.container().select('.top-toolbar'))
-                );
-
-            buttonsEnter
-                .each(function(d) {
-                    d3_select(this)
-                        .call(svgIcon(d.icon || '#iD-icon-' + d.button));
-                });
-
-            // if we are adding/removing the buttons, check if toolbar has overflowed
-            if (buttons.enter().size() || buttons.exit().size()) {
-                context.ui().checkOverflow('.top-toolbar', true);
-            }
-
-            // update
-            buttons = buttons
-                .merge(buttonsEnter)
-                .classed('disabled', function(d) { return !enabled(d); });
-        }
->>>>>>> 1b3f4e04
     };
 
     tool.uninstall = function() {
