--- conflicted
+++ resolved
@@ -35,13 +35,8 @@
         .call(svgIcon('#iD-icon-close'));
 
     headerEnter
-<<<<<<< HEAD
       .append('h2')
-        .html(t.html('QA.keepRight.title'));
-=======
-      .append('h3')
         .call(t.append('QA.keepRight.title'));
->>>>>>> 8111e5d4
 
 
     let body = selection.selectAll('.body')
