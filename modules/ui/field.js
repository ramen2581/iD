--- conflicted
+++ resolved
@@ -142,12 +142,7 @@
                 labelEnter
                     .append('button')
                     .attr('class', 'remove-icon')
-<<<<<<< HEAD
                     .attr('title', t('icons.remove', { html: false }))
-                    .attr('tabindex', -1)
-=======
-                    .attr('title', t('icons.remove'))
->>>>>>> 983c01d4
                     .call(svgIcon('#iD-operation-delete'));
             }
 
@@ -155,12 +150,7 @@
                 labelEnter
                     .append('button')
                     .attr('class', 'modified-icon')
-<<<<<<< HEAD
                     .attr('title', t('icons.undo', { html: false }))
-                    .attr('tabindex', -1)
-=======
-                    .attr('title', t('icons.undo'))
->>>>>>> 983c01d4
                     .call(svgIcon((localizer.textDirection() === 'rtl') ? '#iD-icon-redo' : '#iD-icon-undo'));
             }
         }
