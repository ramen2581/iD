--- conflicted
+++ resolved
@@ -175,11 +175,7 @@
       issue.elems = data.elems.map(e => e.type.substring(0,1) + e.id);
 
       // Some issues have instance specific detail in a subtitle
-<<<<<<< HEAD
-      issue.detail = data.subtitle && marked(data.subtitle.auto);
-=======
       issue.detail = data.subtitle ? marked(data.subtitle.auto) : '';
->>>>>>> cf67684e
 
       this.replaceItem(issue);
     };
