import { actionAddMidpoint } from '../actions/add_midpoint';
import { actionChangeTags } from '../actions/change_tags';
import { actionMergeNodes } from '../actions/merge_nodes';
import { actionSplit } from '../actions/split';
<<<<<<< HEAD
=======
import { modeSelect } from '../modes/select';
>>>>>>> 5640d786
import { geoExtent, geoLineIntersection, geoSphericalClosestNode, geoVecAngle, geoMetersToLat, geoVecLengthSquare } from '../geo';
import { osmNode } from '../osm/node';
import { osmFlowingWaterwayTagValues, osmPathHighwayTagValues, osmRailwayTrackTagValues, osmRoutableHighwayTagValues } from '../osm/tags';
import { t } from '../util/locale';
import { utilDisplayLabel } from '../util';
import { validationIssue, validationIssueFix } from '../core/validation';


export function validationCrossingWays(context) {
    var type = 'crossing_ways';

    // returns the way or its parent relation, whichever has a useful feature type
    function getFeatureWithFeatureTypeTagsForWay(way, graph) {
        if (getFeatureTypeForTags(way.tags) === null) {
            // if the way doesn't match a feature type, check its parent relations
            var parentRels = graph.parentRelations(way);
            for (var i = 0; i < parentRels.length; i++) {
                var rel = parentRels[i];
                if (getFeatureTypeForTags(rel.tags) !== null) {
                    return rel;
                }
            }
        }
        return way;
    }


    function hasTag(tags, key) {
        return tags[key] !== undefined && tags[key] !== 'no';
    }

    function taggedAsIndoor(tags) {
        return hasTag(tags, 'indoor') ||
            hasTag(tags, 'level') ||
            tags.highway === 'corridor';
    }

    function allowsBridge(featureType) {
        return featureType === 'highway' || featureType === 'railway' || featureType === 'waterway';
    }
    function allowsTunnel(featureType) {
        return featureType === 'highway' || featureType === 'railway' || featureType === 'waterway';
    }


    function getFeatureTypeForCrossingCheck(way, graph) {
        var tags = getFeatureWithFeatureTypeTagsForWay(way, graph).tags;
        return getFeatureTypeForTags(tags);
    }

    // blacklist
    var ignoredBuildings = {
        demolished: true, dismantled: true, proposed: true, razed: true
    };


    function getFeatureTypeForTags(tags) {
        if (hasTag(tags, 'building') && !ignoredBuildings[tags.building]) return 'building';

        // don't check non-building areas
        if (hasTag(tags, 'area')) return null;

        if (hasTag(tags, 'highway') && osmRoutableHighwayTagValues[tags.highway]) return 'highway';
        if (hasTag(tags, 'railway') && osmRailwayTrackTagValues[tags.railway]) return 'railway';
        if (hasTag(tags, 'waterway') && osmFlowingWaterwayTagValues[tags.waterway]) return 'waterway';

        return null;
    }


    function isLegitCrossing(way1, featureType1, way2, featureType2) {
        var tags1 = way1.tags;
        var tags2 = way2.tags;

        // assume 0 by default
        var level1 = tags1.level || '0';
        var level2 = tags2.level || '0';

        if (taggedAsIndoor(tags1) && taggedAsIndoor(tags2) && level1 !== level2) {
            // assume features don't interact if they're indoor on different levels
            return true;
        }

        // assume 0 by default; don't use way.layer() since we account for structures here
        var layer1 = tags1.layer || '0';
        var layer2 = tags2.layer || '0';

        if (allowsBridge(featureType1) && allowsBridge(featureType2)) {
            if (hasTag(tags1, 'bridge') && !hasTag(tags2, 'bridge')) return true;
            if (!hasTag(tags1, 'bridge') && hasTag(tags2, 'bridge')) return true;
            // crossing bridges must use different layers
            if (hasTag(tags1, 'bridge') && hasTag(tags2, 'bridge') && layer1 !== layer2) return true;
        } else if (allowsBridge(featureType1) && hasTag(tags1, 'bridge')) return true;
        else if (allowsBridge(featureType2) && hasTag(tags2, 'bridge')) return true;

        if (allowsTunnel(featureType1) && allowsTunnel(featureType2)) {
            if (hasTag(tags1, 'tunnel') && !hasTag(tags2, 'tunnel')) return true;
            if (!hasTag(tags1, 'tunnel') && hasTag(tags2, 'tunnel')) return true;
            // crossing tunnels must use different layers
            if (hasTag(tags1, 'tunnel') && hasTag(tags2, 'tunnel') && layer1 !== layer2) return true;
        } else if (allowsTunnel(featureType1) && hasTag(tags1, 'tunnel')) return true;
        else if (allowsTunnel(featureType2) && hasTag(tags2, 'tunnel')) return true;

        // don't flag crossing waterways and pier/highways
        if (featureType1 === 'waterway' && featureType2 === 'highway' && tags2.man_made === 'pier') return true;
        if (featureType2 === 'waterway' && featureType1 === 'highway' && tags1.man_made === 'pier') return true;

        if (featureType1 === 'building' || featureType2 === 'building') {
            // for building crossings, different layers are enough
            if (layer1 !== layer2) return true;
        }
        return false;
    }


    // highway values for which we shouldn't recommend connecting to waterways
    var highwaysDisallowingFords = {
        motorway: true, motorway_link: true, trunk: true, trunk_link: true,
        primary: true, primary_link: true, secondary: true, secondary_link: true
    };
    var nonCrossingHighways = { track: true };

    function tagsForConnectionNodeIfAllowed(entity1, entity2) {
        var featureType1 = getFeatureTypeForTags(entity1.tags);
        var featureType2 = getFeatureTypeForTags(entity2.tags);
        if (featureType1 === featureType2) {
            if (featureType1 === 'highway') {
                var entity1IsPath = osmPathHighwayTagValues[entity1.tags.highway];
                var entity2IsPath = osmPathHighwayTagValues[entity2.tags.highway];
                if ((entity1IsPath || entity2IsPath) && entity1IsPath !== entity2IsPath) {
                    // one feature is a path but not both

                    var roadFeature = entity1IsPath ? entity2 : entity1;
                    if (nonCrossingHighways[roadFeature.tags.highway]) {
                        // don't mark path connections with certain roads as crossings
                        return {};
                    }
                    var pathFeature = entity1IsPath ? entity1 : entity2;
                    if (['marked', 'unmarked'].indexOf(pathFeature.tags.crossing) !== -1) {
                        // if the path is a crossing, match the crossing type
                        return { highway: 'crossing', crossing: pathFeature.tags.crossing };
                    }
                    // don't add a `crossing` subtag to ambiguous crossings
                    return { highway: 'crossing' };
                }
                return {};
            }
            if (featureType1 === 'waterway') return {};
            if (featureType1 === 'railway') return {};

        } else {
            var featureTypes = [featureType1, featureType2];
            if (featureTypes.indexOf('highway') !== -1) {
                if (featureTypes.indexOf('railway') !== -1) {
                    if (osmPathHighwayTagValues[entity1.tags.highway] ||
                        osmPathHighwayTagValues[entity2.tags.highway]) {
                        // path-rail connections use this tag
                        return { railway: 'crossing' };
                    } else {
                        // road-rail connections use this tag
                        return { railway: 'level_crossing' };
                    }
                }

                if (featureTypes.indexOf('waterway') !== -1) {
                    // do not allow fords on structures
                    if (hasTag(entity1.tags, 'tunnel') && hasTag(entity2.tags, 'tunnel')) return null;
                    if (hasTag(entity1.tags, 'bridge') && hasTag(entity2.tags, 'bridge')) return null;

                    if (highwaysDisallowingFords[entity1.tags.highway] ||
                        highwaysDisallowingFords[entity2.tags.highway]) {
                        // do not allow fords on major highways
                        return null;
                    }
                    return { ford: 'yes' };
                }
            }
        }
        return null;
    }


    function findCrossingsByWay(way1, graph, tree) {
        var edgeCrossInfos = [];
        if (way1.type !== 'way') return edgeCrossInfos;

        var way1FeatureType = getFeatureTypeForCrossingCheck(way1, graph);
        if (way1FeatureType === null) return edgeCrossInfos;

        var checkedSingleCrossingWays = {};

        // declare vars ahead of time to reduce garbage collection
        var i, j, nodeIndex;
        var extent;
        var n1, n2, nA, nB;
        var segment1, segment2;
        var oneOnly;
        var intersected, way2, way2FeatureType, way2Nodes;
        var way1Nodes = graph.childNodes(way1);
        var comparedWays = {};
        for (i = 0; i < way1Nodes.length - 1; i++) {
            n1 = way1Nodes[i];
            n2 = way1Nodes[i + 1];
            extent = geoExtent([
                [
                    Math.min(n1.loc[0], n2.loc[0]),
                    Math.min(n1.loc[1], n2.loc[1])
                ],
                [
                    Math.max(n1.loc[0], n2.loc[0]),
                    Math.max(n1.loc[1], n2.loc[1])
                ]
            ]);

            intersected = tree.intersects(extent, graph);
            for (j = 0; j < intersected.length; j++) {
                way2 = intersected[j];

                if (way2.type !== 'way') continue;

                // don't check for self-intersection in this validation
                if (way2.id === way1.id) continue;

                // skip if this way was already checked and only one issue is needed
                if (checkedSingleCrossingWays[way2.id]) continue;

                // mark this way as checked even if there are no crossings
                comparedWays[way2.id] = true;

                // only check crossing highway, waterway, building, and railway
                way2FeatureType = getFeatureTypeForCrossingCheck(way2, graph);
                if (way2FeatureType === null ||
                    isLegitCrossing(way1, way1FeatureType, way2, way2FeatureType)) {
                    continue;
                }

                // create only one issue for building crossings
                oneOnly = way1FeatureType === 'building' || way2FeatureType === 'building';
                segment1 = [n1.loc, n2.loc];

                way2Nodes = graph.childNodes(way2);
                for (nodeIndex = 0; nodeIndex < way2Nodes.length - 1; nodeIndex++) {
                    nA = way2Nodes[nodeIndex];
                    nB = way2Nodes[nodeIndex + 1];
                    if (nA.id === n1.id || nA.id === n2.id ||
                        nB.id === n1.id || nB.id === n2.id) {
                        // n1 or n2 is a connection node; skip
                        continue;
                    }
                    segment2 = [nA.loc, nB.loc];
                    var point = geoLineIntersection(segment1, segment2);
                    if (point) {
                        edgeCrossInfos.push({
                            wayInfos: [
                                {
                                    way: way1,
                                    featureType: way1FeatureType,
                                    edge: [n1.id, n2.id]
                                },
                                {
                                    way: way2,
                                    featureType: way2FeatureType,
                                    edge: [nA.id, nB.id]
                                }
                            ],
                            crossPoint: point
                        });
                        if (oneOnly) {
                            checkedSingleCrossingWays[way2.id] = true;
                            break;
                        }
                    }
                }
            }
        }
        return edgeCrossInfos;
    }


    function waysToCheck(entity, graph) {
        if (!getFeatureTypeForTags(entity.tags)) {
            return [];
        }
        if (entity.type === 'way') {
            return [entity];
        } else if (entity.type === 'relation' &&
            entity.isMultipolygon() &&
            // only check multipolygons if they are buildings
            hasTag(entity.tags, 'building')) {
            return entity.members.reduce(function(array, member) {
                if (member.type === 'way' &&
                    //(member.role === 'outer' || member.role === 'inner') &&
                    graph.hasEntity(member.id)) {
                    var entity = graph.entity(member.id);
                    array.push(entity);
                }
                return array;
            }, []);
        }
        return [];
    }


    var validation = function checkCrossingWays(entity, graph) {

        var tree = context.history().tree();

        var ways = waysToCheck(entity, graph);

        var issues = [];
        // declare these here to reduce garbage collection
        var wayIndex, crossingIndex, crossings;
        for (wayIndex in ways) {
            crossings = findCrossingsByWay(ways[wayIndex], graph, tree);
            for (crossingIndex in crossings) {
                issues.push(createIssue(crossings[crossingIndex], graph));
            }
        }
        return issues;
    };


    function createIssue(crossing, graph) {

        // use the entities with the tags that define the feature type
        crossing.wayInfos.sort(function(way1Info, way2Info) {
            var type1 = way1Info.featureType;
            var type2 = way2Info.featureType;
            if (type1 === type2) {
                return utilDisplayLabel(way1Info.way, context) > utilDisplayLabel(way2Info.way, context);
            } else if (type1 === 'waterway') {
                return true;
            } else if (type2 === 'waterway') {
                return false;
            }
            return type1 < type2;
        });
        var entities = crossing.wayInfos.map(function(wayInfo) {
            return getFeatureWithFeatureTypeTagsForWay(wayInfo.way, graph);
        });
        var edges = [crossing.wayInfos[0].edge, crossing.wayInfos[1].edge];
        var featureTypes = [crossing.wayInfos[0].featureType, crossing.wayInfos[1].featureType];

        var connectionTags = tagsForConnectionNodeIfAllowed(entities[0], entities[1]);

        var featureType1 = crossing.wayInfos[0].featureType;
        var featureType2 = crossing.wayInfos[1].featureType;

        var isCrossingIndoors = taggedAsIndoor(entities[0].tags) && taggedAsIndoor(entities[1].tags);
        var isCrossingTunnels = allowsTunnel(featureType1) && hasTag(entities[0].tags, 'tunnel') &&
                                allowsTunnel(featureType2) && hasTag(entities[1].tags, 'tunnel');
        var isCrossingBridges = allowsBridge(featureType1) && hasTag(entities[0].tags, 'bridge') &&
                                allowsBridge(featureType2) && hasTag(entities[1].tags, 'bridge');

        var subtype = [featureType1, featureType2].sort().join('-');

        var crossingTypeID = subtype;

        if (isCrossingIndoors) {
            crossingTypeID = 'indoor-indoor';
        } else if (isCrossingTunnels) {
            crossingTypeID = 'tunnel-tunnel';
        } else if (isCrossingBridges) {
            crossingTypeID = 'bridge-bridge';
        }
        if (connectionTags && (isCrossingIndoors || isCrossingTunnels || isCrossingBridges)) {
            crossingTypeID += '_connectable';
        }

        return new validationIssue({
            type: type,
            subtype: subtype,
            severity: 'warning',
            message: function(context) {
                var entity1 = context.hasEntity(this.entityIds[0]),
                    entity2 = context.hasEntity(this.entityIds[1]);
                return (entity1 && entity2) ? t('issues.crossing_ways.message', {
                    feature: utilDisplayLabel(entity1, context),
                    feature2: utilDisplayLabel(entity2, context)
                }) : '';
            },
            reference: showReference,
            entityIds: entities.map(function(entity) {
                return entity.id;
            }),
            data: {
                edges: edges,
                featureTypes: featureTypes,
                connectionTags: connectionTags
            },
            // differentiate based on the loc since two ways can cross multiple times
            hash: crossing.crossPoint.toString() +
                // if the edges change then so does the fix
                edges.slice().sort(function(edge1, edge2) {
                    // order to assure hash is deterministic
                    return edge1[0] < edge2[0] ? -1 : 1;
                }).toString() +
                // ensure the correct connection tags are added in the fix
                JSON.stringify(connectionTags),
            loc: crossing.crossPoint,
            dynamicFixes: function() {
                var mode = context.mode();
                if (!mode || mode.id !== 'select' || mode.selectedIDs().length !== 1) return [];

                var selectedIndex = this.entityIds[0] === mode.selectedIDs()[0] ? 0 : 1;
                var selectedFeatureType = this.data.featureTypes[selectedIndex];

                var fixes = [];

                if (connectionTags) {
                    fixes.push(makeConnectWaysFix(this.data.connectionTags));
                }

<<<<<<< HEAD
                if ((allowsBridge(featureType1) && featureType1 !== 'waterway') ||
                        (allowsBridge(featureType2) && featureType2 !== 'waterway')) {
                    fixes.push(makeBridgeOrTunnelFix('use_bridge', 'maki-bridge', 'bridge'));
                }
                var useFixIcon = 'iD-icon-layers';
                var useFixID;
                if (allowsTunnel(featureType1) || allowsTunnel(featureType2)) {
                    fixes.push(makeBridgeOrTunnelFix('use_tunnel', 'tnp-2009642', 'tunnel'));
                }

                if (isCrossingIndoors) {
                    useFixID = 'use_different_levels';
                } else if (isCrossingTunnels || isCrossingBridges) {
                    useFixID = 'use_different_layers';
                // don't recommend bridges for waterways even though they're okay
                } else {
                    useFixID = 'use_different_layers';
                }
                if (useFixID === 'use_different_layers' ||
=======
                if (isCrossingIndoors) {
                    fixes.push(new validationIssueFix({
                        icon: 'iD-icon-layers',
                        title: t('issues.fix.use_different_levels.title')
                    }));
                } else if (isCrossingTunnels ||
                    isCrossingBridges ||
>>>>>>> 5640d786
                    featureType1 === 'building' ||
                    featureType2 === 'building')  {

                    fixes.push(makeChangeLayerFix('higher'));
                    fixes.push(makeChangeLayerFix('lower'));
                } else {
                    // don't recommend adding bridges to waterways since they're uncommmon
                    if (allowsBridge(selectedFeatureType) && selectedFeatureType !== 'waterway') {
                        fixes.push(makeAddBridgeOrTunnelFix('add_a_bridge', 'maki-bridge', 'bridge'));
                    }

                    if (allowsTunnel(selectedFeatureType)) {
                        fixes.push(makeAddBridgeOrTunnelFix('add_a_tunnel', 'tnp-2009642', 'tunnel'));
                    }
                }

                // repositioning the features is always an option
                fixes.push(new validationIssueFix({
                    icon: 'iD-operation-move',
                    title: t('issues.fix.reposition_features.title')
                }));

                return fixes;
            }
        });

        function showReference(selection) {
            selection.selectAll('.issue-reference')
                .data([0])
                .enter()
                .append('div')
                .attr('class', 'issue-reference')
                .text(t('issues.crossing_ways.' + crossingTypeID + '.reference'));
        }
    }

<<<<<<< HEAD
    function makeBridgeOrTunnelFix(titleiD, Icon, bridgeOrTunnel){
        var fixTitleID = titleiD;
        var fixIcon = Icon;
        return new validationIssueFix({
            icon: fixIcon,
=======
    function makeAddBridgeOrTunnelFix(fixTitleID, iconName, bridgeOrTunnel){
        return new validationIssueFix({
            icon: iconName,
>>>>>>> 5640d786
            title: t('issues.fix.' + fixTitleID + '.title'),
            onClick: function(context) {
                var mode = context.mode();
                if (!mode || mode.id !== 'select') return;

                var selectedIDs = mode.selectedIDs();
                if (selectedIDs.length !== 1) return;

                var loc = this.issue.loc;
                var wayId = selectedIDs[0];
                var way = context.hasEntity(wayId);

                if (!way) return;
<<<<<<< HEAD
                
                var secondWayId = this.issue.entityIds[0];
                if (this.issue.entityIds[0] === wayId){
                    secondWayId = this.issue.entityIds[1];
                }
                var secondWay = context.hasEntity(secondWayId);
                var edges = this.issue.data.edges;

                context.perform(
                    function actionBridgeCrossingWays(graph) {
                        var newNode_1 = osmNode();
                        var newNode_2 = osmNode();
                        edges.forEach(function(edge) {
                            var edgeNodes = [graph.entity(edge[0]), graph.entity(edge[1])];

                            //edge to split and make bridge/tunnel
                            if (way.nodes.includes(edgeNodes[0].id) && way.nodes.includes(edgeNodes[1].id)){
                                var halfLenBridgeOrTunnel = (geoMetersToLat(secondWay.tags.width) || 0.00004); 
                                var angle = geoVecAngle(edgeNodes[0].loc, edgeNodes[1].loc);

                                var locNewNode_1 = [loc[0] + Math.cos(angle) * halfLenBridgeOrTunnel,
                                                    loc[1] + Math.sin(angle) * halfLenBridgeOrTunnel];
                                var locNewNode_2 = [loc[0] + Math.cos(angle + Math.PI) * halfLenBridgeOrTunnel,
                                                    loc[1] + Math.sin(angle + Math.PI)* halfLenBridgeOrTunnel];
                               
                                //split only if edge is long
                                if (geoVecLengthSquare(loc, edgeNodes[1].loc) > geoVecLengthSquare(loc, locNewNode_1)){
                                    graph = actionAddMidpoint({loc: locNewNode_1, edge: edge}, newNode_1)(graph);
                                    graph = actionSplit(newNode_1.id)(graph);                             
                                }
                                else {
                                    newNode_1 = edgeNodes[1];
                                }
                                if (geoVecLengthSquare(loc, edgeNodes[0].loc) > geoVecLengthSquare(loc, locNewNode_2)){
                                    graph = actionAddMidpoint({loc: locNewNode_2, edge: [edgeNodes[0].id, newNode_1.id]}, newNode_2)(graph); 
                                    graph = actionSplit(newNode_2.id)(graph);
                                }
                                else {
                                    newNode_2 = edgeNodes[0];
                                }
                                
                                var waysNode_1 = graph.parentWays(graph.hasEntity(newNode_1.id));
                                var waysNode_2 = graph.parentWays(graph.hasEntity(newNode_2.id));
                                var commonWay;

                                //find way which contains both new nodes
                                for (var i_1 in waysNode_1){
                                    for (var i_2 in waysNode_2){
                                        if (waysNode_1[i_1] === waysNode_2[i_2]){
                                            commonWay = waysNode_1[i_1];
                                        }
                                    }
                                }

                                var tags = Object.assign({}, commonWay.tags);  //tags copy
                                if (bridgeOrTunnel === 'bridge'){
                                    tags.bridge = 'yes';
                                }
                                else {
                                    tags.tunnel = 'yes';
                                }
                                graph = actionChangeTags(commonWay.id, tags)(graph);
                                selectedIDs = [commonWay.id];
                                mode.reselect();
                            }
                        });
                        return graph;
                    },
                    t('issues.fix.' + fixTitleID + '.annotation')
                );
=======

                var resultWayIDs = [wayId];

                var secondWayId = this.issue.entityIds[0];
                var edge = this.issue.data.edges[1];
                if (this.issue.entityIds[0] === wayId) {
                    secondWayId = this.issue.entityIds[1];
                    edge = this.issue.data.edges[0];
                }
                var secondWay = context.hasEntity(secondWayId);

                var action = function actionAddStructure(graph) {
                    var newNode_1 = osmNode();
                    var newNode_2 = osmNode();

                    var edgeNodes = [graph.entity(edge[0]), graph.entity(edge[1])];

                    var halfLenBridgeOrTunnel = (geoMetersToLat(secondWay.tags.width) || 0.00004);
                    var angle = geoVecAngle(edgeNodes[0].loc, edgeNodes[1].loc);

                    var locNewNode_1 = [loc[0] + Math.cos(angle) * halfLenBridgeOrTunnel,
                                        loc[1] + Math.sin(angle) * halfLenBridgeOrTunnel];
                    var locNewNode_2 = [loc[0] + Math.cos(angle + Math.PI) * halfLenBridgeOrTunnel,
                                        loc[1] + Math.sin(angle + Math.PI)* halfLenBridgeOrTunnel];

                    // split only if edge is long
                    if (geoVecLengthSquare(loc, edgeNodes[1].loc) > geoVecLengthSquare(loc, locNewNode_1)){
                        graph = actionAddMidpoint({loc: locNewNode_1, edge: edge}, newNode_1)(graph);
                        var splitAction1 = actionSplit(newNode_1.id).limitWays(resultWayIDs);
                        graph = splitAction1(graph);
                        if (splitAction1.getCreatedWayIDs().length) {
                            resultWayIDs.push(splitAction1.getCreatedWayIDs()[0]);
                        }
                    } else {
                        newNode_1 = edgeNodes[1];
                    }
                    if (geoVecLengthSquare(loc, edgeNodes[0].loc) > geoVecLengthSquare(loc, locNewNode_2)){
                        graph = actionAddMidpoint({loc: locNewNode_2, edge: [edgeNodes[0].id, newNode_1.id]}, newNode_2)(graph);
                        var splitAction2 = actionSplit(newNode_2.id).limitWays(resultWayIDs);
                        graph = splitAction2(graph);
                        if (splitAction2.getCreatedWayIDs().length) {
                            resultWayIDs.push(splitAction2.getCreatedWayIDs()[0]);
                        }
                    } else {
                        newNode_2 = edgeNodes[0];
                    }

                    var commonWay = resultWayIDs.map(function(id) {
                        return graph.entity(id);
                    }).find(function(way) {
                        return way.nodes.indexOf(newNode_1.id) !== -1 &&
                            way.nodes.indexOf(newNode_2.id) !== -1;
                    });

                    var tags = Object.assign({}, commonWay.tags); // copy tags
                    if (bridgeOrTunnel === 'bridge'){
                        tags.bridge = 'yes';
                        tags.layer = '1';
                    }
                    else {
                        tags.tunnel = 'yes';
                        tags.layer = '-1';
                    }
                    graph = actionChangeTags(commonWay.id, tags)(graph);
                    return graph;
                };

                context.perform(action, t('issues.fix.' + fixTitleID + '.annotation'));
                context.enter(modeSelect(context, resultWayIDs));
>>>>>>> 5640d786
            }
        });
    }



    function makeConnectWaysFix(connectionTags) {

        var fixTitleID = 'connect_features';
        if (connectionTags.ford) {
            fixTitleID = 'connect_using_ford';
        }

        return new validationIssueFix({
            icon: 'iD-icon-crossing',
            title: t('issues.fix.' + fixTitleID + '.title'),
            onClick: function(context) {
                var loc = this.issue.loc;
                var connectionTags = this.issue.data.connectionTags;
                var edges = this.issue.data.edges;

                context.perform(
                    function actionConnectCrossingWays(graph) {
                        // create the new node for the points
                        var node = osmNode({ loc: loc, tags: connectionTags });
                        graph = graph.replace(node);

                        var nodesToMerge = [node.id];
                        var mergeThresholdInMeters = 0.75;

                        edges.forEach(function(edge) {
                            var edgeNodes = [graph.entity(edge[0]), graph.entity(edge[1])];
                            var closestNodeInfo = geoSphericalClosestNode(edgeNodes, loc);
                            // if there is already a point nearby, use that
                            if (closestNodeInfo.distance < mergeThresholdInMeters) {
                                nodesToMerge.push(closestNodeInfo.node.id);
                            // else add the new node to the way
                            } else {
                                graph = actionAddMidpoint({loc: loc, edge: edge}, node)(graph);
                            }
                        });

                        if (nodesToMerge.length > 1) {
                            // if we're using nearby nodes, merge them with the new node
                            graph = actionMergeNodes(nodesToMerge, loc)(graph);
                        }

                        return graph;
                    },
                    t('issues.fix.connect_crossing_features.annotation')
                );
            }
        });
    }

    function makeChangeLayerFix(higherOrLower) {
        return new validationIssueFix({
            icon: 'iD-icon-' + (higherOrLower === 'higher' ? 'up' : 'down'),
            title: t('issues.fix.tag_this_as_' + higherOrLower + '.title'),
            onClick: function(context) {

                var mode = context.mode();
                if (!mode || mode.id !== 'select') return;

                var selectedIDs = mode.selectedIDs();
                if (selectedIDs.length !== 1) return;

                var selectedID = selectedIDs[0];
                if (!this.issue.entityIds.some(function(entityId) {
                    return entityId === selectedID;
                })) return;

                var entity = context.hasEntity(selectedID);
                if (!entity) return;

                var tags = Object.assign({}, entity.tags);   // shallow copy
                var layer = tags.layer && Number(tags.layer);
                if (layer && !isNaN(layer)) {
                    if (higherOrLower === 'higher') {
                        layer += 1;
                    } else {
                        layer -= 1;
                    }
                } else {
                    if (higherOrLower === 'higher') {
                        layer = 1;
                    } else {
                        layer = -1;
                    }
                }
                tags.layer = layer;
                context.perform(
                    actionChangeTags(entity.id, tags),
                    t('operations.change_tags.annotation')
                );
            }
        });
    }

    validation.type = type;

    return validation;
}<|MERGE_RESOLUTION|>--- conflicted
+++ resolved
@@ -2,10 +2,7 @@
 import { actionChangeTags } from '../actions/change_tags';
 import { actionMergeNodes } from '../actions/merge_nodes';
 import { actionSplit } from '../actions/split';
-<<<<<<< HEAD
-=======
 import { modeSelect } from '../modes/select';
->>>>>>> 5640d786
 import { geoExtent, geoLineIntersection, geoSphericalClosestNode, geoVecAngle, geoMetersToLat, geoVecLengthSquare } from '../geo';
 import { osmNode } from '../osm/node';
 import { osmFlowingWaterwayTagValues, osmPathHighwayTagValues, osmRailwayTrackTagValues, osmRoutableHighwayTagValues } from '../osm/tags';
@@ -419,27 +416,6 @@
                     fixes.push(makeConnectWaysFix(this.data.connectionTags));
                 }
 
-<<<<<<< HEAD
-                if ((allowsBridge(featureType1) && featureType1 !== 'waterway') ||
-                        (allowsBridge(featureType2) && featureType2 !== 'waterway')) {
-                    fixes.push(makeBridgeOrTunnelFix('use_bridge', 'maki-bridge', 'bridge'));
-                }
-                var useFixIcon = 'iD-icon-layers';
-                var useFixID;
-                if (allowsTunnel(featureType1) || allowsTunnel(featureType2)) {
-                    fixes.push(makeBridgeOrTunnelFix('use_tunnel', 'tnp-2009642', 'tunnel'));
-                }
-
-                if (isCrossingIndoors) {
-                    useFixID = 'use_different_levels';
-                } else if (isCrossingTunnels || isCrossingBridges) {
-                    useFixID = 'use_different_layers';
-                // don't recommend bridges for waterways even though they're okay
-                } else {
-                    useFixID = 'use_different_layers';
-                }
-                if (useFixID === 'use_different_layers' ||
-=======
                 if (isCrossingIndoors) {
                     fixes.push(new validationIssueFix({
                         icon: 'iD-icon-layers',
@@ -447,7 +423,6 @@
                     }));
                 } else if (isCrossingTunnels ||
                     isCrossingBridges ||
->>>>>>> 5640d786
                     featureType1 === 'building' ||
                     featureType2 === 'building')  {
 
@@ -484,17 +459,9 @@
         }
     }
 
-<<<<<<< HEAD
-    function makeBridgeOrTunnelFix(titleiD, Icon, bridgeOrTunnel){
-        var fixTitleID = titleiD;
-        var fixIcon = Icon;
-        return new validationIssueFix({
-            icon: fixIcon,
-=======
     function makeAddBridgeOrTunnelFix(fixTitleID, iconName, bridgeOrTunnel){
         return new validationIssueFix({
             icon: iconName,
->>>>>>> 5640d786
             title: t('issues.fix.' + fixTitleID + '.title'),
             onClick: function(context) {
                 var mode = context.mode();
@@ -508,78 +475,6 @@
                 var way = context.hasEntity(wayId);
 
                 if (!way) return;
-<<<<<<< HEAD
-                
-                var secondWayId = this.issue.entityIds[0];
-                if (this.issue.entityIds[0] === wayId){
-                    secondWayId = this.issue.entityIds[1];
-                }
-                var secondWay = context.hasEntity(secondWayId);
-                var edges = this.issue.data.edges;
-
-                context.perform(
-                    function actionBridgeCrossingWays(graph) {
-                        var newNode_1 = osmNode();
-                        var newNode_2 = osmNode();
-                        edges.forEach(function(edge) {
-                            var edgeNodes = [graph.entity(edge[0]), graph.entity(edge[1])];
-
-                            //edge to split and make bridge/tunnel
-                            if (way.nodes.includes(edgeNodes[0].id) && way.nodes.includes(edgeNodes[1].id)){
-                                var halfLenBridgeOrTunnel = (geoMetersToLat(secondWay.tags.width) || 0.00004); 
-                                var angle = geoVecAngle(edgeNodes[0].loc, edgeNodes[1].loc);
-
-                                var locNewNode_1 = [loc[0] + Math.cos(angle) * halfLenBridgeOrTunnel,
-                                                    loc[1] + Math.sin(angle) * halfLenBridgeOrTunnel];
-                                var locNewNode_2 = [loc[0] + Math.cos(angle + Math.PI) * halfLenBridgeOrTunnel,
-                                                    loc[1] + Math.sin(angle + Math.PI)* halfLenBridgeOrTunnel];
-                               
-                                //split only if edge is long
-                                if (geoVecLengthSquare(loc, edgeNodes[1].loc) > geoVecLengthSquare(loc, locNewNode_1)){
-                                    graph = actionAddMidpoint({loc: locNewNode_1, edge: edge}, newNode_1)(graph);
-                                    graph = actionSplit(newNode_1.id)(graph);                             
-                                }
-                                else {
-                                    newNode_1 = edgeNodes[1];
-                                }
-                                if (geoVecLengthSquare(loc, edgeNodes[0].loc) > geoVecLengthSquare(loc, locNewNode_2)){
-                                    graph = actionAddMidpoint({loc: locNewNode_2, edge: [edgeNodes[0].id, newNode_1.id]}, newNode_2)(graph); 
-                                    graph = actionSplit(newNode_2.id)(graph);
-                                }
-                                else {
-                                    newNode_2 = edgeNodes[0];
-                                }
-                                
-                                var waysNode_1 = graph.parentWays(graph.hasEntity(newNode_1.id));
-                                var waysNode_2 = graph.parentWays(graph.hasEntity(newNode_2.id));
-                                var commonWay;
-
-                                //find way which contains both new nodes
-                                for (var i_1 in waysNode_1){
-                                    for (var i_2 in waysNode_2){
-                                        if (waysNode_1[i_1] === waysNode_2[i_2]){
-                                            commonWay = waysNode_1[i_1];
-                                        }
-                                    }
-                                }
-
-                                var tags = Object.assign({}, commonWay.tags);  //tags copy
-                                if (bridgeOrTunnel === 'bridge'){
-                                    tags.bridge = 'yes';
-                                }
-                                else {
-                                    tags.tunnel = 'yes';
-                                }
-                                graph = actionChangeTags(commonWay.id, tags)(graph);
-                                selectedIDs = [commonWay.id];
-                                mode.reselect();
-                            }
-                        });
-                        return graph;
-                    },
-                    t('issues.fix.' + fixTitleID + '.annotation')
-                );
-=======
 
                 var resultWayIDs = [wayId];
 
@@ -649,7 +544,6 @@
 
                 context.perform(action, t('issues.fix.' + fixTitleID + '.annotation'));
                 context.enter(modeSelect(context, resultWayIDs));
->>>>>>> 5640d786
             }
         });
     }
