--- conflicted
+++ resolved
@@ -1,9 +1,5 @@
-<<<<<<< HEAD
-import { t } from '../util/locale';
+import { t } from '../core/localizer';
 import { actionChangeTags } from '../actions/change_tags';
-=======
-import { t } from '../core/localizer';
->>>>>>> 5afb2ce1
 import { behaviorDrawWay } from '../behavior/draw_way';
 import { modeSelect } from './select';
 
