import { t } from '../util/locale';
import { actionChangeTags } from '../actions/change_tags';
import { behaviorDrawWay } from '../behavior/draw_way';
<<<<<<< HEAD
import { modeSelect } from './select';
import { uiFlash } from '../ui/flash';
=======
>>>>>>> a792334c


export function modeDrawLine(context, mode) {

    var _behavior;

    mode.id = 'draw-line';

    mode.button = mode.button || 'line';
    mode.startGraph = mode.startGraph || context.graph();
    mode.preset = mode.addMode && mode.addMode.preset;
    mode.geometry = mode.addMode ? mode.addMode.geometry : 'line';

    mode.isContinuing = function() {
        return !!mode.affix;
    };

    mode.repeatAddedFeature = function(val) {
        if (mode.addMode) return mode.addMode.repeatAddedFeature(val);
    };

    mode.addedEntityIDs = function() {
        if (mode.addMode) return mode.addMode.addedEntityIDs();
    };

    mode.enter = function() {
        mode.skipEnter = false;

        if (mode.addMode) {
            // Add in case this draw mode was entered from somewhere besides modeAddLine
            mode.addMode.addAddedEntityID(mode.wayID);
        }

        var way = context.entity(mode.wayID);
        var index = (mode.affix === 'prefix') ? 0 : undefined;
        var headID = (mode.affix === 'prefix') ? way.first() : way.last();

        _behavior = behaviorDrawWay(context, mode.wayID, index, mode.startGraph)
            .tail(t('modes.draw_line.tail'))
            .on('doneSegment.modeDrawLine', function(node) {
                if (mode.defaultNodeTags && node && !Object.keys(node.tags).length) {
                    // add the default tags to the node, if any
                    context.replace(actionChangeTags(node.id, mode.defaultNodeTags), context.history().undoAnnotation());
                }
                if (mode.skipEnter) return;

                // re-enter this mode to start the next segment
                context.enter(mode);
            })
            .on('finish.modeDrawLine revert.modeDrawArea', function() {
                if (mode.skipEnter) return;

                if (mode.repeatAddedFeature()) {
                    context.enter(mode.addMode);
                } else {
                    var newMode = modeSelect(context, mode.addedEntityIDs() || [mode.wayID])
                        .presets(mode.preset ? [mode.preset] : null)
                        .newFeature(!mode.isContinuing());
                    context.enter(newMode);
                }
            })
            .on('rejectedSelfIntersection.modeDrawLine', function() {
                context.ui().flash
                    .text(t('self_intersection.error.lines'))();
            });

        var addNode = _behavior.addNode;
        _behavior.addNode = function(node, d) {
            if (node.id === headID) {
                _behavior.finish();
            } else {
                addNode(node, d);
            }
        };

        context.install(_behavior);
    };

    mode.exit = function() {
        context.uninstall(_behavior);
    };

    // complete drawing, if possible
    mode.finish = function(skipEnter) {
        if (skipEnter) {
            mode.skipEnter = true;
        }
        return _behavior.finish();
    };

    mode.selectedIDs = function() {
        return [mode.wayID];
    };

    mode.activeID = function() {
        return _behavior && _behavior.activeID();
    };

    return mode;
}<|MERGE_RESOLUTION|>--- conflicted
+++ resolved
@@ -1,11 +1,7 @@
 import { t } from '../util/locale';
 import { actionChangeTags } from '../actions/change_tags';
 import { behaviorDrawWay } from '../behavior/draw_way';
-<<<<<<< HEAD
 import { modeSelect } from './select';
-import { uiFlash } from '../ui/flash';
-=======
->>>>>>> a792334c
 
 
 export function modeDrawLine(context, mode) {
