--- conflicted
+++ resolved
@@ -48,14 +48,9 @@
         modeDragNote(context).behavior
     ];
     var inspector;   // unused?
-<<<<<<< HEAD
-    var editMenu;
-    var _timeout = null;
     // the explicit presets for the features in this selection
     var _presets;
-=======
     var _editMenu; // uiEditMenu
->>>>>>> 71805959
     var _newFeature = false;
     var _follow = false;
 
@@ -224,7 +219,6 @@
     };
 
 
-<<<<<<< HEAD
     mode.presets = function(val) {
         if (!arguments.length) return _presets;
         _presets = val;
@@ -232,15 +226,6 @@
     };
 
 
-    mode.suppressMenu = function(val) {
-        if (!arguments.length) return _suppressMenu;
-        _suppressMenu = val;
-        return mode;
-    };
-
-
-=======
->>>>>>> 71805959
     mode.follow = function(val) {
         if (!arguments.length) return _follow;
         _follow = val;
