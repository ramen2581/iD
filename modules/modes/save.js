import _clone from 'lodash-es/clone';
import _difference from 'lodash-es/difference';
import _filter from 'lodash-es/filter';
import _each from 'lodash-es/each';
import _map from 'lodash-es/map';
import _reduce from 'lodash-es/reduce';
import _union from 'lodash-es/union';
import _uniq from 'lodash-es/uniq';
import _without from 'lodash-es/without';

import {
    event as d3_event,
    select as d3_select
} from 'd3-selection';

import { d3keybinding as d3_keybinding } from '../lib/d3.keybinding.js';
import { t } from '../util/locale';

import {
    actionDiscardTags,
    actionMergeRemoteChanges,
    actionNoop,
    actionRevert
} from '../actions';

import { coreGraph } from '../core';
import { modeBrowse } from './index';

import {
    uiConflicts,
    uiConfirm,
    uiCommit,
    uiLoading,
    uiSuccess
} from '../ui';

import {
    utilDisplayName,
    utilDisplayType
} from '../util';


import { operationDelete } from '../operations/index';

export function modeSave(context) {
    var mode = {
        id: 'save'
    };

<<<<<<< HEAD
    if (d3.select('input[name="approvalProcess"]:checked').property('value') === 'individual') {
        // when clicking the save button, filter out entities which were not approved manually
        var deletions = [];
        _.map(window.importedEntities, function(entity) {
            try {
                if ((entity.approvedForEdit !== 'approved' && entity.approvedForEdit !== 'unchanged') && context.entity(entity.id)) {
                    deletions.push(entity.id);
                }
            } catch (e) {
                // entity was already deleted, can't be removed here
            }
        });
        operationDelete(deletions, context)();
    }
=======
    var keybinding = d3_keybinding('select');
>>>>>>> 2b47ac4b

    var commit = uiCommit(context)
        .on('cancel', cancel)
        .on('save', save);


    function cancel() {
        context.enter(modeBrowse(context));
    }


    function save(changeset, tryAgain) {

        var osm = context.connection(),
            loading = uiLoading(context).message(t('save.uploading')).blocking(true),
            history = context.history(),
            origChanges = history.changes(actionDiscardTags(history.difference())),
            localGraph = context.graph(),
            remoteGraph = coreGraph(history.base(), true),
            modified = _filter(history.difference().summary(), {changeType: 'modified'}),
            toCheck = _map(_map(modified, 'entity'), 'id'),
            toLoad = withChildNodes(toCheck, localGraph),
            conflicts = [],
            errors = [];

        if (!osm) return;

        if (!tryAgain) {
            history.perform(actionNoop());  // checkpoint
        }

        context.container().call(loading);

        if (toCheck.length) {
            osm.loadMultiple(toLoad, loaded);
        } else {
            upload();
        }


        function withChildNodes(ids, graph) {
            return _uniq(_reduce(ids, function(result, id) {
                var entity = graph.entity(id);
                if (entity.type === 'way') {
                    try {
                        var cn = graph.childNodes(entity);
                        result.push.apply(result, _map(_filter(cn, 'version'), 'id'));
                    } catch (err) {
                        /* eslint-disable no-console */
                        if (typeof console !== 'undefined') console.error(err);
                        /* eslint-enable no-console */
                    }
                }
                return result;
            }, _clone(ids)));
        }


        // Reload modified entities into an alternate graph and check for conflicts..
        function loaded(err, result) {
            if (errors.length) return;

            if (err) {
                errors.push({
                    msg: err.responseText,
                    details: [ t('save.status_code', { code: err.status }) ]
                });
                showErrors();

            } else {
                var loadMore = [];
                _each(result.data, function(entity) {
                    remoteGraph.replace(entity);
                    toLoad = _without(toLoad, entity.id);

                    // Because loadMultiple doesn't download /full like loadEntity,
                    // need to also load children that aren't already being checked..
                    if (!entity.visible) return;
                    if (entity.type === 'way') {
                        loadMore.push.apply(loadMore,
                            _difference(entity.nodes, toCheck, toLoad, loadMore));
                    } else if (entity.type === 'relation' && entity.isMultipolygon()) {
                        loadMore.push.apply(loadMore,
                            _difference(_map(entity.members, 'id'), toCheck, toLoad, loadMore));
                    }
                });

                if (loadMore.length) {
                    toLoad.push.apply(toLoad, loadMore);
                    osm.loadMultiple(loadMore, loaded);
                }

                if (!toLoad.length) {
                    checkConflicts();
                }
            }
        }


        function checkConflicts() {
            function choice(id, text, action) {
                return { id: id, text: text, action: function() { history.replace(action); } };
            }
            function formatUser(d) {
                return '<a href="' + osm.userURL(d) + '" target="_blank">' + d + '</a>';
            }
            function entityName(entity) {
                return utilDisplayName(entity) || (utilDisplayType(entity.id) + ' ' + entity.id);
            }

            function compareVersions(local, remote) {
                if (local.version !== remote.version) return false;

                if (local.type === 'way') {
                    var children = _union(local.nodes, remote.nodes);

                    for (var i = 0; i < children.length; i++) {
                        var a = localGraph.hasEntity(children[i]),
                            b = remoteGraph.hasEntity(children[i]);

                        if (a && b && a.version !== b.version) return false;
                    }
                }

                return true;
            }

            _each(toCheck, function(id) {
                var local = localGraph.entity(id),
                    remote = remoteGraph.entity(id);

                if (compareVersions(local, remote)) return;

                var action = actionMergeRemoteChanges,
                    merge = action(id, localGraph, remoteGraph, formatUser);

                history.replace(merge);

                var mergeConflicts = merge.conflicts();
                if (!mergeConflicts.length) return;  // merged safely

                var forceLocal = action(id, localGraph, remoteGraph).withOption('force_local'),
                    forceRemote = action(id, localGraph, remoteGraph).withOption('force_remote'),
                    keepMine = t('save.conflict.' + (remote.visible ? 'keep_local' : 'restore')),
                    keepTheirs = t('save.conflict.' + (remote.visible ? 'keep_remote' : 'delete'));

                conflicts.push({
                    id: id,
                    name: entityName(local),
                    details: mergeConflicts,
                    chosen: 1,
                    choices: [
                        choice(id, keepMine, forceLocal),
                        choice(id, keepTheirs, forceRemote)
                    ]
                });
            });

            upload();
        }


        function upload() {
            if (conflicts.length) {
                conflicts.sort(function(a,b) { return b.id.localeCompare(a.id); });
                showConflicts();
            } else if (errors.length) {
                showErrors();
            } else {
                var changes = history.changes(actionDiscardTags(history.difference()));
                if (changes.modified.length || changes.created.length || changes.deleted.length) {
                    osm.putChangeset(changeset, changes, uploadCallback);
                } else {        // changes were insignificant or reverted by user
                    d3_select('.inspector-wrap *').remove();
                    loading.close();
                    context.flush();
                    cancel();
                }
            }
        }


        function uploadCallback(err, changeset) {
            if (err) {
                errors.push({
                    msg: err.responseText,
                    details: [ t('save.status_code', { code: err.status }) ]
                });
                showErrors();
            } else {
                history.clearSaved();
                success(changeset);
                // Add delay to allow for postgres replication #1646 #2678
                window.setTimeout(function() {
                    d3_select('.inspector-wrap *').remove();
                    loading.close();
                    context.flush();
                }, 2500);
            }
        }


        function showConflicts() {
            var selection = context.container()
                .select('#sidebar')
                .append('div')
                .attr('class','sidebar-component');

            loading.close();

            selection.call(uiConflicts(context)
                .list(conflicts)
                .origChanges(origChanges)
                .on('cancel', function() {
                    history.pop();
                    selection.remove();
                })
                .on('save', function() {
                    for (var i = 0; i < conflicts.length; i++) {
                        if (conflicts[i].chosen === 1) {  // user chose "keep theirs"
                            var entity = context.hasEntity(conflicts[i].id);
                            if (entity && entity.type === 'way') {
                                var children = _uniq(entity.nodes);
                                for (var j = 0; j < children.length; j++) {
                                    history.replace(actionRevert(children[j]));
                                }
                            }
                            history.replace(actionRevert(conflicts[i].id));
                        }
                    }

                    selection.remove();
                    save(changeset, true);
                })
            );
        }


        function showErrors() {
            var selection = uiConfirm(context.container());

            history.pop();
            loading.close();

            selection
                .select('.modal-section.header')
                .append('h3')
                .text(t('save.error'));

            addErrors(selection, errors);
            selection.okButton();
        }


        function addErrors(selection, data) {
            var message = selection
                .select('.modal-section.message-text');

            var items = message
                .selectAll('.error-container')
                .data(data);

            var enter = items.enter()
                .append('div')
                .attr('class', 'error-container');

            enter
                .append('a')
                .attr('class', 'error-description')
                .attr('href', '#')
                .classed('hide-toggle', true)
                .text(function(d) { return d.msg || t('save.unknown_error_details'); })
                .on('click', function() {
                    var error = d3_select(this),
                        detail = d3_select(this.nextElementSibling),
                        exp = error.classed('expanded');

                    detail.style('display', exp ? 'none' : 'block');
                    error.classed('expanded', !exp);

                    d3_event.preventDefault();
                });

            var details = enter
                .append('div')
                .attr('class', 'error-detail-container')
                .style('display', 'none');

            details
                .append('ul')
                .attr('class', 'error-detail-list')
                .selectAll('li')
                .data(function(d) { return d.details || []; })
                .enter()
                .append('li')
                .attr('class', 'error-detail-item')
                .text(function(d) { return d; });

            items.exit()
                .remove();
        }

    }


    function success(changeset) {
        commit.reset();
        context.enter(modeBrowse(context)
            .sidebar(uiSuccess(context)
                .changeset(changeset)
                .on('cancel', function() {
                    context.ui().sidebar.hide();
                })
            )
        );
    }


    mode.enter = function() {
        function done() {
            context.ui().sidebar.show(commit);
        }

        keybinding
            .on('⎋', cancel, true);

        d3_select(document)
            .call(keybinding);

        context.container().selectAll('#content')
            .attr('class', 'inactive');

        var osm = context.connection();
        if (!osm) return;

        if (osm.authenticated()) {
            done();
        } else {
            osm.authenticate(function(err) {
                if (err) {
                    cancel();
                } else {
                    done();
                }
            });
        }
    };


    mode.exit = function() {
        keybinding.off();

        context.container().selectAll('#content')
            .attr('class', 'active');

        context.ui().sidebar.hide();
    };

    return mode;
}<|MERGE_RESOLUTION|>--- conflicted
+++ resolved
@@ -47,7 +47,6 @@
         id: 'save'
     };
 
-<<<<<<< HEAD
     if (d3.select('input[name="approvalProcess"]:checked').property('value') === 'individual') {
         // when clicking the save button, filter out entities which were not approved manually
         var deletions = [];
@@ -62,9 +61,8 @@
         });
         operationDelete(deletions, context)();
     }
-=======
+
     var keybinding = d3_keybinding('select');
->>>>>>> 2b47ac4b
 
     var commit = uiCommit(context)
         .on('cancel', cancel)
