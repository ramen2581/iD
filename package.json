--- conflicted
+++ resolved
@@ -29,13 +29,8 @@
     "chai": "3.5.0",
     "d3": "3.5.5",
     "editor-layer-index": "git://github.com/osmlab/editor-layer-index.git#gh-pages",
-<<<<<<< HEAD
-    "eslint": "2.13.1",
-    "eslint-plugin-import": "^1.9.2",
-=======
     "eslint": "3.0.1",
     "eslint-plugin-import": "1.10.2",
->>>>>>> e4ccf116
     "glob": "7.0.5",
     "happen": "0.3.1",
     "http-server": "0.9.0",
