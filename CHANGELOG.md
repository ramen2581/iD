--- conflicted
+++ resolved
@@ -49,11 +49,8 @@
 * Clamp degree values in `direction` fields between 0 and 359 degrees ([#9386])
 * Disable increment/decrement buttons on number fields if the input value is not numeric or when there is a multi-selection with conflicting values
 * Filter out misspelled taginfo suggestions in combo field ([#9397])
-<<<<<<< HEAD
 * Add `highway=busway` to 'Traffic Roads' group of map features ([#9413], thanks [@Rewinteer])
-=======
 * Rename `cycleway` field type to `directionalCombo` and make it reusable for arbitrary directional tags ([#9423])
->>>>>>> 9f1139ff
 #### :hammer: Development
 * Upgrade to Transifex API v3 ([#9375])
 * Upgrade dependencies: `d3` to v7.7, `@ideditor/country-coder` to v5.1, `@ideditor/location-conflation` to v1.1, `esbuild` to v0.16
@@ -66,11 +63,8 @@
 [#9390]: https://github.com/openstreetmap/iD/pull/9390
 [#9392]: https://github.com/openstreetmap/iD/pull/9392
 [#9397]: https://github.com/openstreetmap/iD/issues/9397
-<<<<<<< HEAD
 [#9413]: https://github.com/openstreetmap/iD/pull/9413
-=======
 [#9423]: https://github.com/openstreetmap/iD/pull/9423
->>>>>>> 9f1139ff
 [@alanb43]: https://github.com/alanb43
 [@Rewinteer]: https://github.com/Rewinteer
 
