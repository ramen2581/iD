# What's New

Thanks to all our contributors, users, and the many people that make iD possible! :heart:

The iD map editor is an open source project. You can submit bug reports, help out,
or learn more by visiting our project page on GitHub:  :octocat: https://github.com/openstreetmap/iD

If you love iD, please star our project on GitHub to show your support! :star:

_Breaking developer changes, which may affect downstream projects or sites that embed iD, are marked with a_ :warning:

<!--
# A.B.C
##### YYYY-MMM-DD

#### :newspaper: News
#### :shield: Security
#### :mega: Release Highlights
#### :boom: Breaking Changes
#### :tada: New Features
#### :sparkles: Usability & Accessibility
#### :scissors: Operations
#### :camera: Street-Level
#### :white_check_mark: Validation
#### :bug: Bugfixes
#### :earth_asia: Localization
#### :hourglass: Performance
#### :mortar_board: Walkthrough / Help
#### :rocket: Presets
###### New Presets
###### Changed Presets
###### New and Changed Fields
#### :hammer: Development
* ([#])

[#xxxx]: https://github.com/openstreetmap/iD/issues/xxxx
[#xxxx]: https://github.com/openstreetmap/iD/pull/xxxx
[@xxxx]: https://github.com/xxxx
-->

# Unreleased

#### :newspaper: News
* We maintain a running changelog now! Upcoming changes will be added to the _[Unreleased](#Unreleased)_ section of this changelog as soon as they are ready in the [development version](https://ideditor.netlify.app/) of the iD editor. ([#8805])
#### :shield: Security
* Fix missing escaping of external texts and content such as OSM user names, OSM tags, etc. which had opened a way to inject arbitrary HTML into the iD editor, potentially making XSS attacks possible. ([#8813])
#### :boom: Breaking Changes
#### :tada: New Features
#### :sparkles: Usability & Accessibility
* Add a preview to colour fields, showing a native colour picker dialog on click ([#8782], thanks [@k-yle])
* Tag keys of a multi-selection can now also be changed in the tags editor when the tag values differ in the selected features. ([#8836])
#### :scissors: Operations
* Split operation now indicates more clearly when multiple ways will be affected and gives a hint how to restrict the operation to a single line ([#8818])
* Many operations now better preserve OSM object history ([#8839], thanks [@tpetillon])
#### :camera: Street-Level
* Rename OpenStreetCam overlay to KartaView ([#8807])
#### :white_check_mark: Validation
* Allow disconnecting members of certain "grouping" types of relation ([#8771])
* Clarify description of "disconnected way" validation rule ([#8800])
#### :bug: Bugfixes
* Fix hidden tooltips on map control toolbar ([#8781])
* Fix glitching out turn restriction minimap on narrow sidebars ([#8792])
<<<<<<< HEAD
* Fix a bug which made it impossible to switch to a custom TMS imagery layer after using a custom WMS source and vice versa ([#8057])
* Fix a bug where the validator might show wrong tagging suggestions for a preset if another preset has a partial match ([#8828], thanks [@bhousel])
* Show correct vintage and other metadata for "Esri World Imagery"'s higher zoom levels
* Fix wrong order of route relation members after a split operation ([#8519], thanks [@tpetillon])
=======
* Fix non-string properties of GeoJSON custom map data not being displayed correctly ([#8825], thanks [@k-yle])
>>>>>>> 8ef66e7c
#### :earth_asia: Localization
* Deprecate ~`t.html`~ for providing localized texts, which is replaced by the new method `t.append` which directly and safely appends the localized strings to the DOM ([#8817])
#### :hourglass: Performance
#### :mortar_board: Walkthrough / Help
* Show privacy settings in splash screen (i.e. the "Welcome to iD" message) ([#8831])
#### :rocket: Presets
* Radio-button based presets fields can be in an non-unique state (e.g. a tunnel which is also a ford) – this is now rendered like a multi selection with conflicting states ([#8796])
* Add colours for preset categories ([#8799])
#### :hammer: Development

<<<<<<< HEAD
[#8057]: https://github.com/openstreetmap/iD/issues/8057
[#8519]: https://github.com/openstreetmap/iD/issues/8519
=======
[@k-yle]: https://github.com/k-yle

>>>>>>> 8ef66e7c
[#8771]: https://github.com/openstreetmap/iD/issues/8771
[#8781]: https://github.com/openstreetmap/iD/issues/8781
[#8782]: https://github.com/openstreetmap/iD/pull/8782
[#8792]: https://github.com/openstreetmap/iD/pull/8792
[#8796]: https://github.com/openstreetmap/iD/issues/8796
[#8799]: https://github.com/openstreetmap/iD/issues/8799
[#8800]: https://github.com/openstreetmap/iD/pull/8800
[#8805]: https://github.com/openstreetmap/iD/issues/8805
[#8807]: https://github.com/openstreetmap/iD/issues/8807
<<<<<<< HEAD
[#8813]: https://github.com/openstreetmap/iD/issues/8813
[#8817]: https://github.com/openstreetmap/iD/pull/8817
[#8818]: https://github.com/openstreetmap/iD/issues/8818
[#8828]: https://github.com/openstreetmap/iD/pull/8828
[#8831]: https://github.com/openstreetmap/iD/issues/8831
[#8836]: https://github.com/openstreetmap/iD/issues/8836
[#8839]: https://github.com/openstreetmap/iD/pull/8839
[@k-yle]: https://github.com/k-yle
[@tpetillon]: https://github.com/tpetillon
=======
[#8825]: https://github.com/openstreetmap/iD/pull/8825
>>>>>>> 8ef66e7c

# 2.20.2
##### 2021-Oct-28
#### :sparkles: Usability & Accessibility
* Decommission Maxar Standard legacy imagery layer ([#8647])
* Show an error if localStorage is full ([#8727])
* Keep the oldest way when merging ([#8708])
* Enable ui map control toolbar scrolling on small devices or high zoom levels ([#pr8685])
* Add link button next to website field ([#pr8650])
#### :bug: Bugfixes
* Various fixes for validator involving stale state and detections ([#pr8663])
#### :scissors: Operations
* Follow (<kbd>F</kbd>) - new method for quick drawing of ways on top of existing ways ([#pr8671], [#pr8773])
* Disable merge operation when it could damage relations ([#pr8675])
#### :white_check_mark: Validation
* Add warning for some commercial mapservice in China ([#pr8701])
* Add outdated tags validation fix option to tag as 'not' a matched item ([#pr8628])
#### :earth_asia: Localization
* Turn off RTL text patch on Chromium >=96 ([#pr8741])
#### :hourglass: Performance
* Significantly improved iD performance by speeding up preset matching ([#pr8768], [#pr8761], [#8612])
* Debounce input events in the preset list ([#8288])
#### :hammer: Development
* Introduced github issue templates ([#pr8746])
* Few unit tests improvements ([#pr8642], [#pr8762])

[#8647]: https://github.com/openstreetmap/iD/issues/8647
[#8727]: https://github.com/openstreetmap/iD/issues/8727
[#8708]: https://github.com/openstreetmap/iD/issues/8708
[#pr8685]: https://github.com/openstreetmap/iD/pull/8685
[#pr8650]: https://github.com/openstreetmap/iD/pull/8650
[#pr8663]: https://github.com/openstreetmap/iD/pull/8663
[#pr8671]: https://github.com/openstreetmap/iD/pull/8671
[#pr8773]: https://github.com/openstreetmap/iD/pull/8773
[#pr8675]: https://github.com/openstreetmap/iD/pull/8675
[#pr8701]: https://github.com/openstreetmap/iD/pull/8701
[#pr8628]: https://github.com/openstreetmap/iD/pull/8628
[#pr8741]: https://github.com/openstreetmap/iD/pull/8741
[#pr8768]: https://github.com/openstreetmap/iD/pull/8768
[#pr8761]: https://github.com/openstreetmap/iD/pull/8761
[#8612]: https://github.com/openstreetmap/iD/issues/8612
[#8288]: https://github.com/openstreetmap/iD/issues/8288
[#pr8746]: https://github.com/openstreetmap/iD/pull/8746
[#pr8642]: https://github.com/openstreetmap/iD/pull/8642
[#pr8762]: https://github.com/openstreetmap/iD/pull/8762

# 2.20.1
##### 2021-Aug-17

#### :sparkles: Usability & Accessibility
* Splash message now links to changelog instead of inactive ideditor.blog ([#8604])
* Maxar Premium imagery - new url ([#pr8623])

[#8604]: https://github.com/openstreetmap/iD/issues/8604
[#pr8623]: https://github.com/openstreetmap/iD/pull/8623

#### :bug: Bugfixes
* Fix NSI (name suggestion index) bug where tagging warning recommended removing tags considered as 'primary' ([#8615])
* Fix NSI bug where matching was done based on 'old_name' tag ([#8617])
* Fix NSI bug where route master was not included in certain validations ([#pr8627])
* Fix Validator bug where pre-existing issues were treated as current/edited issues ([#8613], [#8632])
* Fix Validator bug where 'fix-me' requests were being treated as outstanding issues ([#8603])

[#8615]: https://github.com/openstreetmap/iD/issues/8615
[#8617]: https://github.com/openstreetmap/iD/issues/8617
[#pr8627]: https://github.com/openstreetmap/iD/pull/8627
[#8613]: https://github.com/openstreetmap/iD/issues/8613
[#8632]: https://github.com/openstreetmap/iD/issues/8632
[#8603]: https://github.com/openstreetmap/iD/issues/8603

#### :white_check_mark: Validation
* Crossing ways - Smarter node repurposing ([#pr8625])
* Improve focusing on an issue ([#pr8626], [#pr8638])

[#pr8625]: https://github.com/openstreetmap/iD/pull/8625
[#pr8626]: https://github.com/openstreetmap/iD/pull/8626
[#pr8638]: https://github.com/openstreetmap/iD/pull/8638

#### :hammer: Development
* Switch from @mapbox/togeojson to more maintained @tmcw/togeojson ([#pr8636])

[#pr8636]: https://github.com/openstreetmap/iD/pull/8636

# 2.20.0
##### 2021-Jul-20

#### :mega: Release Highlights
* :boom: **Presets got their own [repo](https://github.com/openstreetmap/id-tagging-schema)!** Shoutout to [@quincylvania] for this! ([#pr8229]) <br/>
_In iD, this data is being fetched during runtime now, meaning **the presets can be updated independently of iD versioning**_ <br/>
_For any discussions and issues regarding presets please use the above linked repo_
* :vertical_traffic_light: **Mapillary v4 API** now enables much faster data load and more objects. Big thanks to [@nickplesha]! ([#pr8372]) <br/>
_Be sure to check it out in MapData -> Photo Overlays -> Mapillary_
* :fries: Thanks to great improvements ([#pr8305]) done by [@bhousel], iD now **supports newest versions of [name suggestion index](https://github.com/osmlab/name-suggestion-index)**<br/>
_Additionally, presets now support [location set constraints](https://github.com/ideditor/schema-builder#locationset)_
* :book: **Combo field now supports translatable options**. Thanks [@quincylvania]! ([#pr8238]) <br/>
_The text styling indicates which values are raw tags and which are translated labels. It works for semiCombo and multiCombo as well as single-value combos_

[#pr8229]: https://github.com/openstreetmap/iD/pull/8229
[#pr8372]: https://github.com/openstreetmap/iD/pull/8372
[#pr8305]: https://github.com/openstreetmap/iD/pull/8305
[#pr8238]: https://github.com/openstreetmap/iD/pull/8238

#### :sparkles: Usability & Accessibility
* Enabled node dragging at the bottom of the screen ([#8233])
* Preset search is now more diacritics friendly ([#8242])
* Improve sidebar Fields behavior for multilingual names ([#8164])
* Improved distinction between preset categories and presets icons in sidebar ([#6085])
* Enhance labels for route relations to include direction and via points ([#8276], thanks [@1ec5])

[#8233]: https://github.com/openstreetmap/iD/issues/8233
[#8242]: https://github.com/openstreetmap/iD/issues/8242
[#8164]: https://github.com/openstreetmap/iD/issues/8164
[#6085]: https://github.com/openstreetmap/iD/issues/6085
[#8276]: https://github.com/openstreetmap/iD/pull/8276

#### :scissors: Operations
* New operations: Select parent way operation (<kbd>Ctrl</kbd><kbd>↑</kbd>)/ select child nodes operation (<kbd>Ctrl</kbd><kbd>↓</kbd>) ([#pr8264], [#pr8577]) Thanks [@1ec5]
* Move (<kbd>M</kbd>) now works for nodes ([#8225])
* Move does not exit while moving the map ([#8187])

[@1ec5]: https://github.com/1ec5

[#pr8264]: https://github.com/openstreetmap/iD/pull/8264
[#pr8577]: https://github.com/openstreetmap/iD/pull/8577
[#8225]: https://github.com/openstreetmap/iD/issues/8225
[#8187]: https://github.com/openstreetmap/iD/issues/8187

#### :white_check_mark: Validation
* Several rules added for the case when tagging is used with wrong geometry ([#8231])
* Missing tag validation improvement ([#8273])
* Smarter suspicious tag and outdated tag validators (thanks to the new NSI matcher) ([#pr8305])

[#8231]: https://github.com/openstreetmap/iD/issues/8231
[#8273]: https://github.com/openstreetmap/iD/issues/8273
[#pr8305]: https://github.com/openstreetmap/iD/pull/8305

#### :bug: Bugfixes
* Extract POI node now ends up in expected center ([#8246])
* Ensure features relations are always available when selected ([#6731])
* Notes processing serialization works correctly now ([#pr8310])
* Wms detection axis ordering fix ([#pr8322]) Thanks to ([@rbuffat])
* Ensure consistent behaviour near zooming in/out on cross editable zoom (lod16) ([#pr8473])
* Fixed Centroid calculation in measurement panel ([#pr8341]) Thanks to ([@jleedev])
* Disabled edge case no-op move/rotate (move/rotate + <kbd>Esc</kbd>) to pop previous edit of history ([#pr8442])

[@rbuffat]: https://github.com/rbuffat
[@jleedev]: https://github.com/jleedev

[#8246]: https://github.com/openstreetmap/iD/issues/8246
[#6731]: https://github.com/openstreetmap/iD/issues/6731
[#pr8310]: https://github.com/openstreetmap/iD/pull/8310
[#pr8322]: https://github.com/openstreetmap/iD/pull/8322
[#pr8473]: https://github.com/openstreetmap/iD/pull/8473
[#pr8341]: https://github.com/openstreetmap/iD/pull/8341
[#pr8442]: https://github.com/openstreetmap/iD/pull/8442

#### :hourglass: Performance
* Validator now uses work queue and executes rule-jobs during idle cycles ([#pr8305])

[#pr8305]: https://github.com/openstreetmap/iD/pull/8305

#### :mortar_board: Walkthrough / Help
* Tooltip added to 'Review my edits' ([#7227])

[#7227]: https://github.com/openstreetmap/iD/issues/7227

#### :rocket: Presets
* For preset changes please follow [id-tagging-schema repo](https://github.com/openstreetmap/id-tagging-schema)

#### :hammer: Development
* Use JSON endpoints for user OSM API ([#8188])
* Migrated from Travis CI to Github Actions ([#pr8258])

[#8188]: https://github.com/openstreetmap/iD/issues/8188
[#pr8258]: https://github.com/openstreetmap/iD/pull/8258

# 2.19.6
##### 2021-Mar-3

#### :sparkles: Usability & Accessibility
* Update lists of Backgrounds and Overlays

# 2.19.5
##### 2020-Nov-9

#### :sparkles: Usability & Accessibility
* Enable loading iD with a feature selected even when zoomed out ([#8122])

[#8122]: https://github.com/openstreetmap/iD/issues/8122

#### :bug: Bugfixes
* Fix an issue where some fields that allow multiple values would not show existing tags ([#8155])
* Fix a bug where points could move back unexpectedly when changing their tags after dragging them ([#7606])
* Fix rare instances where iD could add an invalid localized name tag ([#8165])

[#8155]: https://github.com/openstreetmap/iD/issues/8155
[#7606]: https://github.com/openstreetmap/iD/issues/7606
[#8165]: https://github.com/openstreetmap/iD/issues/8165

#### :earth_asia: Localization
* Support dozens of additional languages in the Multilingual Name field ([#8165])

[#8165]: https://github.com/openstreetmap/iD/issues/8165

#### :rocket: Presets
* Indicate the units for the Capacity field on storage tank presets ([#8078], [#8112], thanks [@karmanya007])

[#8078]: https://github.com/openstreetmap/iD/issues/8078
[#8112]: https://github.com/openstreetmap/iD/issues/8112
[@karmanya007]: https://github.com/karmanya007

# 2.19.4
##### 2020-Nov-2

#### :bug: Bugfixes
* Fix an issue with missing data in the Keyboard Shortcuts screen ([#8137])
* Fix a bug where deselecting items in the selected features list would instead select them in some browsers ([#8151])
* Properly open the Custom Background screen when a custom layer is requested but not set ([#8141], thanks [@willemarcel])

[#8137]: https://github.com/openstreetmap/iD/issues/8137
[#8151]: https://github.com/openstreetmap/iD/issues/8151
[#8141]: https://github.com/openstreetmap/iD/issues/8141
[@willemarcel]: https://github.com/willemarcel

#### :rocket: Presets
* Add Telephone field to Warehouse preset ([#8150])

[#8150]: https://github.com/openstreetmap/iD/issues/8150

# 2.19.3
##### 2020-Oct-29

#### :sparkles: Usability & Accessibility
* Make the Warnings and Errors lists in the Issues pane navigable with a keyboard
* Add hover and focus styling to the Change Direction button in the One Way field
* Disable keyboard-navigation in the sidebar when it's collapsed and hidden
* Use a more logical keyboard focus order for the "Zoom in to edit" button and the map attribution links
* Improve the alignment of the new version badge during text-only zoom and keep its tooltip from going offscreen

#### :scissors: Operations
* Don't remove `source:date` or other `source:` tags when downgrading features to basic buildings or addresses ([#8097])

[#8097]: https://github.com/openstreetmap/iD/issues/8097

#### :camera: Street-Level
* Apply the date and username filters to the Map Features and Traffic Signs layers as well as photo layers ([#8133])

[#8133]: https://github.com/openstreetmap/iD/issues/8133

#### :bug: Bugfixes
* Fix an issue where setting the Wikidata field value wouldn't update the `wikidata` tag ([#8132])
* Fix the functionality where hovering over items in the Relations dropdown highlights those features in the map ([#8134])
* Fix a problem where attempting to toggle between metric and imperial units in the Measurement panel wouldn't do anything
* Fix cases where the Centroid value in the Measurement panel could be incorrect
* Fix a bug where a point extracted from an area could be placed very far from away from the expected location
* Avoid a potential error due to resizing the sidebar when iD is embedded in Tasking Manager

[#8132]: https://github.com/openstreetmap/iD/issues/8132
[#8134]: https://github.com/openstreetmap/iD/issues/8134

# 2.19.2
##### 2020-Oct-28

#### :bug: Bugfixes
* Fix an issue where the Lines chapter of the walkthrough could not be completed ([#8128], thanks [@ricloy])

[#8128]: https://github.com/openstreetmap/iD/issues/8128

[@ricloy]: https://github.com/ricloy

# 2.19.1
##### 2020-Oct-27

#### :bug: Bugfixes
* Fix a critical bug where changing Allowed Access or Bike Lanes fields could add invalid tags ([#8126])
* Fix an issue with automatically opening the sidebar after drawing a new feature
* Correct the alignment of the new update badge icon

[#8126]: https://github.com/openstreetmap/iD/issues/8126

# 2.19.0
##### 2020-Oct-27

#### :mega: Release Highlights
* :car: **Street-level photo filtering** now lets you limit photos to a given timeframe or user. Shoutout to [@nickplesha] for this!<br/>
_To reveal filters, enable one or more Photo Overlays in the Map Data pane (shortcut <kbd>F</kbd>)._
* :signal_strength: **Scaling features** is now possible via keyboard shortcuts.<br/>
_Press <kbd>Shift</kbd><kbd>+</kbd> or <kbd>Shift</kbd><kbd>–</kbd> to make the selected features bigger or smaller._
* :keyboard: **Keyboard navigation** has been expanded significantly.<br/>
_Use <kbd>Tab</kbd> and <kbd>Shift</kbd><kbd>Tab</kbd> to zip around iD without a mouse._
* :capital_abcd: **Text-only zoom** is now fully supported.<br/>
_Most browsers let you increase the text size of pages without making everything else bigger._
* :book: If you speak **multiple non-English languages**, iD will now prefer any of them before defaulting to English.<br/>
_For best results, make sure that every language you understand is listed in your [browser settings](https://www.computerhope.com/issues/ch001904.htm)._

#### :boom: Breaking Changes
* The modifier key to zoom and move the map or selection by a lot has changed from <kbd>Cmd</kbd> / <kbd>Ctrl</kbd> to <kbd>Opt</kbd> / <kbd>Alt</kbd> ([#7976])

[#7976]: https://github.com/openstreetmap/iD/issues/7976

#### :sparkles: Usability & Accessibility
* Make the interface (except map elements) navigable using only a keyboard ([#7770], [#8004])
* Enable the Relations section of the sidebar when multiple features are selected ([#7753])
* Support text-only page zoom, a vision accessibility feature in most web browsers ([#7965], [#7979])
* Support common browser shortcuts for zooming the page size: <kbd>Cmd</kbd><kbd>+</kbd> / <kbd>Ctrl</kbd><kbd>+</kbd> and <kbd>Cmd</kbd><kbd>–</kbd> / <kbd>Ctrl</kbd><kbd>–</kbd> ([#7976])
* Show the distance between any two selected points in the Measurement panel ([#7952])
* Style driveways, parking aisles, and emergency access roads uniquely in the map ([#7961])
* Make the custom data labels white instead of pink, for better readability ([#8055])
* Reduce situations where the Keyboard Shortcuts list becomes one big column ([#8021])
* Increase the possible range of background imagery Brightness, Contrast, Saturation, and Sharpness from 25-200% to 0-300%

[#7770]: https://github.com/openstreetmap/iD/issues/7770
[#8004]: https://github.com/openstreetmap/iD/issues/8004
[#7753]: https://github.com/openstreetmap/iD/issues/7753
[#7965]: https://github.com/openstreetmap/iD/issues/7965
[#7979]: https://github.com/openstreetmap/iD/issues/7979
[#7976]: https://github.com/openstreetmap/iD/issues/7976
[#7952]: https://github.com/openstreetmap/iD/issues/7952
[#7961]: https://github.com/openstreetmap/iD/issues/7961
[#8055]: https://github.com/openstreetmap/iD/issues/8055
[#8021]: https://github.com/openstreetmap/iD/issues/8021

#### :scissors: Operations
* Improve the Circularize animation ([#8083], thanks [@teymour-aldridge])
* Add shortcuts for scaling the size of selected features: <kbd>Shift</kbd><kbd>+</kbd> and <kbd>Shift</kbd><kbd>–</kbd> ([#3372], [#8012])
* Rename the Reflect Short and Reflect Long operations to Flip Short and Flip Long ([#7824])
* Support splitting lines and areas at multiple selected points at once ([#7990])
* Keep the history on the longer segment when splitting a line or area ([#7795])
* Distribute the `step_count` value proportionally when splitting steps ([#8069])
* Don't disable splitting areas just because there are lines that can't be split ([#6047])
* Select the connection point as well as the resultant features after splitting something, to enable quickly disconnecting them ([#5174])
* Highlight the affected features when hovering over an operation button in the edit menu ([#8034])
* Make Delete and Downgrade separate operations with different shortcuts ([#7682])
* Enable the removal of all tags from selected vertices with the Downgrade operation ([#6756])

[@teymour-aldridge]: https://github.com/teymour-aldridge

[#8083]: https://github.com/openstreetmap/iD/issues/8083
[#3372]: https://github.com/openstreetmap/iD/issues/3372
[#8012]: https://github.com/openstreetmap/iD/issues/8012
[#7824]: https://github.com/openstreetmap/iD/issues/7824
[#7990]: https://github.com/openstreetmap/iD/issues/7990
[#7795]: https://github.com/openstreetmap/iD/issues/7795
[#8069]: https://github.com/openstreetmap/iD/issues/8069
[#6047]: https://github.com/openstreetmap/iD/issues/6047
[#5174]: https://github.com/openstreetmap/iD/issues/5174
[#8034]: https://github.com/openstreetmap/iD/issues/8034
[#7682]: https://github.com/openstreetmap/iD/issues/7682
[#6756]: https://github.com/openstreetmap/iD/issues/6756

#### :camera: Street-Level
* Add controls to filter photos by capture date and contributor ([#4518], [#7342], [#5307], [#7847], [#8076], thanks [@nickplesha])
* Support linking to iD with a specific photo open and persisting the photo when reloading ([#6398], [#7885], thanks [@nickplesha])
* Fix selection and highlighting issues with Mapillary detections ([#7048], [#7177], [#7885], thanks [@nickplesha])
* Load auxiliary photo overlay resources only when needed, not upon startup ([#7982], [#8061])
* Fix issue where some photo viewer controls could not be clicked ([#7974])
* Fix issue where some button icons wouldn't appear in the Mapillary viewer ([#7920], [#8063])

[@nickplesha]: https://github.com/nickplesha

[#8063]: https://github.com/openstreetmap/iD/issues/8063
[#7920]: https://github.com/openstreetmap/iD/issues/7920
[#4518]: https://github.com/openstreetmap/iD/issues/4518
[#7342]: https://github.com/openstreetmap/iD/issues/7342
[#5307]: https://github.com/openstreetmap/iD/issues/5307
[#7847]: https://github.com/openstreetmap/iD/issues/7847
[#8076]: https://github.com/openstreetmap/iD/issues/8076
[#6398]: https://github.com/openstreetmap/iD/issues/6398
[#7885]: https://github.com/openstreetmap/iD/issues/7885
[#7048]: https://github.com/openstreetmap/iD/issues/7048
[#7177]: https://github.com/openstreetmap/iD/issues/7177
[#7885]: https://github.com/openstreetmap/iD/issues/7885
[#7982]: https://github.com/openstreetmap/iD/issues/7982
[#8061]: https://github.com/openstreetmap/iD/issues/8061
[#7974]: https://github.com/openstreetmap/iD/issues/7974

#### :white_check_mark: Validation
* Offer to upgrade `capacity` to `seats` on `amenity=bench` ([#8002], [#7886], thanks [@mikenath223])
* Don't offer tag upgrades that would overwrite existing data ([#7843])
* Improve feature labels in mismatched geometry warnings ([#8018])
* Offer to fix the order of values in `vending=parcel_mail_in;parcel_pickup` ([#7988])
* Offer to upgrade `barrier=chicane` to `barrier=cycle_barrier` ([#8045])
* Fix unexpected tag removal when upgrading `type=audio` and `type=video` on `amenity=studio` ([#8089])
* Don't offer to add `tidal=yes` with `waterway=tidal_channel` ([#8072])
* Don't offer to add `toilets:disposal=chemical` with Portable Toilet preset ([#8044])
* Offer to upgrade nonstandard tags `amenity=notice_board` and `service=drive_through`

[@mikenath223]: https://github.com/mikenath223

[#7843]: https://github.com/openstreetmap/iD/issues/7843
[#8002]: https://github.com/openstreetmap/iD/issues/8002
[#7886]: https://github.com/openstreetmap/iD/issues/7886
[#8018]: https://github.com/openstreetmap/iD/issues/8018
[#7988]: https://github.com/openstreetmap/iD/issues/7988
[#8045]: https://github.com/openstreetmap/iD/issues/8045
[#8089]: https://github.com/openstreetmap/iD/issues/8089
[#8072]: https://github.com/openstreetmap/iD/issues/8072
[#8044]: https://github.com/openstreetmap/iD/issues/8044

#### :bug: Bugfixes
* Don't return entity IDs when searching by geographic coordinates ([#7995], thanks [@kymckay])
* Fix issue where iD could discard the pending line or area when navigating the map while drawing ([#7999])
* Properly update validation issues when editing relations in the sidebar ([#7962])
* Fix issue where the preset search field might not autofocus after adding a new feature in Safari 14 ([#8003])
* Fix issues with using en dashes (`–`) in feature names ([#7536])
* Don't collapse the Tags section while adding tags to a fallback preset for the first time ([#1881])
* Fix regression where the imagery layer IDs were used instead of the layer names in the `imagery_used` changeset tag ([#7842])
* Fix issue where double-clicking a midpoint might not add a new node ([#7972])

[@kymckay]: https://github.com/kymckay

[#7995]: https://github.com/openstreetmap/iD/issues/7995
[#7999]: https://github.com/openstreetmap/iD/issues/7999
[#7962]: https://github.com/openstreetmap/iD/issues/7962
[#8003]: https://github.com/openstreetmap/iD/issues/8003
[#7536]: https://github.com/openstreetmap/iD/issues/7536
[#1881]: https://github.com/openstreetmap/iD/issues/1881
[#7842]: https://github.com/openstreetmap/iD/issues/7842
[#7972]: https://github.com/openstreetmap/iD/issues/7972

#### :earth_asia: Localization
* If the user's requested language isn't fully translated, fallback to their other preferred languages before English ([#7996])
* Support language-dependent plural forms for numeric labels ([#597], [#7991], [#8026])
* Use local number formats in labels ([#7993])
* Add `lang` attribute to labels to help with formatting, transliteration, and text-to-speech ([#7963], [#7998])

[#7996]: https://github.com/openstreetmap/iD/issues/7996
[#597]: https://github.com/openstreetmap/iD/issues/597
[#7991]: https://github.com/openstreetmap/iD/issues/7991
[#8026]: https://github.com/openstreetmap/iD/issues/8026
[#7993]: https://github.com/openstreetmap/iD/issues/7993
[#7963]: https://github.com/openstreetmap/iD/issues/7963
[#7998]: https://github.com/openstreetmap/iD/issues/7998

#### :hourglass: Performance
* Avoid costly calculation when using iD with the text tag editor open ([#7980], thanks [@bjornstar])
* Don't load the English locale file if one of the user's preferred languages is fully translated ([#7994])

[@bjornstar]: https://github.com/bjornstar

[#7980]: https://github.com/openstreetmap/iD/issues/7980
[#7994]: https://github.com/openstreetmap/iD/issues/7994

#### :mortar_board: Walkthrough / Help
* Add Operations section to the Help pane to detail commands from the edit menu ([#7803], [#7992], [#7829], thanks [@manfredbrandl])
* Clarify in the Help pane that the Bing aerial imagery may not always be the default ([#7840])

[@manfredbrandl]: https://github.com/manfredbrandl

[#7803]: https://github.com/openstreetmap/iD/issues/7803
[#7992]: https://github.com/openstreetmap/iD/issues/7992
[#7829]: https://github.com/openstreetmap/iD/issues/7829
[#7840]: https://github.com/openstreetmap/iD/issues/7840

#### :rocket: Presets

###### New Presets
* Add Welcome Sign preset ([#7846], [#7960], thanks [@mikenath223])
* Add Boat Storage preset ([#8000], [#8031], thanks [@animesh-007])
* Add Hot Spring preset ([#7914], [#8040], thanks [@animesh-007])
* Add Lounger preset ([#7947], [#8039], thanks [@animesh-007])
* Add Morgue preset ([#7958], [#8038], thanks [@animesh-007])
* Add Golf Clubhouse preset ([#8013], thanks [@TheAdventurer64])
* Add Mounted Binoculars preset ([#7985])
* Add Windpump preset ([#7709])
* Add Tram & Bus Stop preset ([#7970])
* Add Cooling Tower preset
* Add unsearchable Disused Amenity preset ([#8051])

###### Changed  Presets
* Rename Foot Route preset to Waking Route ([#8019], [#8023], thanks [@irevenko])
* Add search terms to Music Store, Supermarket and Bubble Tea Cafe ([#8008], [#7986], [#7987], thanks [@TheAdventurer64])
* Update icons for presets: Agricultural Engines Mechanic, Carpenter, Electronics Repair Shop, Joiner, Roofer, Room, Indoor Area, Surveyor Office, Mooring, Secondhand Clothing Store, Hunting Stand, Hunting Shop, Waste Transfer Station
* Allow Airport Gate features as vertices

###### New and Changed Fields
* Show Name field by default on Park & Ride Lot ([#8093], thanks [@evansiroky])
* Add Embedded Ramp field to Steps ([#7977])
* Add Level field to Sports Center / Complex and Gym / Fitness Center ([#7968])
* Add Vehicles field to public transport presets ([#6142])
* Add Inscription field to Bust ([#8007])
* Add additional fields to Picnic Table ([#8009])
* Add Capacity, Lit, Seasonal, and Heating fields to Outdoor Seating Area
* Add fields to Cairn
* Show Telephone and Website fields by default on more presets ([#7877])
* Make the Direction field stepper use 5° increments ([#7867])

[@mikenath223]: https://github.com/mikenath223
[@animesh-007]: https://github.com/animesh-007
[@irevenko]: https://github.com/irevenko
[@TheAdventurer64]: https://github.com/TheAdventurer64
[@evansiroky]: https://github.com/evansiroky

[#7846]: https://github.com/openstreetmap/iD/issues/7846
[#7960]: https://github.com/openstreetmap/iD/issues/7960
[#8000]: https://github.com/openstreetmap/iD/issues/8000
[#8031]: https://github.com/openstreetmap/iD/issues/8031
[#7914]: https://github.com/openstreetmap/iD/issues/7914
[#8040]: https://github.com/openstreetmap/iD/issues/8040
[#7947]: https://github.com/openstreetmap/iD/issues/7947
[#8039]: https://github.com/openstreetmap/iD/issues/8039
[#7958]: https://github.com/openstreetmap/iD/issues/7958
[#8038]: https://github.com/openstreetmap/iD/issues/8038
[#8013]: https://github.com/openstreetmap/iD/issues/8013
[#7985]: https://github.com/openstreetmap/iD/issues/7985
[#7709]: https://github.com/openstreetmap/iD/issues/7709
[#7970]: https://github.com/openstreetmap/iD/issues/7970
[#8051]: https://github.com/openstreetmap/iD/issues/8051
[#8019]: https://github.com/openstreetmap/iD/issues/8019
[#8023]: https://github.com/openstreetmap/iD/issues/8023
[#8008]: https://github.com/openstreetmap/iD/issues/8008
[#7986]: https://github.com/openstreetmap/iD/issues/7986
[#7987]: https://github.com/openstreetmap/iD/issues/7987
[#8093]: https://github.com/openstreetmap/iD/issues/8093
[#7977]: https://github.com/openstreetmap/iD/issues/7977
[#7968]: https://github.com/openstreetmap/iD/issues/7968
[#6142]: https://github.com/openstreetmap/iD/issues/6142
[#8007]: https://github.com/openstreetmap/iD/issues/8007
[#8009]: https://github.com/openstreetmap/iD/issues/8009
[#7877]: https://github.com/openstreetmap/iD/issues/7877
[#7867]: https://github.com/openstreetmap/iD/issues/7867

#### :hammer: Development
* :warning: Update to D3 v6 ([#8056])
* Switch from buble to babel for richer transpiling of ES6 code for legacy browsers ([#8065])
* Switch from to core-js for more comprehensive polyfilling of modern JavaScript features for legacy browsers
* Add URL parameters: `photo`, `photo_dates`, `photo_username`
* Accept multiple comma-separated codes in the `locale` URL parameter
* Add Codespell integration and fix existing spelling errors ([#7752], [#8054] thanks [@peternewman])
* Add `t.html` function for getting localized text wrapped in an HTML element with the proper `lang` attribute ([#7963], [#7998])
* Add `subtitle` function to presets to hold supplementary display text, e.g. the base preset name of brand presets ([#7536])
* Replace the deprecated `request` dependency ([#7959])
* Drop The Noun Project as an icon source ([#8030])
* Add `increment` property to numeric field data to set the amount the stepper should add and subtract ([#7867])
* Add `usage` property to field data to indicate how iD uses each field
* Remove unused `direction_cardinal` field and its translations ([#8096])
* :warning: Rename functions that now accept HTML instead of plaintext: `uiFlash.text` to `uiFlash.label`, `uiDisclosure.title` to `uiDisclosure.label`, `uiSection.title` to `uiSection.label`, `uiPane.title` to `uiPane.label`

[@peternewman]: https://github.com/peternewman

[#8056]: https://github.com/openstreetmap/iD/issues/8056
[#8065]: https://github.com/openstreetmap/iD/issues/8065
[#8054]: https://github.com/openstreetmap/iD/issues/8054
[#7752]: https://github.com/openstreetmap/iD/issues/7752
[#7963]: https://github.com/openstreetmap/iD/issues/7963
[#7998]: https://github.com/openstreetmap/iD/issues/7998
[#7536]: https://github.com/openstreetmap/iD/issues/7536
[#7959]: https://github.com/openstreetmap/iD/issues/7959
[#8030]: https://github.com/openstreetmap/iD/issues/8030
[#7867]: https://github.com/openstreetmap/iD/issues/7867
[#8096]: https://github.com/openstreetmap/iD/issues/8096

# 2.18.5
##### 2020-Sep-08

#### :newspaper: News
* The OpenStreetMap Foundation is now [directly supporting](https://wiki.osmfoundation.org/wiki/Board/Minutes/2020-09#2020.2FRes42_Accept_contract_with_Quincy_Morgan) Quincy Morgan ([@quincylvania](https://github.com/quincylvania)) as a full-time maintainer of iD

#### :sparkles: Usability
* Open links from OpenStreetMap Notes in new tabs ([#7883], [#7893], thanks [@JeeZeh])
* Don't say lines and areas aren't visible enough to disconnect when all their connected points are onscreen ([#7944])
* Leave behind the area tags when extracting a point from a building part or indoor room ([#7862])
* Hide background imagery sources that are blocked by the OpenStreetMap API ([#7871], [#7905])

[#7883]: https://github.com/openstreetmap/iD/issues/7883
[#7893]: https://github.com/openstreetmap/iD/issues/7893
[#7944]: https://github.com/openstreetmap/iD/issues/7944
[#7862]: https://github.com/openstreetmap/iD/issues/7862
[#7871]: https://github.com/openstreetmap/iD/issues/7871
[#7905]: https://github.com/openstreetmap/iD/issues/7905

[@JeeZeh]: https://github.com/JeeZeh

#### :white_check_mark: Validation
* Properly let tags on multipolygons fix crossing issues ([#7935])
* Use tram crossings instead of railway crossings when connecting paths and roads to tram tracks ([#7902])
* Deprecate `fast_food=pizza` and `fast_food=shawarma` tags

[#7935]: https://github.com/openstreetmap/iD/issues/7935
[#7902]: https://github.com/openstreetmap/iD/issues/7902

#### :bug: Bugfixes
* Fix problem where nodes could not be dragged after long-clicking if something was previously selected ([#7826])
* Fix bug where undoing to the second-to-first node of a way would delete the whole way and exit drawing ([#7772])
* Correct problem where selected text could not be copied via the keyboard shortcut while features were selected ([#7908])
* Fix issue where adjusting a selected line or area could hide the quick fixes ([#7386])
* Fix issue where the Wikipedia field would not default to the user's preferred language ([#7890])
* Properly show scroll bars for overflowing text area inputs ([#7869])

[#7826]: https://github.com/openstreetmap/iD/issues/7826
[#7772]: https://github.com/openstreetmap/iD/issues/7772
[#7908]: https://github.com/openstreetmap/iD/issues/7908
[#7386]: https://github.com/openstreetmap/iD/issues/7386
[#7890]: https://github.com/openstreetmap/iD/issues/7890
[#7869]: https://github.com/openstreetmap/iD/issues/7869

#### :mortar_board: Walkthrough / Help
* Use a consistent term for photo overlays in the Help pane ([#7859], thanks [@mikini])

[#7859]: https://github.com/openstreetmap/iD/issues/7859

[@mikini]: https://github.com/mikini

#### :rocket: Presets

###### New Presets
* Add Wig Shop preset ([#7878], [#7912], thanks [@fakeharahman])
* Add Irish Pub preset ([#7852], thanks [@rory])
* Add Portable Toilet preset ([#7832], [#7783], thanks [@Nimisha94])
* Add Tram-Road Crossing and Tram-Path Crossing presets ([#7902])
* Add Open Road Toll preset ([#7408])
* Add Juice Fast Food preset ([#7904])
* Add Dovecote preset ([#7916])
* Add generic Telecom Feature preset ([#7934])
* Add Gymnasium preset ([#7818])
* Add Railway-Railway Crossing preset

###### Changed Presets
* Add "snorkel" as search term of Scuba Shop ([#7857], [#7874], thanks [@fakeharahman])
* Rename Tourist Information Office preset to Visitor Center and add search terms ([#7764])
* Add search terms to the Quarry preset ([#7730])
* Support Cave Entrance features as nodes that are part of ways ([#7945])
* Support Emergency Water Tank features as areas and add more fields ([#7915])
* Update icon for Viewpoint ([#7851])
* Rename Railway Crossing (Road) preset to Railway-Road Crossing
* Rename Railway Crossing (Path) preset to Railway-Path Crossing

###### New and Changed Fields
* Add Units field to Apartment Building ([#7856], [#7896], thanks [@ogbeche77])
* Add additional fields to Defibrillator ([#7925], thanks [@nlehuby])
* Add Type field to Parking Garage Entrance / Exit ([#7900], [#7909], thanks [@brokemyspoke])
* Show Website and Telephone fields by default on office presets ([#7865], [#7875], thanks [@thibaultmol])
* Add more fields to Ferry Route
* Show Diet Types field by default on Restaurant ([#7918])

[#7832]: https://github.com/openstreetmap/iD/issues/7832
[#7783]: https://github.com/openstreetmap/iD/issues/7783
[#7851]: https://github.com/openstreetmap/iD/issues/7851
[#7878]: https://github.com/openstreetmap/iD/issues/7878
[#7912]: https://github.com/openstreetmap/iD/issues/7912
[#7852]: https://github.com/openstreetmap/iD/issues/7852
[#7902]: https://github.com/openstreetmap/iD/issues/7902
[#7408]: https://github.com/openstreetmap/iD/issues/7408
[#7904]: https://github.com/openstreetmap/iD/issues/7904
[#7916]: https://github.com/openstreetmap/iD/issues/7916
[#7934]: https://github.com/openstreetmap/iD/issues/7934
[#7818]: https://github.com/openstreetmap/iD/issues/7818
[#7764]: https://github.com/openstreetmap/iD/issues/7764
[#7857]: https://github.com/openstreetmap/iD/issues/7857
[#7874]: https://github.com/openstreetmap/iD/issues/7874
[#7730]: https://github.com/openstreetmap/iD/issues/7730
[#7945]: https://github.com/openstreetmap/iD/issues/7945
[#7915]: https://github.com/openstreetmap/iD/issues/7915
[#7856]: https://github.com/openstreetmap/iD/issues/7856
[#7896]: https://github.com/openstreetmap/iD/issues/7896
[#7925]: https://github.com/openstreetmap/iD/issues/7925
[#7900]: https://github.com/openstreetmap/iD/issues/7900
[#7909]: https://github.com/openstreetmap/iD/issues/7909
[#7865]: https://github.com/openstreetmap/iD/issues/7865
[#7875]: https://github.com/openstreetmap/iD/issues/7875
[#7918]: https://github.com/openstreetmap/iD/issues/7918

[@fakeharahman]: https://github.com/fakeharahman
[@Nimisha94]: https://github.com/Nimisha94
[@rory]: https://github.com/rory
[@ogbeche77]: https://github.com/ogbeche77
[@nlehuby]: https://github.com/nlehuby
[@brokemyspoke]: https://github.com/brokemyspoke
[@thibaultmol]: https://github.com/thibaultmol

#### :hammer: Development
* Replace unnecessary logic in the raw tag editor ([#7932], thanks [@til-schneider])
* Fix export of `geoVecLengthSquare` ([#7894], thanks [@til-schneider])
* Fix spelling mistakes in markdown files and code comments ([#7892], [#7897] thanks [@peternewman])
* :warning: `serviceOsm.imageryBlacklists` has been renamed to `serviceOsm.imageryBlocklists` and now returns an array of `RegExp` objects rather than strings
* Remove redundant `coreContext()` call ([#7926])

[#7932]: https://github.com/openstreetmap/iD/issues/7932
[#7894]: https://github.com/openstreetmap/iD/issues/7894
[#7892]: https://github.com/openstreetmap/iD/issues/7892
[#7926]: https://github.com/openstreetmap/iD/issues/7926
[#7897]: https://github.com/openstreetmap/iD/issues/7897

[@til-schneider]: https://github.com/til-schneider
[@peternewman]: https://github.com/peternewman

# 2.18.4
##### 2020-Jul-31

#### :white_check_mark: Validation
* Offer to upgrade `access=customer` tag to `access=customers` ([#7831], [#7836], thanks [@sun-geo])

[#7831]: https://github.com/openstreetmap/iD/issues/7831
[#7836]: https://github.com/openstreetmap/iD/issues/7836

[@sun-geo]: https://github.com/sun-geo

#### :bug: Bugfixes
* Fix critical bug where iD would be unusable in some places ([#7858])
* Fix issue with background layers using `CRS=EPSG:4326` on WMS version 1.3.0 ([#7557])
* Fix typo in message for multiple features that are too bendy to straighten ([#7845], thanks [@manfredbrandl])
* Make sure the Add Note label in the Help pane matches the toolbar label ([#7841])

[#7858]: https://github.com/openstreetmap/iD/issues/7858
[#7557]: https://github.com/openstreetmap/iD/issues/7557
[#7845]: https://github.com/openstreetmap/iD/issues/7845
[#7841]: https://github.com/openstreetmap/iD/issues/7841

[@manfredbrandl]: https://github.com/manfredbrandl

# 2.18.3
##### 2020-Jul-22

#### :bug: Bugfixes
* Fix issue where selected features would auto-center after deleting or navigating nodes in ways ([#7820])
* Fix some non-loading background imagery layers ([#7823])
* Properly update the inspector when switching between features with generic presets ([#7827])
* Fix broken Browse button for custom map data files ([#7828])

[#7820]: https://github.com/openstreetmap/iD/issues/7820
[#7823]: https://github.com/openstreetmap/iD/issues/7823
[#7827]: https://github.com/openstreetmap/iD/issues/7827
[#7828]: https://github.com/openstreetmap/iD/issues/7828

# 2.18.2
##### 2020-Jul-21

#### :hammer: Development
* Fix `coreContext.preauth` endpoint

# 2.18.1
##### 2020-Jul-20

#### :rocket: Presets
* Add search term to Arts & Crafts Store ([#7811], thanks [@nisargshh])

[#7811]: https://github.com/openstreetmap/iD/issues/7811
[@nisargshh]: https://github.com/nisargshh

#### :hammer: Development
* Re-add `coreContext.locale` endpoint

# 2.18.0
##### 2020-Jul-20

#### :mega: Release Highlights
* :raised_hand_with_fingers_splayed: **Touchscreen support!** We've finally optimized iD for multi-touch mapping on tablets and 2-in-1 devices.<br/>
_Long-press on features to open the edit menu. Review the Help pane to see what else you can do._
* :card_index_dividers: **Multiselection editing** has been supercharged, so you can update many features together instead of one at a time.<br/>
_<kbd>⇧ Shift</kbd> + click to select multiple features. On touchscreens, tap-and-hold one feature, then tap others to select them too._
* :ballot_box_with_check: **[Osmose](http://osmose.openstreetmap.fr)** data quality issues can now be browsed and resolved within iD. Thanks, [@kymckay], for this integration!<br/>
_Press <kbd>F</kbd> to open the Map Data pane and toggle on Osmose Issues under Data Layers._

[@kymckay]: https://github.com/kymckay

#### :tada: New Features
You can now:

* Open the edit menu on touchscreens by long-pressing on features ([#7577])
* Create multiselections on touchscreens by holding one feature while tapping additional features ([#7590])
* Add nodes to ways on touchscreens by double-tapping and dragging midpoints ([#2677])
* Drag nodes to reposition them on touchscreens ([#7415])
* Map with a stylus, including when navigating, selecting, drawing, and dragging ([#1981], [#7396])
* Navigate the map with multi-touch in Edge and Internet Explorer 11 ([#6598])
* Use <kbd>Space</kbd> as an alternative to left-click for selecting and deselecting features ([#3843])
* Open the edit menu by long-clicking or holding down <kbd>Space</kbd> while hovering over features
* Nudge selected features with the arrow keys when holding <kbd>⇧ Shift</kbd> ([#7186])
* Copy and paste features via the edit menu, including on touchscreens ([#2508])
* Edit the fields and tags of multiple selected features all at once ([#1761], [#7262], [#7306])
* View the issues shared by multiple selected features ([#7324])
* Browse and resolve Osmose quality assurance issues ([#5682], [#7095], thanks [@kymckay])
* Add basic WMS endpoints as custom background layers ([#4977], [#7510], thanks [@1ec5])

[@kymckay]: https://github.com/kymckay
[@1ec5]: https://github.com/1ec5

[#7577]: https://github.com/openstreetmap/iD/issues/7577
[#7590]: https://github.com/openstreetmap/iD/issues/7590
[#2677]: https://github.com/openstreetmap/iD/issues/2677
[#7415]: https://github.com/openstreetmap/iD/issues/7415
[#1981]: https://github.com/openstreetmap/iD/issues/1981
[#7396]: https://github.com/openstreetmap/iD/issues/7396
[#6598]: https://github.com/openstreetmap/iD/issues/6598
[#3843]: https://github.com/openstreetmap/iD/issues/3843
[#7186]: https://github.com/openstreetmap/iD/issues/7186
[#7186]: https://github.com/openstreetmap/iD/issues/7186
[#2508]: https://github.com/openstreetmap/iD/issues/2508
[#1761]: https://github.com/openstreetmap/iD/issues/1761
[#7262]: https://github.com/openstreetmap/iD/issues/7262
[#7306]: https://github.com/openstreetmap/iD/issues/7306
[#7324]: https://github.com/openstreetmap/iD/issues/7324
[#5682]: https://github.com/openstreetmap/iD/issues/5682
[#7095]: https://github.com/openstreetmap/iD/issues/7095
[#4977]: https://github.com/openstreetmap/iD/issues/4977
[#7510]: https://github.com/openstreetmap/iD/issues/7510

#### :boom: Breaking Changes
* Pressing <kbd>Space</kbd> with features selected no longer opens the edit menu, since the spacebar can now be used to select and deselect things. You can use the [menu key](https://en.wikipedia.org/wiki/Menu_key) instead, or hold down <kbd>Space</kbd> with the cursor hovering over a feature
* :warning: There are numerous under-the-hood code changes. See the **Development** section below for details

#### :sparkles: Usability

###### Interactions
* Don't show tooltips for non-mouse interactions ([#6035])
* Flash feedback when tapping some buttons on touchscreens ([#7699])
* Use larger targets for touch and stylus input to make interactions easier ([#7643])
* Prevent browser page navigation when swiping with a multi-touch trackpad or mouse in the map ([#5552], [#7659])
* Don't zoom the entire interface via double-tap or pinch-to-zoom on touchscreens ([#6049])
* Disable elastic page bouncing on standalone iD ([#7576])
* Make it easier to select features via clicking with a multi-touch mouse

[#6035]: https://github.com/openstreetmap/iD/issues/6035
[#7699]: https://github.com/openstreetmap/iD/issues/7699
[#7643]: https://github.com/openstreetmap/iD/issues/7643
[#5552]: https://github.com/openstreetmap/iD/issues/5552
[#7659]: https://github.com/openstreetmap/iD/issues/7659
[#6049]: https://github.com/openstreetmap/iD/issues/6049
[#7576]: https://github.com/openstreetmap/iD/issues/7576

###### Operations
* Support disconnecting multiple selected features from each other and from all connected features ([#7652])
* Support circularizing multiple selected areas and closed lines at once ([#7326])
* Make the Extract operation work immediately without an extra step to place the point ([#6674])
* Support the Extract operation on lines that could be mapped as points ([#7598])
* Support extracting points from multiple selected features at once ([#7600])
* Disable the Straighten operation for ways that are already straight ([#7658])

[#7652]: https://github.com/openstreetmap/iD/issues/7652
[#7326]: https://github.com/openstreetmap/iD/issues/7326
[#6674]: https://github.com/openstreetmap/iD/issues/6674
[#7598]: https://github.com/openstreetmap/iD/issues/7598
[#7600]: https://github.com/openstreetmap/iD/issues/7600
[#7658]: https://github.com/openstreetmap/iD/issues/7658

###### Sidebar
* Accept more formats when searching for nodes, ways, and relations by ID ([#7627], [#7282], [#7775], thanks [@blackboxlogic])
* Highlight the corresponding feature in the selection list when hovering on a feature in the map ([#2949], [#7628], thanks [@jgscherber])
* Don't discard tags with empty values when toggling from the text to table tag editor ([#7297], [#7363], thanks [@zengchu2])
* Improve sorting of lassoed points in the selected features list ([#7729])
* Make the selected features list a labeled, collapsible section of the inspector ([#7273])
* Add a label to the "change feature type" button ([#6811])
* Wrap long feature type labels to multiple lines ([#7722])
* Move the "Zoom to this" button to be with the other zoom buttons on the side of the map ([#6601], [#7391])
* Change misleading "Translate" tooltip to "Add multilingual name" ([#7486])
* Add "key=value" placeholder to the text tag editor
* Focus the relation role input when clicking its label ([#7690])
* Autofocus Description field when adding a new OSM note ([#7680])
* Prevent browsers from showing their own lists of autocomplete values for fields ([#6444])

[@blackboxlogic]: https://github.com/blackboxlogic
[@jgscherber]: https://github.com/jgscherber
[@zengchu2]: https://github.com/zengchu2

[#7627]: https://github.com/openstreetmap/iD/issues/7627
[#7282]: https://github.com/openstreetmap/iD/issues/7282
[#7775]: https://github.com/openstreetmap/iD/issues/7775
[#2949]: https://github.com/openstreetmap/iD/issues/2949
[#7628]: https://github.com/openstreetmap/iD/issues/7628
[#7297]: https://github.com/openstreetmap/iD/issues/7297
[#7363]: https://github.com/openstreetmap/iD/issues/7363
[#7729]: https://github.com/openstreetmap/iD/issues/7729
[#7273]: https://github.com/openstreetmap/iD/issues/7273
[#6811]: https://github.com/openstreetmap/iD/issues/6811
[#7722]: https://github.com/openstreetmap/iD/issues/7722
[#6601]: https://github.com/openstreetmap/iD/issues/6601
[#7391]: https://github.com/openstreetmap/iD/issues/7391
[#7486]: https://github.com/openstreetmap/iD/issues/7486
[#7690]: https://github.com/openstreetmap/iD/issues/7690
[#7680]: https://github.com/openstreetmap/iD/issues/7680
[#6444]: https://github.com/openstreetmap/iD/issues/6444

###### Map
* Update the Locator Overlay ([#7025], thanks [@mikelmaron])
* Enable the Mapillary detected Map Features layer everywhere ([#7762], thanks [@nickplesha])
* Make way midpoint positions account for the taller toolbar ([#7640], [#7642], thanks [@jgscherber])
* Move corridors from the paths layer to the indoor features layer ([#7478], [#7548], thanks [@JamesKingdom])
* Render the focused feature at any zoom level during conflict resolution ([#7330])
* Support the `{@2x}` and `{r}` parameters for dynamic retina tiles in custom backgrounds ([#7712])

[@mikelmaron]: https://github.com/mikelmaron
[@nickplesha]: https://github.com/nickplesha
[@jgscherber]: https://github.com/jgscherber
[@JamesKingdom]: https://github.com/JamesKingdom

[#7025]: https://github.com/openstreetmap/iD/issues/7025
[#7762]: https://github.com/openstreetmap/iD/issues/7762
[#7640]: https://github.com/openstreetmap/iD/issues/7640
[#7642]: https://github.com/openstreetmap/iD/issues/7642
[#7478]: https://github.com/openstreetmap/iD/issues/7478
[#7548]: https://github.com/openstreetmap/iD/issues/7548
[#7330]: https://github.com/openstreetmap/iD/issues/7330
[#7712]: https://github.com/openstreetmap/iD/issues/7712

###### Tools
* Include contextual information in the page title ([#6209], [#7444], thanks [@CarycaKatarzyna])
* Point OSMCha links to the new site ([#7555], thanks [@willemarcel])
* Add toggle buttons for the History, Measurement, and Location panels ([#6397])
* Add <kbd>L</kbd> shortcut to toggle the display of the device's current location ([#7395])
* Style the "Show My Location" button as enabled while the location is being shown ([#7390])
* Flash error feedback when locating the device if the location is unavailable
* Show descriptive tooltips when Zoom In / Out buttons are disabled
* Show more calculations in the Measurement panel when multiple features are selected ([#7329])
* Flash error feedback when attempting to draw self-intersecting lines or areas
* Redact API tokens detected in custom background imagery sources ([#6801])

[@CarycaKatarzyna]: https://github.com/CarycaKatarzyna
[@willemarcel]: https://github.com/willemarcel

[#6209]: https://github.com/openstreetmap/iD/issues/6209
[#7444]: https://github.com/openstreetmap/iD/issues/7444
[#7555]: https://github.com/openstreetmap/iD/issues/7555
[#6397]: https://github.com/openstreetmap/iD/issues/6397
[#7395]: https://github.com/openstreetmap/iD/issues/7395
[#7390]: https://github.com/openstreetmap/iD/issues/7390
[#7329]: https://github.com/openstreetmap/iD/issues/7329
[#6801]: https://github.com/openstreetmap/iD/issues/6801

#### :white_check_mark: Validation
* Improve connection of "Almost Junctions" when the lines are nearly co-linear ([#7201], [#7309], thanks [@kymckay])
* Deprecate various `type` tag values related to utilities ([#7514], thanks [@guylamar2006])
* Deprecate `building=pavillion` misspelling ([#7749], thanks [@peternewman])
* Disable copy and paste of features that aren't mostly visible ([#7603])
* Disable straightening features that aren't mostly visible ([#7675])
* Disable merging lines when it would result in a line exceeding the maximum nodes-per-way of the API ([#6030])
* Enforce the maximum Unicode character length for tag keys and values, as well as relation roles ([#6817])
* Prevent self-intersection when drawing lines and areas on touch devices ([#7423])
* Fix tolerance when flagging very close nodes that are members of multiple ways ([#7379])
* Don't flag empty tag values as outdated
* Don't flag Google Drive as an incompatible data source ([#7545])
* Deprecate various `parking` tag values ([#7578])
* Deprecate various `tower:type` values for newly-approved `line_management` tag ([#7726])

[@kymckay]: https://github.com/kymckay
[@guylamar2006]: https://github.com/guylamar2006
[@peternewman]: https://github.com/peternewman

[#7201]: https://github.com/openstreetmap/iD/issues/7201
[#7309]: https://github.com/openstreetmap/iD/issues/7309
[#7514]: https://github.com/openstreetmap/iD/issues/7514
[#7749]: https://github.com/openstreetmap/iD/issues/7749
[#7603]: https://github.com/openstreetmap/iD/issues/7603
[#7675]: https://github.com/openstreetmap/iD/issues/7675
[#6030]: https://github.com/openstreetmap/iD/issues/6030
[#6817]: https://github.com/openstreetmap/iD/issues/6817
[#7423]: https://github.com/openstreetmap/iD/issues/7423
[#7379]: https://github.com/openstreetmap/iD/issues/7379
[#7545]: https://github.com/openstreetmap/iD/issues/7545
[#7578]: https://github.com/openstreetmap/iD/issues/7578
[#7726]: https://github.com/openstreetmap/iD/issues/7726

#### :bug: Bugfixes
* Fix issue where panning without zooming could become impossible on touchscreens ([#6745])
* Don't persist the hover styling after tapping buttons on touchscreens ([#7432])
* Fix issue where vertices may not disappear when deselecting lines and areas ([#7419])
* Fix issue where drawing features too quickly on touchscreens could zoom the map ([#2128])
* Fix issue where map data may not be selectable with a single tap on touchscreens ([#7380])
* Don't grey out the map during conflict resolution ([#6547])
* Fix issue with the feature type label not updating properly when combining features ([#7349])
* Fix issue where merging a point matching a fallback preset into an area could discard tag values ([#7446])
* Fix issue where the edit menu could persist even after deselecting the feature ([#7143])
* Fix cases where the Mapillary Image ID link button might appear disabled unexpectedly ([#7570])
* Fix cases where merging the endpoint of a looped way with an adjacent point could break the loop ([#7553])
* Don't add a value when focusing the Memorial Type field when it's empty ([#7569])
* Don't add default field values when upgrading to a replacement preset ([#7613])
* Don't autocapitalize custom multilingual name languages ([#7156])
* Properly show the delete button for filled multilingual names even if no `name` tag is present ([#7572])
* Fix issue where iD may overflow its container and cause scrollbars to appear while drawing ([#7560])
* Fix infinite recursion error when creating cyclical relations ([#7691])
* Prevent lasso from selecting hidden points ([#7728])

[#6745]: https://github.com/openstreetmap/iD/issues/6745
[#7432]: https://github.com/openstreetmap/iD/issues/7432
[#7419]: https://github.com/openstreetmap/iD/issues/7419
[#2128]: https://github.com/openstreetmap/iD/issues/2128
[#7380]: https://github.com/openstreetmap/iD/issues/7380
[#6547]: https://github.com/openstreetmap/iD/issues/6547
[#7349]: https://github.com/openstreetmap/iD/issues/7349
[#7446]: https://github.com/openstreetmap/iD/issues/7446
[#7143]: https://github.com/openstreetmap/iD/issues/7143
[#7570]: https://github.com/openstreetmap/iD/issues/7570
[#7553]: https://github.com/openstreetmap/iD/issues/7553
[#7569]: https://github.com/openstreetmap/iD/issues/7569
[#7613]: https://github.com/openstreetmap/iD/issues/7613
[#7156]: https://github.com/openstreetmap/iD/issues/7156
[#7572]: https://github.com/openstreetmap/iD/issues/7572
[#7560]: https://github.com/openstreetmap/iD/issues/7560
[#7691]: https://github.com/openstreetmap/iD/issues/7691
[#7728]: https://github.com/openstreetmap/iD/issues/7728

#### :hourglass: Performance
* Request JSON responses from the OpenStreetMap API for supported endpoints ([#7188], thanks [@mmd-osm])
* Improve performance considerably when editing some types of long lines ([#7656])

[@mmd-osm]: https://github.com/mmd-osm

[#7188]: https://github.com/openstreetmap/iD/issues/7188
[#7656]: https://github.com/openstreetmap/iD/issues/7656

#### :mortar_board: Walkthrough / Help
* Show touch-specific instructions in the walkthrough when the mapper is using a touchscreen ([#7692], [#7745])
* Include information about touch interactions in the help docs
* Use mouse/touch icons in the walkthrough and style shortcuts as keyboard keys
* Reference interface labels directly in the help docs to ensure they always correspond to what's onscreen

[#7692]: https://github.com/openstreetmap/iD/issues/7692
[#7745]: https://github.com/openstreetmap/iD/issues/7745

#### :rocket: Presets

###### New Presets
* Add Model Shop preset ([#7776], [#7779], thanks [@nisargshh])
* Add Office Building, Pigsty, and Cowshed presets ([#7539])
* Add Covered Reservoir preset ([#7534])
* Add Shoe Repair Shop preset ([#7562])
* Add Orthodontist preset ([#7575])
* Add Bubble Tea Cafe preset ([#7632])
* Add Collectibles Shop preset ([#7588])
* Add Free Box preset ([#7574])
* Add Goods Conveyor preset ([#7637])
* Add Trophy Shop preset ([#7641])
* Add Vacuum Cleaning Station preset ([#7483])
* Add Emergency Room Entrance preset ([#7725])
* Add Destination Sign relation preset ([#6970])
* Add Coffeehouse and Courtyard presets

[@nisargshh]: https://github.com/nisargshh

[#7776]: https://github.com/openstreetmap/iD/issues/7776
[#7779]: https://github.com/openstreetmap/iD/issues/7779
[#7539]: https://github.com/openstreetmap/iD/issues/7539
[#7534]: https://github.com/openstreetmap/iD/issues/7534
[#7562]: https://github.com/openstreetmap/iD/issues/7562
[#7575]: https://github.com/openstreetmap/iD/issues/7575
[#7632]: https://github.com/openstreetmap/iD/issues/7632
[#7588]: https://github.com/openstreetmap/iD/issues/7588
[#7574]: https://github.com/openstreetmap/iD/issues/7574
[#7637]: https://github.com/openstreetmap/iD/issues/7637
[#7641]: https://github.com/openstreetmap/iD/issues/7641
[#7483]: https://github.com/openstreetmap/iD/issues/7483
[#7725]: https://github.com/openstreetmap/iD/issues/7725
[#6970]: https://github.com/openstreetmap/iD/issues/6970

###### Changed Presets
* Rename Metal Construction preset to Metalworker ([#7549], [#7568], thanks [@animesh-007])
* Don't add `seamark:type=light_major` to lighthouses by default ([#7621], thanks [@Eric-Sparks])
* Don't support using the Foot & Cycle Path preset in Germany ([#7703], thanks [@henry4442])
* Limit the Bail Bond Agent preset to the United States and the Philippines
* Rename Summit Cross preset to Cross ([#7678])
* Rename Road Closed preset to Closed Road
* Rename Organic Goods Store preset to Organic Supermarket and add Organic Products field ([#7714])
* Add "Play" to the names of several playground equipment presets ([#7730])
* Support Quarry features as points ([#7515])
* Support Marine Fuel Station features as vertices
* Add search terms to Lift Gate, Height Restrictor, and Storage Rental ([#7537], [#7538], [#7681])

[@animesh-007]: https://github.com/animesh-007
[@Eric-Sparks]: https://github.com/Eric-Sparks
[@henry4442]: https://github.com/henry4442

[#7549]: https://github.com/openstreetmap/iD/issues/7549
[#7568]: https://github.com/openstreetmap/iD/issues/7568
[#7621]: https://github.com/openstreetmap/iD/issues/7621
[#7703]: https://github.com/openstreetmap/iD/issues/7703
[#7678]: https://github.com/openstreetmap/iD/issues/7678
[#7714]: https://github.com/openstreetmap/iD/issues/7714
[#7730]: https://github.com/openstreetmap/iD/issues/7730
[#7515]: https://github.com/openstreetmap/iD/issues/7515
[#7537]: https://github.com/openstreetmap/iD/issues/7537
[#7538]: https://github.com/openstreetmap/iD/issues/7538
[#7681]: https://github.com/openstreetmap/iD/issues/7681

###### New Fields
* Add Support, Color, and Material fields to Post Box ([#7738], [#7777], thanks [@yyazdi13])
* Add Type field to Ruins ([#7507], thanks [@hikemaniac])
* Add Automated field to Car Wash ([#7580], [#7584], thanks [@animesh-007])
* Add Fee field to Nightclub ([#7579], [#7585], thanks [@animesh-007])
* Add Real Fire field to pub presets in Ireland and the United Kingdom ([#7630], thanks [@rory])
* Add Image field ([#7531])
* Add VHF Channel field to Marina ([#7622])
* Add Grades field to school presets ([#7571])
* Add Type field to Closed Road ([#7519])
* Add Line Management field to High-Voltage Tower and Power Pole ([#7726])
* Add Destination field to Waterway relation preset ([#7532])
* Add Total Ascent, Total Descent, and Forms Loop fields to route presets ([#7671])
* Add Phone and Website fields to commercial building presets ([#7541])
* Add Mount and Type fields to Street Lamp

[@yyazdi13]: https://github.com/yyazdi13
[@hikemaniac]: https://github.com/hikemaniac
[@animesh-007]: https://github.com/animesh-007
[@rory]: https://github.com/rory

[#7738]: https://github.com/openstreetmap/iD/issues/7738
[#7777]: https://github.com/openstreetmap/iD/issues/7777
[#7507]: https://github.com/openstreetmap/iD/issues/7507
[#7580]: https://github.com/openstreetmap/iD/issues/7580
[#7584]: https://github.com/openstreetmap/iD/issues/7584
[#7579]: https://github.com/openstreetmap/iD/issues/7579
[#7585]: https://github.com/openstreetmap/iD/issues/7585
[#7630]: https://github.com/openstreetmap/iD/issues/7630
[#7531]: https://github.com/openstreetmap/iD/issues/7531
[#7622]: https://github.com/openstreetmap/iD/issues/7622
[#7571]: https://github.com/openstreetmap/iD/issues/7571
[#7519]: https://github.com/openstreetmap/iD/issues/7519
[#7726]: https://github.com/openstreetmap/iD/issues/7726
[#7532]: https://github.com/openstreetmap/iD/issues/7532
[#7671]: https://github.com/openstreetmap/iD/issues/7671
[#7541]: https://github.com/openstreetmap/iD/issues/7541

###### Changed Fields
* Allow custom values in the Public Bath Specialty field ([#7481])
* Remove Both/All option from Yield Sign Direction field ([#7581])

[#7481]: https://github.com/openstreetmap/iD/issues/7481
[#7581]: https://github.com/openstreetmap/iD/issues/7581

#### :hammer: Development
* :warning: Add dedicated initialization step to `coreContext` ([#7304])
* :warning: Remove various convenience functions of `coreContext`
* :warning: Fetch JSON resources asynchronously at runtime using `coreFileFetcher` instead of bundling them ([#4994])
* :warning: Add `coreUploader` to manage programmatic uploading of edits ([#7247], [#7333])
* :warning: Wrap localization functionality into global `localizer` singleton of `coreLocalizer`
* :warning: Replace `context.storage()` with global `prefs` singleton of `corePreferences`
* Add optimized `coreTree.waySegments` endpoint to return edges overlapping an area
* Resolve browser cookie warning by using `samesite=strict` ([#7596])
* :warning: Remove deprecated radial menu and "tail" behavior
* Add endpoints for setting the changeset parameters programmatically ([#7614])
* Add endpoints for customizing the page title behavior ([#7503])
* :warning: Switch to pointer events on supported browsers, with fallback to mouse events ([#5505])
* :warning: Namespace iD's `id` HTML attributes under `ideditor-` to avoid collisions
* Fix cases where iD might miscalculate element positions when embedded ([#7551])
* Replace Greenkeeper with Dependabot for keeping dependencies up-to-date ([#7430])

[#7304]: https://github.com/openstreetmap/iD/issues/7304
[#4994]: https://github.com/openstreetmap/iD/issues/4994
[#7247]: https://github.com/openstreetmap/iD/issues/7247
[#7333]: https://github.com/openstreetmap/iD/issues/7333
[#7596]: https://github.com/openstreetmap/iD/issues/7596
[#7614]: https://github.com/openstreetmap/iD/issues/7614
[#7503]: https://github.com/openstreetmap/iD/issues/7503
[#5505]: https://github.com/openstreetmap/iD/issues/5505
[#7551]: https://github.com/openstreetmap/iD/issues/7551
[#7430]: https://github.com/openstreetmap/iD/issues/7430

# 2.17.3
##### 2020-Apr-24

#### :mega: Release Highlights
* :mask: You can now specify when places are open during coronavirus lockdowns with the COVID-19 Pandemic Hours field

#### :boom: Breaking Changes
* Rename the default branch, previously `2.x`, to `develop`
* Rename the v3 beta branch, previously `master`, to `v3-prototype`
* Update links to iD's documentation on GitHub for the changed branch names ([#7453])
* Update iD's privacy policy to reflect the changed branch names

[#7453]: https://github.com/openstreetmap/iD/issues/7453

#### :sparkles: Usability
* Use custom line styling for non-asphalt, non-unpaved surfaces like cobblestone, sett, and metal ([#7466])
* Style pedestrian streets as wider and distinct from corridors ([#7058])
* Style `planned` but not `disused` features with a dashed stroke

[#7058]: https://github.com/openstreetmap/iD/issues/7058
[#7466]: https://github.com/openstreetmap/iD/issues/7466

#### :white_check_mark: Validation
* Upgrade `car` to `motorcar` on vehicle charging stations ([#7339], thanks [@nlehuby])
* Warn about ways crossing highway areas ([#7455])
* Don't suggest adding bridges or tunnels to ways crossing highway multipolygons ([#7472])
* Don't suggest adding tunnels to highways crossing waterways ([#7447])
* Deprecate `bicycle:oneway` key ([#7281])
* Deprecate `building:height` and `building:min_height` keys ([#7285])
* Deprecate tags: `bridge=1`, `building:material=Brick`, `disabled_spaces`, `man_made=telephone_exchange`, `tunnel=1`

[#7455]: https://github.com/openstreetmap/iD/issues/7455
[#7472]: https://github.com/openstreetmap/iD/issues/7472
[#7447]: https://github.com/openstreetmap/iD/issues/7447
[#7339]: https://github.com/openstreetmap/iD/issues/7339
[#7281]: https://github.com/openstreetmap/iD/issues/7281
[#7285]: https://github.com/openstreetmap/iD/issues/7285

[@nlehuby]: https://github.com/nlehuby

#### :bug: Bugfixes
* Fix issue where some labels could not be translated ([#7358])
* Don't insert generic values when focusing the Information Board, Bridge Area, or Tunnel Area Type fields ([#7265], [#7509])

[#7358]: https://github.com/openstreetmap/iD/issues/7358
[#7265]: https://github.com/openstreetmap/iD/issues/7265
[#7509]: https://github.com/openstreetmap/iD/issues/7509

#### :rocket: Presets
* Add Exhibition Center preset ([#7268], thanks [@hikemaniac])
* Add Spike Strip preset ([#7347], [#7354], thanks [@animesh-007])
* Add Mountain Rescue preset ([#7296], [#7323], thanks [@animesh-007])
* Add Kneipp Water Cure preset ([#7313], [#7332], thanks [@animesh-007])
* Add Historic Pillory preset ([#7274], [#7310], thanks [@animesh-007])
* Correct tags of Community Garden preset and add Garden Allotments preset ([#7501], thanks [@stragu])
* Add Garden Type field to Garden ([#7501], thanks [@stragu])
* Add more fields to advertising presets ([#7289], thanks [@ToastHawaii])
* Add Depth field to Ford ([#7400], thanks [@hikemaniac])
* Support `internet_access:fee=customers` tag ([#7442], thanks [@Lukas458])
* Add more fields to Wayside Cross ([#7521], thanks [@morray])
* Add more search terms for Research Office ([#7284], thanks [@ferdinand0101])
* Add a preset and field for accessible parking spaces ([#7465])
* Add Disused Shop preset ([#7407])
* Add Cycle & Foot Path preset ([#7321])
* Add Telecom Exchange preset ([#6780])
* Add Shrub preset ([#7482])
* Add Boardwalk preset and styling ([#7518])
* Add presets: Botanical Garden, Hanging Monorail, Heritage Railway Track, Household Linen Shop, Power Cable, Trampoline Park, Trolleybus Route
* Rename railway track presets to be more precise, e.g. "Subway" to "Subway Track" ([#7440])
* Add COVID-19 Pandemic Hours field to points of interest ([#7529])
* Add Mimics field to Mobile Phone Mast ([#7452])
* Add Tactile Paving field to Bus Stop presets ([#7307])
* Add Circumference field to Tree ([#7371])
* Add additional fields to Water Park ([#7488])
* Add Smoothness field to service road presets ([#7477])
* Add Operator Type field to the Kindergarten preset ([#7494])
* Add Stop Number field to transit stop presets ([#7492])
* Support multiple values in the `beauty` field ([#7215])
* Show Hours field by default on Recycling Container ([#7259])
* Improve placeholders for date fields ([#7270])
* Remove Level field from transit stopping location presets ([#7499])
* Remove Network Type field from transport route presets ([#7493])
* Remove Collection Times field from Letter Box ([#7487])
* Remove the Elevation field from arbitrary line, area, and relation features ([#7479])
* Don't add `building` tag to the Monastery Grounds preset by default ([#7287])
* Add search terms to Retail Building and Farm Building ([#7392], [#7394])
* Update icons for railway track presets ([#7255])
* Update icons for public transit presets
* Update Nail Salon icon ([#7476])
* Update Kebab Fast Food icon ([#7475])
* Update Power Pole icon ([#7516])
* Update icons for presets: Community Garden Plot, Bicycle Lockers, Parking Space, Quaker Meeting House, Police, RV Toilet Disposal, Town Hall, City Hall, Government Office, Bollard, Bollard Row, Border Control, Cycle Barrier, Trench, Hedge, Stile, Carport, Static Mobile Home, Caterer, Floorer, Parquet Layer, Plasterer, Scaffolder, Stonemason, Tiler, Disused Railway Feature, Golf Course, Golf Hole, Miniature Golf, Access Aisle, Motorsport Racetrack, Karting Racetrack, Racetrack (Non-Motorsport), Barracks, Naval Base, Military Obstacle Course, Military Range, Plant Nursery, Quarry, Field Hockey Pitch, Adit, Bunker Silo, Mineshaft, Observatory, Pumping Station, Survey Point, Water Works, Military Checkpoint, Military Trench, Cliff, Heath, Ridge, Saddle, Scrub, Valley, Rail Yard, Curtain Store, Deli, Fireplace Store, Pet Grooming Store, Spice Shop, Tattoo Parlor, Tile Shop, Weapon Shop, Speed Bump, Chicane, Speed Cushion, Speed Dip, Speed Hump, Rumble Strip, Speed Table, Power Feature, Railway Feature, Notice Board, Poster Box, Information Board, Information Terminal, Goods Aerialway, Airport, Apron, Airport Gate, Hangar, Aircraft Holding Position, Aircraft Parking Position, Taxiway, Windsock

[#7518]: https://github.com/openstreetmap/iD/issues/7518
[#7529]: https://github.com/openstreetmap/iD/issues/7529
[#7521]: https://github.com/openstreetmap/iD/issues/7521
[#7516]: https://github.com/openstreetmap/iD/issues/7516
[#7268]: https://github.com/openstreetmap/iD/issues/7268
[#7347]: https://github.com/openstreetmap/iD/issues/7347
[#7354]: https://github.com/openstreetmap/iD/issues/7354
[#7296]: https://github.com/openstreetmap/iD/issues/7296
[#7323]: https://github.com/openstreetmap/iD/issues/7323
[#7313]: https://github.com/openstreetmap/iD/issues/7313
[#7332]: https://github.com/openstreetmap/iD/issues/7332
[#7274]: https://github.com/openstreetmap/iD/issues/7274
[#7310]: https://github.com/openstreetmap/iD/issues/7310
[#7501]: https://github.com/openstreetmap/iD/issues/7501
[#7289]: https://github.com/openstreetmap/iD/issues/7289
[#7400]: https://github.com/openstreetmap/iD/issues/7400
[#7442]: https://github.com/openstreetmap/iD/issues/7442
[#7284]: https://github.com/openstreetmap/iD/issues/7284
[#7465]: https://github.com/openstreetmap/iD/issues/7465
[#7407]: https://github.com/openstreetmap/iD/issues/7407
[#7321]: https://github.com/openstreetmap/iD/issues/7321
[#6780]: https://github.com/openstreetmap/iD/issues/6780
[#7482]: https://github.com/openstreetmap/iD/issues/7482
[#7440]: https://github.com/openstreetmap/iD/issues/7440
[#7452]: https://github.com/openstreetmap/iD/issues/7452
[#7307]: https://github.com/openstreetmap/iD/issues/7307
[#7371]: https://github.com/openstreetmap/iD/issues/7371
[#7488]: https://github.com/openstreetmap/iD/issues/7488
[#7477]: https://github.com/openstreetmap/iD/issues/7477
[#7494]: https://github.com/openstreetmap/iD/issues/7494
[#7492]: https://github.com/openstreetmap/iD/issues/7492
[#7215]: https://github.com/openstreetmap/iD/issues/7215
[#7259]: https://github.com/openstreetmap/iD/issues/7259
[#7270]: https://github.com/openstreetmap/iD/issues/7270
[#7499]: https://github.com/openstreetmap/iD/issues/7499
[#7493]: https://github.com/openstreetmap/iD/issues/7493
[#7487]: https://github.com/openstreetmap/iD/issues/7487
[#7479]: https://github.com/openstreetmap/iD/issues/7479
[#7287]: https://github.com/openstreetmap/iD/issues/7287
[#7392]: https://github.com/openstreetmap/iD/issues/7392
[#7394]: https://github.com/openstreetmap/iD/issues/7394
[#7255]: https://github.com/openstreetmap/iD/issues/7255
[#7476]: https://github.com/openstreetmap/iD/issues/7476
[#7475]: https://github.com/openstreetmap/iD/issues/7475

[@morray]: https://github.com/morray
[@hikemaniac]: https://github.com/hikemaniac
[@animesh-007]: https://github.com/animesh-007
[@stragu]: https://github.com/stragu
[@ToastHawaii]: https://github.com/ToastHawaii
[@Lukas458]: https://github.com/Lukas458
[@ferdinand0101]: https://github.com/ferdinand0101

#### :hammer: Development
* Define the main package file as `dist/iD.min.js` ([#7449], thanks [@willemarcel])
* Scope iD's CSS to its container under the `ideditor` class ([#7437])
* Make embedded iD's container a local stacking context ([#7457])
* Fix combobox suggestion list placement when embedding iD ([#7458])
* Persist the changeset comment, hashtags, and sources from the URL through UI reloads ([#7504])

[#7449]: https://github.com/openstreetmap/iD/issues/7449
[#7437]: https://github.com/openstreetmap/iD/issues/7437
[#7457]: https://github.com/openstreetmap/iD/issues/7457
[#7458]: https://github.com/openstreetmap/iD/issues/7458
[#7504]: https://github.com/openstreetmap/iD/issues/7504

[@willemarcel]: https://github.com/willemarcel

# 2.17.2
##### 2020-Feb-14

#### :tada: New Features
* Restore Maxar Imagery layers, using masked iD-specific connection keys ([#7355])

[#7355]: https://github.com/openstreetmap/iD/issues/7355


# 2.17.1
##### 2020-Jan-16

#### :boom: Breaking Changes
* Remove support for Node 8 (Node 10 or higher is now required)
  * :warning: If you are building the iD project, you may need to upgrade your node version.

#### :tada: New Features
* Enable drag-and-drop reordering in fields that allow multiple values ([#5728], [#7024], thanks [@TAQ2])

[#5728]: https://github.com/openstreetmap/iD/issues/5728
[#7024]: https://github.com/openstreetmap/iD/issues/7024

[@TAQ2]: https://github.com/TAQ2

#### :sparkles: Usability
* Don't show very low-usage tag values as field suggestions ([#7203])
* Use a lighter font weight for brand subtitles
* Don't autofocus the tag text editor when selecting a feature with the "Add fields" section closed ([#6685])

[#7203]: https://github.com/openstreetmap/iD/issues/7203
[#6685]: https://github.com/openstreetmap/iD/issues/6685

#### :white_check_mark: Validation
* Account for the type and angle of crossings when setting the length of bridge and tunnel fixes
* Don't join intersection nodes to bridge and tunnel fixes, where possible ([#7202])
* Don't flag blank names as mistaken ([#7153])
* Flag crossing and one-way issues for features with `waterway=tidal_channel`
* Deprecate various `building:levels` mistags ([#7212])
* Deprecate `clothes=second_hand`
* Deprecate various entrance, gambling, museum type, gender, operator type, and pump mistags
* Fix upgrade path of `railway=*` + `disused=yes` or `abandoned=yes` ([#7236])
* Don't offer to add `train=yes` to generic `railway=platform` features ([#7231])
* Offer to add `public_transport=stop_position` and `tram=yes` to `railway=tram_stop` features
* Make Churchyard preset unsearchable

[#7153]: https://github.com/openstreetmap/iD/issues/7153
[#7202]: https://github.com/openstreetmap/iD/issues/7202
[#7212]: https://github.com/openstreetmap/iD/issues/7212
[#7236]: https://github.com/openstreetmap/iD/issues/7236
[#7231]: https://github.com/openstreetmap/iD/issues/7231

#### :bug: Bugfixes
* Fix issue where validation warnings could appear unexpectedly ([#7166])

[#7166]: https://github.com/openstreetmap/iD/issues/7166

#### :earth_asia: Localization
* Add Peruvian address and phone number formats ([#7159], thanks [@sguinetti])
* Add Australian phone number format ([#7160], thanks [@tastrax])
* Correctly display labels with mixed Arabic and Latin characters ([#7104], [#7182], thanks [@mapmeld])
* Make privacy policy link text translatable ([#7171])
* Differentiate the "toggle issues pane" and "toggle preferences pane" hotkeys in the German localization ([#7181])

[#7159]: https://github.com/openstreetmap/iD/issues/7159
[#7160]: https://github.com/openstreetmap/iD/issues/7160
[#7104]: https://github.com/openstreetmap/iD/issues/7104
[#7182]: https://github.com/openstreetmap/iD/issues/7182
[#7171]: https://github.com/openstreetmap/iD/issues/7171
[#7181]: https://github.com/openstreetmap/iD/issues/7181

[@sguinetti]: https://github.com/sguinetti
[@tastrax]: https://github.com/tastrax
[@mapmeld]: https://github.com/mapmeld

#### :rocket: Presets
* Add Door Shop preset ([#7192], thanks [@hikemaniac])
* Add Emergency Landing Site preset ([#7237], thanks [@andrewharvey])
* Add Historic Building preset ([#7219])
* Add Swing Gate preset ([#7208])
* Add Tidal Channel preset ([#7232])
* Add Gambling Hall preset ([#7198])
* Add Secondhand Clothing Store preset ([#7164])
* Add Public Prosecutor's Office preset ([#7225])
* Add Speed Limit Enforcement preset ([#7234])
* Add presets: Emergency Exit, Geyser, Used Car Dealership, Wedding Clothes Store, Backcountry Camping Area, Group Camping Area, History Museum, Wind Farm, Solar Farm, Nuclear Power Plant, Hydroelectric Power Station, Coal-Fired Power Plant, Gas-Fired Power Plant
* Rename "Anime Shop" to "Anime / Manga Shop" ([#7223])
* Simplify the names of various Piste presets
* Update Arts & Crafts Store icon ([#7228])
* Update Dressmaker icon ([#7229])
* Update Water Well icon ([#7170])
* Update Butcher icon ([#7216])
* Update preset icons: Cathedral Building, Church Building, College Building, Hospital Building, Hotel Building, Preschool / Kindergarten Building, Mosque Building, School Building, University Building, Recently Demolished Building, Residential Area, Apartment Complex, Water Tap, Island, Islet, Kiosk, Fireworks Store, Row Houses, Houseboat, Tailor, Sewing Supply Shop, Aerialway Pylon, Mixed Lift, Drag Lift, Platter Lift, J-Bar Lift, T-Bar Lift
* Add Baby Nursing Area field ([#7152])
* Add Bicycle-Pedestrian Separation field to Cycle & Foot Path ([#7204], thanks [@hikemaniac])
* Add Wheelchair Access field to Entrance / Exit ([#7214])
* Add Bottle Filling field to Drinking Water
* Add Games field to gambling presets
* Add Hot Water field to Shower
* Add Type field to Museum
* Add Backcountry, Dogs, Groups Only, Hours, Showers, Stars, and Toilets fields to Campground ([#7169])
* Add Adjacent Walking Nodes and Adjacent Cycling Nodes fields to Recreational Network Node ([#7176])
* Add descriptive options for the Pump field
* Show the Website field by default on Restaurants ([#7226])
* Show the Hours field by default on Pharmacy Counters ([#7220])

[#7237]: https://github.com/openstreetmap/iD/issues/7237
[#7234]: https://github.com/openstreetmap/iD/issues/7234
[#7192]: https://github.com/openstreetmap/iD/issues/7192
[#7219]: https://github.com/openstreetmap/iD/issues/7219
[#7208]: https://github.com/openstreetmap/iD/issues/7208
[#7232]: https://github.com/openstreetmap/iD/issues/7232
[#7198]: https://github.com/openstreetmap/iD/issues/7198
[#7164]: https://github.com/openstreetmap/iD/issues/7164
[#7225]: https://github.com/openstreetmap/iD/issues/7225
[#7223]: https://github.com/openstreetmap/iD/issues/7223
[#7228]: https://github.com/openstreetmap/iD/issues/7228
[#7229]: https://github.com/openstreetmap/iD/issues/7229
[#7170]: https://github.com/openstreetmap/iD/issues/7170
[#7216]: https://github.com/openstreetmap/iD/issues/7216
[#7152]: https://github.com/openstreetmap/iD/issues/7152
[#7204]: https://github.com/openstreetmap/iD/issues/7204
[#7214]: https://github.com/openstreetmap/iD/issues/7214
[#7169]: https://github.com/openstreetmap/iD/issues/7169
[#7176]: https://github.com/openstreetmap/iD/issues/7176
[#7226]: https://github.com/openstreetmap/iD/issues/7226
[#7220]: https://github.com/openstreetmap/iD/issues/7220

[@hikemaniac]: https://github.com/hikemaniac
[@andrewharvey]: https://github.com/andrewharvey

# 2.17.0
##### 2019-Dec-23

#### :newspaper: News
* We've launched the [iD Blog](https://ideditor.blog) providing news and insights into the project from its maintainers and contributors ([#7045])

[#7045]: https://github.com/openstreetmap/iD/issues/7045

#### :mega: Release Highlights
* :metro: You can now add bridges and tunnels with a single click to fix crossing roads, rails, and waterways. Thanks to [@CarycaKatarzyna] for working on this!<br/>
_Find the "Add a bridge" and "Add a tunnel" fixes for each crossing in the Issues inspector._
* :earth_africa: Selected features now stay visible while zoomed out, plus you can zoom to multiple features together.<br/>
_Select a few large features and press <kbd>Z</kbd> to view their full extent, no matter how vast._
* :handshake: iD now has its own [Privacy Policy](https://github.com/openstreetmap/iD/blob/develop/PRIVACY.md).<br/>
_Press <kbd>P</kbd> to view privacy preferences._

#### :boom: Breaking Changes
* Remove Maxar imagery layers due to [announced suspension of service](https://www.openstreetmap.org/user/@kevin_bullock/diary/391652)

#### :tada: New Features
* Display selected features at any zoom level ([#2962], [#5001])
* Add Privacy Policy and ability to opt-out of icons loaded from third-party sites ([#7040])

[#2962]: https://github.com/openstreetmap/iD/issues/2962
[#5001]: https://github.com/openstreetmap/iD/issues/5001
[#7040]: https://github.com/openstreetmap/iD/issues/7040

#### :sparkles: Usability
* Support squaring multiple selected features at the same time ([#6565])
* Support zooming to multiple selected features together with the <kbd>Z</kbd> shortcut ([#6696])
* Highlight the members of selected relations in yellow ([#5766])
* Return feature search results from all downloaded data, not just the visible area ([#6515])
* Show results for all three OpenStreetMap entity types when searching an ID without a prefix ([#7112])
* Style hotkeys in tooltips as keyboard keys ([#6574])
* Make the top toolbar horizontally-scrollable at narrow sizes ([#6755])
* Always show the Layer subfield of the Structure field when a value is present ([#6911])
* Disable the Circularize operation if the selected way is already circular ([#6816], [#6993], thanks [@CarycaKatarzyna])
* Fallback to a preset's vector icon if its image fails to load, e.g. due to content blockers ([#7028])
* Convert single-member multipolygons to basic areas when merging member lines ([#5085])
* Always show the currently selected background in the sources list ([#7061])
* Only show background sources with global coverage at low zooms ([#7062])
* Render features with a status-prefix tags with a dashed style, e.g. `demolished:building=yes`
* Add tooltips to Mapillary Map Features overlay icons ([#7079])
* Add button to manually retry connecting to the OpenStreetMap API upon a failure ([#6650])
* Clarify the OpenStreetMap API connection failure message ([#7021])
* Improve styling of points linked to Wikidata
* Render `landuse=village_green` areas in green ([#7011])
* Render Putting Greens and similar features in light green ([#7101])

[#6565]: https://github.com/openstreetmap/iD/issues/6565
[#6696]: https://github.com/openstreetmap/iD/issues/6696
[#5766]: https://github.com/openstreetmap/iD/issues/5766
[#6515]: https://github.com/openstreetmap/iD/issues/6515
[#7112]: https://github.com/openstreetmap/iD/issues/7112
[#6574]: https://github.com/openstreetmap/iD/issues/6574
[#6755]: https://github.com/openstreetmap/iD/issues/6755
[#6911]: https://github.com/openstreetmap/iD/issues/6911
[#6816]: https://github.com/openstreetmap/iD/issues/6816
[#6993]: https://github.com/openstreetmap/iD/issues/6993
[#7028]: https://github.com/openstreetmap/iD/issues/7028
[#5085]: https://github.com/openstreetmap/iD/issues/5085
[#7061]: https://github.com/openstreetmap/iD/issues/7061
[#7062]: https://github.com/openstreetmap/iD/issues/7062
[#7079]: https://github.com/openstreetmap/iD/issues/7079
[#6650]: https://github.com/openstreetmap/iD/issues/6650
[#7021]: https://github.com/openstreetmap/iD/issues/7021
[#7011]: https://github.com/openstreetmap/iD/issues/7011
[#7101]: https://github.com/openstreetmap/iD/issues/7101

[@CarycaKatarzyna]: https://github.com/CarycaKatarzyna

#### :white_check_mark: Validation
* For crossing ways issues, offer one-click "Add a bridge" and "Add a tunnel" fixes ([#6617], [#7055], thanks [@CarycaKatarzyna])
* For crossing way-building issues, offer one-click fixes that set higher or lower layers ([#5924], [#6911])
* Flag unclosed multipolgon parts ([#2223])
* Flag crossing and one-way issues for features with `waterway=fish_pass`
* Don't suggest upgrading to brands that don't exist in the feature's country ([#6513], [#6479])
* Don't flag very close points with differing house or unit numbers ([#6998])
* Allow the `not:brand:wikidata` tag to silence nonstandard brand warnings ([#6577])
* Include default field values when upgrading to a preset with a specific replacement ([#7033])
* Add tooltips to some disabled fix buttons
* Don't flag `natural=cape` or `amenity=vending_machine` on vertices as mismatched geometry ([#6982], [#6515])
* Don't add `oneway=yes` to `highway=motorway_link` by default ([#7013])
* Don't expect an arbitrary `junction` tag to imply a feature should be an area ([#6933])
* Prefer `aerialway=station` instead of `aerialway=yes` for aerialway stations ([#6994])
* Remove deprecation of `crossing=zebra` ([#6962])
* Remove deprecation of `amenity=social_club` and `leisure=social_club` ([#6252])
* Deprecate `agrarian=agrcultural_machinry` misspelling ([#7053])
* Deprecate `company=consulting`, `office=consultancy`, `office=consultant`, `shop=consulting`
* Deprecate `type=audio`, `type=video`, `type=caldera`, `type=extinct`, `type=scoria`, `type=shield`, `type=strato`, `type=extinct`
* Deprecate `amenity=research_institution`, `barrier=railing`, `craft=glass`, `man_made=gas_well`, `man_made=oil_well`, `man_made=village_pump`, `power=marker`

[#6617]: https://github.com/openstreetmap/iD/issues/6617
[#7055]: https://github.com/openstreetmap/iD/issues/7055
[#5924]: https://github.com/openstreetmap/iD/issues/5924
[#6911]: https://github.com/openstreetmap/iD/issues/6911
[#2223]: https://github.com/openstreetmap/iD/issues/2223
[#6513]: https://github.com/openstreetmap/iD/issues/6513
[#6479]: https://github.com/openstreetmap/iD/issues/6479
[#6998]: https://github.com/openstreetmap/iD/issues/6998
[#6577]: https://github.com/openstreetmap/iD/issues/6577
[#7033]: https://github.com/openstreetmap/iD/issues/7033
[#6982]: https://github.com/openstreetmap/iD/issues/6982
[#6515]: https://github.com/openstreetmap/iD/issues/6515
[#7013]: https://github.com/openstreetmap/iD/issues/7013
[#6933]: https://github.com/openstreetmap/iD/issues/6933
[#6994]: https://github.com/openstreetmap/iD/issues/6994
[#6962]: https://github.com/openstreetmap/iD/issues/6962
[#6252]: https://github.com/openstreetmap/iD/issues/6252
[#7053]: https://github.com/openstreetmap/iD/issues/7053

[@CarycaKatarzyna]: https://github.com/CarycaKatarzyna

#### :bug: Bugfixes
* Fix issue with rotating multiple points together ([#6977], [#6979], thanks [@hackily])
* Fix various instances where issue fixes might not get properly updated ([#6588], [#7037])
* Fix unexpected label offsets in Firefox 70 ([#7044])
* Don't move `area=yes` to nodes when using the Extract operation on areas ([#7057])
* Fix issue where the fills of unclosed multipolygon parts would not render entirely ([#2945])
* Prevent background tiles from appearing larger than expected ([#7070])
* Fix issue where additional fields would disappear immediately upon clearing their value ([#6580])
* Fix issue where adding a raw tag after deleting several would insert the blank row at the wrong index ([#7087])
* Fix issue where OpenStreetMap API error message would persist despite the download of new data ([#6650])
* Replace use of unsupported CSS property flagged by the OpenStreetMap website ([#7091])
* Fix issue where the selected Mapillary detection outline would not render in some browsers ([#6804])
* Fix issue where boundary relation members would not render correctly if they were also multipolygons members ([#6787])
* Fix issue where the Administrative Boundary preset was not properly overriding the Boundary preset ([#7118])
* Fix regression where the relation suggestion list could overflow the inspector ([#7115])
* Fix issue where the Unsquare Corners degree input could be too narrow in some browsers ([#7126], thanks [@iriman])
* Correct vertical centering of checkmark fields

[#6977]: https://github.com/openstreetmap/iD/issues/6977
[#6979]: https://github.com/openstreetmap/iD/issues/6979
[#6588]: https://github.com/openstreetmap/iD/issues/6588
[#7037]: https://github.com/openstreetmap/iD/issues/7037
[#7044]: https://github.com/openstreetmap/iD/issues/7044
[#7057]: https://github.com/openstreetmap/iD/issues/7057
[#2945]: https://github.com/openstreetmap/iD/issues/2945
[#7070]: https://github.com/openstreetmap/iD/issues/7070
[#6580]: https://github.com/openstreetmap/iD/issues/6580
[#7087]: https://github.com/openstreetmap/iD/issues/7087
[#6650]: https://github.com/openstreetmap/iD/issues/6650
[#7091]: https://github.com/openstreetmap/iD/issues/7091
[#6804]: https://github.com/openstreetmap/iD/issues/6804
[#6787]: https://github.com/openstreetmap/iD/issues/6787
[#7118]: https://github.com/openstreetmap/iD/issues/7118
[#7115]: https://github.com/openstreetmap/iD/issues/7115
[#7126]: https://github.com/openstreetmap/iD/issues/7126

[@hackily]: https://github.com/hackily
[@iriman]: https://github.com/iriman

#### :earth_asia: Localization
* Differentiate the "wireframe mode" and "highlight changes" hotkeys in the German localization ([#6972], thanks [@manfredbrandl])
* Improve Chinese address field ([#7075], thanks [@koaber])
* Add Bolivia-specific address and phone number formats ([#7147], thanks [@51114u9])
* Add the Occitan language to the Multilingual Name field ([#7156])

[#6972]: https://github.com/openstreetmap/iD/issues/6972
[#7075]: https://github.com/openstreetmap/iD/issues/7075
[#7147]: https://github.com/openstreetmap/iD/issues/7147
[#7156]: https://github.com/openstreetmap/iD/issues/7156

[@manfredbrandl]: https://github.com/manfredbrandl
[@koaber]: https://github.com/koaber
[@51114u9]: https://github.com/51114u9

#### :hourglass: Performance
* Determine locations' country codes without calling out to a geocoding server ([#6941])
* Reduce rendering lag considerably when many features are selected at once ([#3571])

[#6941]: https://github.com/openstreetmap/iD/issues/6941
[#3571]: https://github.com/openstreetmap/iD/issues/3571

#### :mortar_board: Walkthrough / Help
* Update links in the README to avoid http-to-https redirects ([#6984], thanks [@mbrickn])
* Add the <kbd>I</kbd> hotkey to the Keyboard Shortcuts list ([#6997])

[#6984]: https://github.com/openstreetmap/iD/issues/6984
[#6997]: https://github.com/openstreetmap/iD/issues/6997

[@mbrickn]: https://github.com/mbrickn

#### :rocket: Presets
* Add Notice Board, Poster Box, and Advertising Totem presets ([#6965], thanks [@hikemaniac])
* Add Kiddie Ride, Log Flume, and Swing Carousel presets ([#7039], thanks [@hikemaniac])
* Add Spice Shop preset ([#7031], thanks [@scaidermern])
* Add Giant Chess Board preset ([#7059], thanks [@ToastHawaii])
* Add Marker, Utility Marker, and Power Marker presets ([#6978])
* Add Access Aisle preset and style ([#7083])
* Add Research Institute preset and style ([#7078])
* Add Advanced Stop Line preset ([#7014])
* Add Lane Connectivity relation preset ([#7105])
* Add Water Tap preset ([#7066])
* Add Rail Yard preset ([#7119])
* Add unsearchable Disused Railway Feature preset ([#7119])
* Add Recently Demolished Building preset and render them as areas ([#7098])
* Add Recreational Network Node preset for Belgium, Germany, Luxembourg, and The Netherlands ([#6992])
* Add presets for new brands: Consultancy Office, Cleaning Service, Camera Equipment Store, Flooring Supply Shop, Pottery Store, Tool Rental
* Add Fish Pass preset
* Append "Area" to the names of linear area presets: Bridge, Tunnel, Road, River, Stream, Canal ([#7015])
* Append "Feature" to the names of various generic presets, e.g. "Tourism Feature"
* Append "Ride" to the names of some attraction presets, e.g "Pirate Ship Ride"
* Rename "Wood" preset to "Natural Wood"
* Rename "Car Pooling" and "Car Sharing" presets to "Car Pooling Station" and "Car Sharing Station"
* Rename "Pottery" craft preset to "Pottery Maker"
* Correct "Firepit" preset name to "Fire Pit"
* Correct capitalization of "J-Bar Lift" and "T-Bar Lift" preset names
* Update icons for Mast, Communication Mast, and Communication Tower ([#6985])
* Update icons for Gate, Kissing Gate, and Cattle Grid ([#6814], [#6489])
* Update icon for Park to be different from Tree ([#6633])
* Update icons for Bunker and Military Bunker ([#7139])
* Update icons for presets: diplomatic offices, marked crossings, transit platforms, buoys, Billboard, Jet Bridge, Scrap Yard, Bicycle Parking Garage, Bicycle Lockers, Bicycle Rental, Bicycle Repair Tool Stand, Boat Rental, Car Pooling Station, Car Sharing Station, Parking Lot, Multilevel Parking Garage, Underground Parking, Park & Ride Lot, Lean-To, Picnic Shelter, Transit Shelter, Block, Chain, Height Restrictor, Turnstile, Barn, Stable, Basket Maker, Boar Builder, Handicraft, Pottery, Indoor Corridor, Cycle & Foot Path, Street Lamp, Commemorative Plaque, Fire Pit, Pier, Floating Pier, Minaret, Tunnel Area, Water Tower, Grassland, Grass, Tree Row, Energy Supplier Office, Insurance Office, Slide, Water Slide, Play Structure, Underground Power Cable, Chocolate Store, Lighting Store, Motorcycle Repair Shop, Storage Rental, Art Installation, Sculpture, Statue, Coastline, Boat Store, Boatyard, Cabin, Holiday Cottage, Alpine Hut, Wilderness Hut, Hostel, Blacksmith
* Add "tree" as a search term for Natural Wood and Managed Forest ([#7097])
* Add "packstation" as a search term for package pickup and dropoff lockers ([#7052])
* Add "pilates" as a search term for Gym / Fitness Center ([#7137])
* Support limiting fields to specific countries ([#7085])
* Add GNIS Feature ID field to various preset for the United States ([#7086])
* Add VAT ID Number field to business presets for countries where VAT numbers are issued ([#6880])
* Add Wikimedia Commons Page field with link to view the page
* Add Mapillary ID field with link to view the image on the Mapillary website ([#7064])
* Add Internet Access, SMS, and Video Calls fields to the Telephone preset ([#7010])
* Add Tactile Paving field to the Steps preset ([#7082], thanks [@stragu])
* Add Reference Code field to Vending Machine presets ([#7002])
* Add Drinks field to the Drink Vending Machine preset
* Add Drinkable field to various water source presets
* Add Type field to Fountain preset
* Add Pump field to Water Well preset
* Add Utilities field to Utility Pole and Street Cabinet presets
* Add Brand field to more presets that could have brand tags
* Rename "Network Type" field for `network` to "Network Class"
* Add Network Type field for `network:type` to Route presets with a `network` value
* Rename "Suggested Hashtags" changeset field to just "Hashtags"
* Only show the Country field on Flagpole features with `flag:type=national` ([#7099])
* Don't show the Denomination field on features with `religion=none` ([#7135])

[#7139]: https://github.com/openstreetmap/iD/issues/7139
[#6965]: https://github.com/openstreetmap/iD/issues/6965
[#7039]: https://github.com/openstreetmap/iD/issues/7039
[#7031]: https://github.com/openstreetmap/iD/issues/7031
[#7059]: https://github.com/openstreetmap/iD/issues/7059
[#6978]: https://github.com/openstreetmap/iD/issues/6978
[#7083]: https://github.com/openstreetmap/iD/issues/7083
[#7078]: https://github.com/openstreetmap/iD/issues/7078
[#7014]: https://github.com/openstreetmap/iD/issues/7014
[#7105]: https://github.com/openstreetmap/iD/issues/7105
[#7066]: https://github.com/openstreetmap/iD/issues/7066
[#7119]: https://github.com/openstreetmap/iD/issues/7119
[#7098]: https://github.com/openstreetmap/iD/issues/7098
[#6992]: https://github.com/openstreetmap/iD/issues/6992
[#7015]: https://github.com/openstreetmap/iD/issues/7015
[#6985]: https://github.com/openstreetmap/iD/issues/6985
[#6814]: https://github.com/openstreetmap/iD/issues/6814
[#6489]: https://github.com/openstreetmap/iD/issues/6489
[#6633]: https://github.com/openstreetmap/iD/issues/6633
[#7097]: https://github.com/openstreetmap/iD/issues/7097
[#7052]: https://github.com/openstreetmap/iD/issues/7052
[#7137]: https://github.com/openstreetmap/iD/issues/7137
[#7085]: https://github.com/openstreetmap/iD/issues/7085
[#7086]: https://github.com/openstreetmap/iD/issues/7086
[#6880]: https://github.com/openstreetmap/iD/issues/6880
[#7064]: https://github.com/openstreetmap/iD/issues/7064
[#7010]: https://github.com/openstreetmap/iD/issues/7010
[#7082]: https://github.com/openstreetmap/iD/issues/7082
[#7002]: https://github.com/openstreetmap/iD/issues/7002
[#7099]: https://github.com/openstreetmap/iD/issues/7099
[#7135]: https://github.com/openstreetmap/iD/issues/7135

[@hikemaniac]: https://github.com/hikemaniac
[@scaidermern]: https://github.com/scaidermern
[@ToastHawaii]: https://github.com/ToastHawaii
[@stragu]: https://github.com/stragu

# 2.16.0
##### 2019-Oct-23

#### :mega: Release Highlights
* :vertical_traffic_light: We've added support for showing objects detected in Mapillary images. Detections include traffic signals, storm drains, trash cans, street lamps, crosswalks, fire hydrants, power poles, and more. Shout out to [@kratico] for adding this feature!<br/>
_Open the Map Data pane and enable the Map Features layer to see what has been detected. (shortcut <kbd>F</kbd>)_
* :bookmark_tabs: You can now track changes that you've made while editing. Changed features will be highlighted green for additions, yellow for tag changes, and orange for geometry changes. Thanks [@Bonkles] for your work on this!<br/>
_Press <kbd>G</kbd> to toggle change highlighting._

#### :tada: New Features
* Add Map Features layer showing objects detected in Mapillary images ([#5845], [#6792], thanks [@kratico])
* Add the option to highlight edited features directly on the map ([#6843], thanks [@Bonkles])
* Show the number of resolved and remaining issues in the bottom bar when validating everything ([#6935], [#6940])
* Allow reversing directional nodes via the Reverse menu item and keyboard shortcut ([#6850])
* Add link to the Achavi changeset viewer to the History panel ([#6855])

[#5845]: https://github.com/openstreetmap/iD/issues/5845
[#6792]: https://github.com/openstreetmap/iD/issues/6792
[#6843]: https://github.com/openstreetmap/iD/issues/6843
[#6935]: https://github.com/openstreetmap/iD/issues/6935
[#6940]: https://github.com/openstreetmap/iD/issues/6940
[#6850]: https://github.com/openstreetmap/iD/issues/6850
[#6855]: https://github.com/openstreetmap/iD/issues/6855

[@kratico]: https://github.com/kratico
[@Bonkles]: https://github.com/Bonkles

#### :sparkles: Usability
* Flash the feature type button when a feature's preset changes during editing ([#6764])
* Add button to toggle the Background info panel ([#6839])
* Support reversing multiple selected features at the same time ([#6810])
* Match the cliff directional arrow color to the line color ([#6918], [#6919], thanks [@huonw])
* Render walls as blockier than fences and other barriers ([#6865])
* Don't render barriers tagged on waterways ([#6887])
* Improve Mapillary traffic sign quality by only showing signs detected in two or more photos ([#6921], thanks [@cbeddow])
* Prevent zooming past the allowed zoom level range via scrolling or trackpad gestures ([#6851])
* Disable the zoom in/out buttons at the maximum/minimum zoom levels ([#6847])
* Allow tabbing past the last row in the All Tags table ([#4233])
* Replace hardcoded ranking of OpenStreetMap communities with granular upstream ordering ([#6752])
* Make the "Report an Imagery Problem" text clearer ([#6820])
* Open the Map Data pane when clicking the "hidden features" badge

[#6764]: https://github.com/openstreetmap/iD/issues/6764
[#6839]: https://github.com/openstreetmap/iD/issues/6839
[#6810]: https://github.com/openstreetmap/iD/issues/6810
[#6918]: https://github.com/openstreetmap/iD/issues/6918
[#6919]: https://github.com/openstreetmap/iD/issues/6919
[#6865]: https://github.com/openstreetmap/iD/issues/6865
[#6887]: https://github.com/openstreetmap/iD/issues/6887
[#6921]: https://github.com/openstreetmap/iD/issues/6921
[#6851]: https://github.com/openstreetmap/iD/issues/6851
[#6847]: https://github.com/openstreetmap/iD/issues/6847
[#4233]: https://github.com/openstreetmap/iD/issues/4233
[#6752]: https://github.com/openstreetmap/iD/issues/6752
[#6820]: https://github.com/openstreetmap/iD/issues/6820

[@huonw]: https://github.com/huonw
[@cbeddow]: https://github.com/cbeddow

#### :white_check_mark: Validation
* Only show the user issues their edits created, not preexisting issues with features they modified ([#6459])
* No longer flag websites missing `http://` or `https://` ([#6831])
* Flag disconnected `highway=elevator` as routing islands ([#6812])
* Flag points that should be attached or detached from ways ([#6319])
* Flag features with names matching a value in their `not:name` tag ([#6411])
* Flag generic multilingual feature names ([#6876])
* Rename '"Fix Me" Requests' validation rule to 'Help Requests'
* Issue clearer warning when brand tags are simply incomplete, not strictly "nonstandard" ([#6909])
* Add changeset tags for the number and type of issues resolved by the user's edits ([#6459])
* Always show the Reset Ignored button when there are ignored issues
* Deprecate `cycleway=track` on `highway=cycleway` ([#6705])
* Deprecate various `direction`, `embankment`, `golf`, and `weighbridge` tags
* Upgrade outdated golf and jet bridge presets in one step rather than two ([#6901], [#6912], thanks [@guylamar2006])
* Add documentation of all validation issue types, severities, and changeset tags ([#6100])

[#6459]: https://github.com/openstreetmap/iD/issues/6459
[#6831]: https://github.com/openstreetmap/iD/issues/6831
[#6812]: https://github.com/openstreetmap/iD/issues/6812
[#6319]: https://github.com/openstreetmap/iD/issues/6319
[#6411]: https://github.com/openstreetmap/iD/issues/6411
[#6876]: https://github.com/openstreetmap/iD/issues/6876
[#6909]: https://github.com/openstreetmap/iD/issues/6909
[#6705]: https://github.com/openstreetmap/iD/issues/6705
[#6901]: https://github.com/openstreetmap/iD/issues/6901
[#6912]: https://github.com/openstreetmap/iD/issues/6912
[#6100]: https://github.com/openstreetmap/iD/issues/6100

[@guylamar2006]: https://github.com/guylamar2006

#### :bug: Bugfixes
* Fix an issue where some Mapillary traffic signs would not appear ([#6510], [#6921], thanks [@cbeddow])
* Don't treat closed `highway=corridor` ways as areas ([#6800])
* Fix an issue where operations might not be correctly enabled or disabled while editing a feature
* Properly show uppercase suggestions in the Country, Target, and Draft Beers fields

[#6510]: https://github.com/openstreetmap/iD/issues/6510
[#6921]: https://github.com/openstreetmap/iD/issues/6921
[#6800]: https://github.com/openstreetmap/iD/issues/6800

[@cbeddow]: https://github.com/cbeddow

#### :earth_asia: Localization
* Add Seychelles and Pitcairn Islands to the list of places that drive on the left ([#6827], thanks [@leighghunt])
* Show Traditional Chinese language names in the Taiwan localization instead of Simplified Chinese ([#6815])
* Sort the "Add field" options in a locale-aware order ([#6937])
* Make the Wheelchair Access and Stroller Access field options translatable ([#6878])
* Let the <kbd>@</kbd> key on French/AZERTY keyboards also toggle the sidebar ([#6864])
* Update language data with Unicode CLDR 36

[#6827]: https://github.com/openstreetmap/iD/issues/6827
[#6937]: https://github.com/openstreetmap/iD/issues/6937
[#6815]: https://github.com/openstreetmap/iD/issues/6815
[#6878]: https://github.com/openstreetmap/iD/issues/6878
[#6864]: https://github.com/openstreetmap/iD/issues/6864

[@leighghunt]: https://github.com/leighghunt

#### :mortar_board: Walkthrough / Help
* Update the link to the Mapbox Imagery Request site ([#6874], thanks [@1ec5])
* Fix issue where walkthrough could not be completed if certain data layers were disabled ([#6634])

[#6874]: https://github.com/openstreetmap/iD/issues/6874
[#6634]: https://github.com/openstreetmap/iD/issues/6634

[@1ec5]: https://github.com/1ec5

#### :rocket: Presets
* Add Electrical Equipment Store and Telecom Retail Store presets
* Add Indoor Stairwell and Indoor Elevator Shaft presets ([#6863], thanks [@danielsjf])
* Add Loading Dock preset ([#6849])
* Add Utility Pole preset ([#6848])
* Add Karting Racetrack and Motocross Racetrack presets ([#6826])
* Add Noise Barrier preset ([#6949])
* Add Brewing Supply Store preset ([#6866], [#6955], thanks [@simonbilskyrollins])
* Add presets: Spaceport, Hot Dog Fast Food, Recording Studio, Film Studio, Radio Station, Television Station, Truck Scale, City Hall
* Update icons for presets including money-related presets, construction presets, utility presets, schools, vending machines, parcel pickups and drop-offs, manholes, Sushi Restaurant, Compressed Air, Psychic, Shower, Bumper Cars, Roller Coaster, Bollard, Lift Gate, Street Lamp, Bleachers, Oil Well, and Wastewater Plant
* Add Type and Material fields to the Stile preset ([#6857], thanks [@ewnh])
* Add Waste field to relevant presets ([#6821])
* Add Hours field to the Recycling Container preset ([#6861])
* Add Blind Person Access and Lockable fields
* Add Bollard Row preset and a bollard Type field
* Add Informal field and Informal Path preset
* No longer show Level field for every feature, just those that might be indoors
* Add Levels field for features that might cross multiple building floors
* Add Maximum Age field to features like schools and rides
* Add Minimum Age field to features like kindergartens, bars, and clubs
* Add Theme field for Playground and Playground Equipment presets
* Add Type field to the Residential Area preset
* Add Limited option to the Stroller Access field ([#6833])
* Add `notCountryCodes` preset property for blacklisting presets from being addable in certain places
* Don't show the Cycle & Foot Path preset in France, Lithuania, or Poland ([#6836], [#6882])
* Require only the primary tag for a feature to match a golf preset
* Rename Construction to Construction Area and render it with a yellow icon
* Improve searchability of cycle presets in English ([#6825])

[#6866]: https://github.com/openstreetmap/iD/issues/6866
[#6955]: https://github.com/openstreetmap/iD/issues/6955
[#6949]: https://github.com/openstreetmap/iD/issues/6949
[#6863]: https://github.com/openstreetmap/iD/issues/6863
[#6849]: https://github.com/openstreetmap/iD/issues/6849
[#6848]: https://github.com/openstreetmap/iD/issues/6848
[#6826]: https://github.com/openstreetmap/iD/issues/6826
[#6857]: https://github.com/openstreetmap/iD/issues/6857
[#6821]: https://github.com/openstreetmap/iD/issues/6821
[#6861]: https://github.com/openstreetmap/iD/issues/6861
[#6833]: https://github.com/openstreetmap/iD/issues/6833
[#6836]: https://github.com/openstreetmap/iD/issues/6836
[#6882]: https://github.com/openstreetmap/iD/issues/6882
[#6825]: https://github.com/openstreetmap/iD/issues/6825

[@simonbilskyrollins]: https://github.com/simonbilskyrollins
[@danielsjf]: https://github.com/danielsjf
[@ewnh]: https://github.com/ewnh

# 2.15.5
##### 2019-Aug-26

#### :boom: Breaking Changes
* Remove support for Node 6 (Node 8 or higher is now required)
  * :warning: If you are building the iD project, you will need to upgrade your node version.

#### :sparkles: Usability
* Make the UI more navigable by tabbing ([#6701], thanks [@Abbe98])
* Render Sidewalks in a different color than Foot Paths ([#6522])
* List the user's language and common nearby languages first in the Multilingual Name language list ([#6712])
* Add more language options to the Multilingual Name list
* Enable searching fields by tag and keyword ([#5763])
* Accept relation IDs in the "Choose a parent relation" dropdown ([#3487])
* Highlight relations in the map when hovering over them in the "Choose a parent relation" dropdown ([#2946])
* Show addable presets specified by the `presets` URL parameter in the default preset list ([#6703])
* Interpret the `º` and `˚` characters as degrees when searching coordinates
* Make the post-upload changeset number clickable ([#6644])
* Allow selecting and copying tags from Custom Map Data ([#6710])
* Select points after dragging them ([#5747])

[#2946]: https://github.com/openstreetmap/iD/issues/2946
[#3487]: https://github.com/openstreetmap/iD/issues/3487
[#5747]: https://github.com/openstreetmap/iD/issues/5747
[#5763]: https://github.com/openstreetmap/iD/issues/5763
[#6522]: https://github.com/openstreetmap/iD/issues/6522
[#6644]: https://github.com/openstreetmap/iD/issues/6644
[#6701]: https://github.com/openstreetmap/iD/issues/6701
[#6703]: https://github.com/openstreetmap/iD/issues/6703
[#6710]: https://github.com/openstreetmap/iD/issues/6710
[#6712]: https://github.com/openstreetmap/iD/issues/6712

[@Abbe98]: https://github.com/Abbe98

#### :white_check_mark: Validation
* Don't flag known brands for having generic names ([#6761], [#6754], thanks [@kymckay])
* Clarify that connecting a waterway crossing a highway will add a ford ([#6734])
* Lock the Name field of features with a `name:etymology:wikidata` tag ([#6683])
* Don't offer to add `highway=service` to demolished roads with `service` tags ([#6775])
* Upgrade `crossing=island` to `crossing:island=yes` ([#6748])
* Upgrade `diaper` to `changing_table` ([#6529])
* Upgrade `access=public` to `access=yes` ([#6716])
* Deprecate `tower:type=anchor` and `tower:type=suspension` ([#6762])
* Deprecate `landuse=garden` ([#6758])
* Deprecate `roof:shape=half_hipped` ([#6704])

[#6529]: https://github.com/openstreetmap/iD/issues/6529
[#6683]: https://github.com/openstreetmap/iD/issues/6683
[#6704]: https://github.com/openstreetmap/iD/issues/6704
[#6716]: https://github.com/openstreetmap/iD/issues/6716
[#6734]: https://github.com/openstreetmap/iD/issues/6734
[#6748]: https://github.com/openstreetmap/iD/issues/6748
[#6754]: https://github.com/openstreetmap/iD/issues/6754
[#6758]: https://github.com/openstreetmap/iD/issues/6758
[#6761]: https://github.com/openstreetmap/iD/issues/6761
[#6762]: https://github.com/openstreetmap/iD/issues/6762
[#6775]: https://github.com/openstreetmap/iD/issues/6775

[@kymckay]: https://github.com/kymckay

#### :bug: Bugfixes
* Boost preset matching score if match occurs in addTags ([#6802])
* Fix error upon changing the Unsquare Building threshold ([#6690])
* Don't hide all multilingual names upon deleting one ([#6491])
* Correctly populate the Bike Lanes field with existing values ([#6141])
* Show the correct location for coordinates in the `N DD° MM.MMM' W DD° MM.MMM'` format without a comma separator ([#6582])
* Don't treat platforms with a `kerb` tag as primarily curbs ([#6742])
* Remove deleted features from the map immediately when undoing or redoing ([#6480])
* Properly resize Mapillary and Bing Streetside photos when resizing the viewer ([#6286])
* Fix issue where the Background Offset field could not be focused ([#6698])

[#6141]: https://github.com/openstreetmap/iD/issues/6141
[#6286]: https://github.com/openstreetmap/iD/issues/6286
[#6480]: https://github.com/openstreetmap/iD/issues/6480
[#6491]: https://github.com/openstreetmap/iD/issues/6491
[#6582]: https://github.com/openstreetmap/iD/issues/6582
[#6690]: https://github.com/openstreetmap/iD/issues/6690
[#6698]: https://github.com/openstreetmap/iD/issues/6698
[#6742]: https://github.com/openstreetmap/iD/issues/6742
[#6802]: https://github.com/openstreetmap/iD/issues/6802

#### :earth_asia: Localization
* Display the languages for the Multilingual Name field in the user's language, if available ([#2457], [#6702])
* Translate language names in the post-upload community list ([#4990])

[#2457]: https://github.com/openstreetmap/iD/issues/2457
[#4990]: https://github.com/openstreetmap/iD/issues/4990
[#6702]: https://github.com/openstreetmap/iD/issues/6702

#### :rocket: Presets
* Add Rental Shop preset
* Remove standalone Tactile Paving preset ([#6490], [#6791])
* Add Bottle Return Machine preset ([#6725], thanks [@ENT8R])
* Add Letter Box preset with Delivery Address field ([#6718])
* Add Post Sorting Office preset ([#6773])
* Add E-Waste Container preset ([#6777])
* Add Obelisk preset ([#6790])
* Add Flowerbed and Green Waste Container presets
* Add Line Attachment field to Power Pole and Power Tower ([#6762])
* Add Species Wikidata field to Animal Enclosure and Tree ([#6652])
* Add Fee Amount an Toll Amount fields ([#6722])
* Add Stroller Access field ([#6739])
* Add Refuge Island field to crossings ([#6748])
* Add Incorrect Names field for common naming mistakes ([#6411])
* Update icons for Power Pole, Power Tower, and Power Line ([#6786])
* Update icon for cycle paths, crossings, and tracks
* Only allow `power=transformer` on nodes ([#6779])

[#6411]: https://github.com/openstreetmap/iD/issues/6411
[#6490]: https://github.com/openstreetmap/iD/issues/6490
[#6652]: https://github.com/openstreetmap/iD/issues/6652
[#6718]: https://github.com/openstreetmap/iD/issues/6718
[#6722]: https://github.com/openstreetmap/iD/issues/6722
[#6725]: https://github.com/openstreetmap/iD/issues/6725
[#6739]: https://github.com/openstreetmap/iD/issues/6739
[#6748]: https://github.com/openstreetmap/iD/issues/6748
[#6762]: https://github.com/openstreetmap/iD/issues/6762
[#6773]: https://github.com/openstreetmap/iD/issues/6773
[#6777]: https://github.com/openstreetmap/iD/issues/6777
[#6779]: https://github.com/openstreetmap/iD/issues/6779
[#6786]: https://github.com/openstreetmap/iD/issues/6786
[#6790]: https://github.com/openstreetmap/iD/issues/6790
[#6791]: https://github.com/openstreetmap/iD/issues/6791

[@ENT8R]: https://github.com/ENT8R

# 2.15.4
##### 2019-Jul-26

#### :tada: New Features
* Render side direction arrows on weirs ([#6615])

[#6615]: https://github.com/openstreetmap/iD/issues/6615

#### :sparkles: Usability
* Don't reuse the changeset comment, sources, and hashtags by default after uploading or discarding edits ([#6642])

[#6642]: https://github.com/openstreetmap/iD/issues/6642

#### :white_check_mark: Validation
* Don't flag very close points on different layers or levels ([#6612])
* Don't flag Google Books as a source ([#6556])
* Add `preschool=yes` when upgrading `amenity=preschool` ([#6636])

[#6612]: https://github.com/openstreetmap/iD/issues/6612
[#6556]: https://github.com/openstreetmap/iD/issues/6556
[#6636]: https://github.com/openstreetmap/iD/issues/6636

#### :bug: Bugfixes
* Fix issue where the info in the Background panel wouldn't update when switching backgrounds ([#6627])
* Fix issue where side direction arrows might not update when switching presets ([#6032])

[#6627]: https://github.com/openstreetmap/iD/issues/6627
[#6032]: https://github.com/openstreetmap/iD/issues/6032

#### :earth_asia: Localization
* Default speed limit units to miles per hour in Puerto Rico ([#6626])
* Fix issue where Arabic numerals would not render correctly on the map ([#6679], [#6682], thanks [@mapmeld])

[#6626]: https://github.com/openstreetmap/iD/issues/6626
[#6679]: https://github.com/openstreetmap/iD/issues/6679
[#6682]: https://github.com/openstreetmap/iD/issues/6682

#### :rocket: Presets
* Add Dressing Room preset ([#6643])
* Add Pool Supply Store preset ([#6599])
* Add Address Interpolation line preset ([#4220])
* Add Printer Ink Store, Park & Ride Lot, Aircraft Holding Position, and Aircraft Parking Position presets
* Add Type and Address fields to Public Bookcase preset ([#6564], thanks [@ToastHawaii])
* Add Underground Levels field to building presets ([#6628])
* Add more fields to the Kindergarten, Ferry Route, Ford, Dam, Weir, and Bridge Support presets
* Fix tag misspelling for the Camp Pitch preset ([#6608])
* Update icons for the Cairn, Sandwich Fast Food, Hifi Store, and Party Store presets

[#6643]: https://github.com/openstreetmap/iD/issues/6643
[#6564]: https://github.com/openstreetmap/iD/issues/6564
[#6628]: https://github.com/openstreetmap/iD/issues/6628
[#4220]: https://github.com/openstreetmap/iD/issues/4220
[#6599]: https://github.com/openstreetmap/iD/issues/6599
[#6608]: https://github.com/openstreetmap/iD/issues/6608

# 2.15.3
##### 2019-Jun-30

#### :tada: New Features
* Deprecate unsupported DigitalGlobe imagery sources ([editor-layer-index/#680])
* Limit addable presets via comma-separated IDs in the `presets` URL parameter ([#6553])

[editor-layer-index/#680]: https://github.com/osmlab/editor-layer-index/pull/680
[#6553]: https://github.com/openstreetmap/iD/issues/6553

#### :sparkles: Usability
* Add support for fords drawn as lines ([#6576])

[#6576]: https://github.com/openstreetmap/iD/issues/6576

#### :white_check_mark: Validation
* Allow for some tags (`takeaway`) to be kept when upgrading tags ([#6530], [#6581])
* Remove existing match keys before upgrading to a name-suggestion-index preset ([#6575])
* Deprecate `camp_site=camp_pitch`, prefer `tourism=camp_pitch` ([#6591])

[#6591]: https://github.com/openstreetmap/iD/issues/6591
[#6581]: https://github.com/openstreetmap/iD/issues/6581
[#6575]: https://github.com/openstreetmap/iD/issues/6575
[#6530]: https://github.com/openstreetmap/iD/issues/6530

#### :bug: Bugfixes
* Fix issue displaying preset name for suggestions with a '/' in name ([#6594])
* Fix crash when disabling the OSM layer while drawing ([#6584])

[#6594]: https://github.com/openstreetmap/iD/issues/6594
[#6584]: https://github.com/openstreetmap/iD/issues/6584

#### :rocket: Presets
* Update camera icon on surveillance presets
* Add preset for `shop=hobby`
* Add Cairn preset ([#6587], thanks [@kymckay])
* Add field for `operator:type` to various presets ([#6566])
* Render `waterway=dam` as lines as grey ([#6555])
* Add Karaoke Box preset ([#6538])
* Add Torii preset ([#6537])
* Add more fields to the Helipad preset
* Add Structure field to the Canal preset ([#6548])
* Add polling place presets and field ([#6542])

[#6587]: https://github.com/openstreetmap/iD/issues/6587
[#6566]: https://github.com/openstreetmap/iD/issues/6566
[#6555]: https://github.com/openstreetmap/iD/issues/6555
[#6548]: https://github.com/openstreetmap/iD/issues/6548
[#6542]: https://github.com/openstreetmap/iD/issues/6542
[#6538]: https://github.com/openstreetmap/iD/issues/6538
[#6537]: https://github.com/openstreetmap/iD/issues/6537
[@kymckay]: https://github.com/kymckay


# 2.15.2
##### 2019-Jun-17

#### :sparkles: Usability
* Prefer a Wikipedia commons logo over social media logo in some situations ([#6361])

[#6361]: https://github.com/openstreetmap/iD/issues/6361

#### :white_check_mark: Validation
* Remove issue "autofix" buttons
* Don't suggest adding `nonsquare=yes` to physically unsquare buildings ([#6332])
* Stop suggesting adding highway=footway to piers, platforms, and tracks ([#6229], [#6409], [#6042])
* Fix some situations where iD should not suggest adding `highway=crossing` ([#6508])
* Avoid stale "connect endpoints" fix for "tags imply area" that could cause invalid areas ([#6525])
* Remove `barrier=entrance` deprecation ([#6506])
* Improve warning message when updating brand tags ([#6443])
* Improve checks for valid email and website values ([#6494], thanks [@kymckay])
* Fix issue where crossings with kerb tags were treated primarily as kerbs ([#6440])
* Fix issue where upgrading `office=administrative` could also remove `building=yes` ([#6466])
* Fix issue where cuisine -> diet upgrades could overwrite existing values ([#6462])

[#6525]: https://github.com/openstreetmap/iD/issues/6525
[#6508]: https://github.com/openstreetmap/iD/issues/6508
[#6506]: https://github.com/openstreetmap/iD/issues/6506
[#6494]: https://github.com/openstreetmap/iD/issues/6494
[#6466]: https://github.com/openstreetmap/iD/issues/6466
[#6462]: https://github.com/openstreetmap/iD/issues/6462
[#6443]: https://github.com/openstreetmap/iD/issues/6443
[#6440]: https://github.com/openstreetmap/iD/issues/6440
[#6409]: https://github.com/openstreetmap/iD/issues/6409
[#6332]: https://github.com/openstreetmap/iD/issues/6332
[#6229]: https://github.com/openstreetmap/iD/issues/6229
[#6042]: https://github.com/openstreetmap/iD/issues/6042
[@kymckay]: https://github.com/kymckay


#### :bug: Bugfixes
* Fix issue with deleting a member from a relation with a duplicate entity but different roles ([#6504])
* Fix issue where iD could crash upon save if user had edits stored before iD 2.15 ([#6496])

[#6504]: https://github.com/openstreetmap/iD/issues/6504
[#6496]: https://github.com/openstreetmap/iD/issues/6496

#### :rocket: Presets
* Add presets for `craft=signmaker`, `healthcare=counselling`, `shop=fashion_accessories`
* Remove unnecessary `landuse=military` added on `military=bunker` ([#6509], [#6518], thanks [@matkoniecz])
* Add Pipeline Valve preset ([#6393])
* Add Diameter field to Pipeline and Tree presets
* Add additional terms for Mailbox preset ([#6535])
* Improve public bookcase preset ([#6503], thanks [@ToastHawaii])
* Deprecate `wifi=yes` and `wifi=free` ([#6524])
* Lower match score for man_made/bridge preset
* Add presets for Christian places of worship that do not use a cross icon or are not called churches ([#6512])
* Add preset for `shop=military_surplus` ([#6470])
* Deprecate various maxspeed mistags ([#6478])
* Add preset for `office=bail_bond_agent` and deprecate various mistags ([#6472])
* Deprecate "FIXME" -> "fixme", "NOTE" -> "note" ([#6477])
* Deprecate some "sustenance" tags
* Change the label "Direction" to "Direction Affected" for vertex fields ([#6469], thanks [@BjornRasmussen])
* Remove the search term "garage" from parking preset ([#6455], thanks [@BjornRasmussen])
* Add preset for `military=trench` ([#6474])
* Add preset for `leisure=escape_game` ([#6447])
* Update Hackerspace fields

[#6535]: https://github.com/openstreetmap/iD/issues/6535
[#6524]: https://github.com/openstreetmap/iD/issues/6524
[#6518]: https://github.com/openstreetmap/iD/issues/6518
[#6512]: https://github.com/openstreetmap/iD/issues/6512
[#6509]: https://github.com/openstreetmap/iD/issues/6509
[#6503]: https://github.com/openstreetmap/iD/issues/6503
[#6478]: https://github.com/openstreetmap/iD/issues/6478
[#6477]: https://github.com/openstreetmap/iD/issues/6477
[#6474]: https://github.com/openstreetmap/iD/issues/6474
[#6472]: https://github.com/openstreetmap/iD/issues/6472
[#6470]: https://github.com/openstreetmap/iD/issues/6470
[#6469]: https://github.com/openstreetmap/iD/issues/6469
[#6455]: https://github.com/openstreetmap/iD/issues/6455
[#6447]: https://github.com/openstreetmap/iD/issues/6447
[#6393]: https://github.com/openstreetmap/iD/issues/6393
[@matkoniecz]: https://github.com/matkoniecz
[@ToastHawaii]: https://github.com/ToastHawaii
[@BjornRasmussen]: https://github.com/BjornRasmussen


# 2.15.1
##### 2019-May-24

#### :tada: New Features
* Add Maxar-Standard and Maxar-Premium Imagery Layers ([editor-layer-index#668])
* Add feature filters for pistes and aerialways
* Add ability to hide indoor areas and building part areas ([#6352])

[#6352]: https://github.com/openstreetmap/iD/issues/6352
[editor-layer-index#668]: https://github.com/osmlab/editor-layer-index/pull/668

#### :sparkles: Usability
* Prevent Chrome autofill of recent values in the Allowed Access inputs ([#6414])
* Improve visual padding of multiselect fields
* Make unsquare threshold field wider to account for stepper control in Firefox ([#6418])
* Add "Disable All" and "Enable All" buttons for the Map Features list ([#5234])

[#6418]: https://github.com/openstreetmap/iD/issues/6418
[#6414]: https://github.com/openstreetmap/iD/issues/6414
[#5234]: https://github.com/openstreetmap/iD/issues/5234

#### :white_check_mark: Validation
* Swap `wikidata`/`wikipedia` for `brand:` tags if possible ([#6416])
* Suggest adding `indoor=yes` to `highway=corridor` to explicitly specify these as indoor features
* Flag detached points that are very close together ([#6394])
* Flag almost junctions between highways and themselves ([#6373])
* Deprecate various old storage tank tags
* Show better warning message if tags and incomplete rather than deprecated ([#6410])
* Don't flag private data only buildings that are also offices ([#6404])
* Flag private data on `building=houseboat`
* Add ability to upgrade a tag value within a semicolon-delimited list

[#6373]: https://github.com/openstreetmap/iD/issues/6373
[#6394]: https://github.com/openstreetmap/iD/issues/6394
[#6404]: https://github.com/openstreetmap/iD/issues/6404
[#6410]: https://github.com/openstreetmap/iD/issues/6410
[#6416]: https://github.com/openstreetmap/iD/issues/6416

#### :bug: Bugfixes
* Fix raw tag editor styling for custom data editor ([#6427])
* Fix bug centering map when clicking on an issue in the Issues pane ([#6384])
* Fix vector tile layers ([#6426])
* Fix bug causing new data to be discarded when running fixes to upgrade tags or remove private data ([#6407])
* Fix issue causing duplicate expanded community entries to appear ([#6422])
* Fix bug where iD could add empty source tag to changesets ([#6405])

[#6384]: https://github.com/openstreetmap/iD/issues/6384
[#6405]: https://github.com/openstreetmap/iD/issues/6405
[#6407]: https://github.com/openstreetmap/iD/issues/6407
[#6422]: https://github.com/openstreetmap/iD/issues/6422
[#6426]: https://github.com/openstreetmap/iD/issues/6426
[#6427]: https://github.com/openstreetmap/iD/issues/6427

#### :hourglass: Performance
* Prevent iD from loading too many off screen tiles ([#6417])
* Switch Bing Imagery Key to avoid overages ([#5833])

[#6417]: https://github.com/openstreetmap/iD/issues/6417
[#5833]: https://github.com/openstreetmap/iD/issues/5833

#### :rocket: Presets
* Update several preset icons (dry cleaning, disc golf, shuffleboard, horseshoes pit)
* Add Disc Golf Course preset
* For ice rinks, prefer the `sport` values `ice_hockey`/`ice_skating` over `hockey`/`skating`
* Add Field Hockey Pitch preset
* Add Indoor and Covered fields to more presets
* Add Allowed Access field to piers, platforms, and tracks
* Add Covered field to Subway preset
* Add Water Tank preset
* Add preset for `landuse=winter_sports` ([#6403])
* Add Type field to Resort preset Add more terms and fields to the Resort preset
* Add layer field to aerialway presets
* Improve search terms to Cycle & Foot Path preset ([#6406])

[#6406]: https://github.com/openstreetmap/iD/issues/6406
[#6403]: https://github.com/openstreetmap/iD/issues/6403


# 2.15.0
##### 2019-May-21

#### :mega: Release Highlights
* :wrench: We've made a lot of improvements to iD's validator!  It's a lot faster than before,
and can now optionally validate everything downloaded OpenStreetMap.  We have added rules for validating highway
connectivity, outdated tags, very close nodes, and nonsquare buildings.<br/>
_Open the Issues pane to see what the new validator can do! (shortcut <kbd>I</kbd>)_
* :triangular_ruler: Squaring used to be just for closed lines, but now the squaring
tool can be used to square unclosed lines and individual corners.  **Importantly, we've changed the keyboard shortcut from
<kbd>S</kbd> to <kbd>Q</kbd>.**  This is because lines can be both straightened or squared now,
and <kbd>Q</kbd> matches the shortcut used by the JOSM editor.<br/>
_Try squaring some lines, or corner nodes (but remember, the shortcut is now <kbd>Q</kbd>:exclamation:)_
* :straight_ruler: Straightening used to be just for unclosed lines, but now the straightening
tool can be used on sub-sections of lines, on multiple connected lines, and on individual points.<br/>
_Try straightening points to make them line up perfectly (keyboard shortcut <kbd>S</kbd>)_
* :ok_hand: The extraction tool got an upgrade as well.  Before you could detach points from lines, now
the tool is named "extract" and you can extract points from areas too.<br/>
_Try extracting features from areas when they are better mapped as points (keyboard shortcut <kbd>E</kbd>)_
* :memo: We've made the raw tag editor even _raw-er_.  You can now toggle between list and text views when editing
tags.  The text view is especially useful for copying and pasting tags!<br/>
_Click the icons above the "All tags" section to toggle between list and text views._
* :fries: The [name-suggestion-index](http://osmlab.github.io/name-suggestion-index/brands/) project that powers iD's brand search got a big upgrade too!  You can now find more brands than before, and brand logos will appear in the preset search results and in the feature editor.<br/>
_Map all the branded businesses in your town!_


#### :boom: Breaking Changes
- Change the Square shortcut from <kbd>S</kbd> to <kbd>Q</kbd> since lines can now be both straightened and squared
- Merge the generic presets for the `point` and `vertex` geometries
- Removed `utilIdleWorker` and `utilCallWhenIdle` ([#6299])
  -  :warning: Code refactor: use `window.requestIdleCallback` instead

#### :tada: New Features
- Add raw text tag editor with copy-and-paste support ([#839], [#6185], [#6302])
- Add drag-and-drop reordering of relation members ([#2283])
- Add controls to filter between panoramic vs. flat photos ([#5433])
- Include street-level photo sources used during editing in the `source` changeset tag ([#6279])
- Add Downgrade operation that removes all tags except for addresses and building info ([#6103])
- Allow extracting points of interest from buildings and other areas ([#6203])
- Allow squaring unclosed lines ([#5093], [#5999])
- Allow squaring individual corners ([#2205], [#5999])
- Allow straightening multiple connected lines together ([#5740], thanks [@jguthrie100])
- Allow straightening just selected points within a line ([#2058], [#5740], thanks [@jguthrie100])
- Allow straightening multiple selected points that are independent of lines ([#6217])
- Allow disconnecting entire lines or areas at once ([#4245])
- Allow disconnecting multiple selected points at once ([#6164])
- Allow disconnecting closed lines at their endpoint node ([#6149], [#6161], thanks [@jguthrie100])
- Add YouthMappers chapters to the community entries that appear after saving

[#6279]: https://github.com/openstreetmap/iD/issues/6279
[#6302]: https://github.com/openstreetmap/iD/issues/6302
[#6299]: https://github.com/openstreetmap/iD/issues/6299
[#6279]: https://github.com/openstreetmap/iD/issues/6279
[#6217]: https://github.com/openstreetmap/iD/issues/6217
[#6203]: https://github.com/openstreetmap/iD/issues/6203
[#6185]: https://github.com/openstreetmap/iD/issues/6185
[#6164]: https://github.com/openstreetmap/iD/issues/6164
[#6161]: https://github.com/openstreetmap/iD/issues/6161
[#6149]: https://github.com/openstreetmap/iD/issues/6149
[#5999]: https://github.com/openstreetmap/iD/issues/5999
[#5740]: https://github.com/openstreetmap/iD/issues/5740
[#5433]: https://github.com/openstreetmap/iD/issues/5433
[#5093]: https://github.com/openstreetmap/iD/issues/5093
[#4245]: https://github.com/openstreetmap/iD/issues/4245
[#2283]: https://github.com/openstreetmap/iD/issues/2283
[#2205]: https://github.com/openstreetmap/iD/issues/2205
[#2058]: https://github.com/openstreetmap/iD/issues/2058
[#839]: https://github.com/openstreetmap/iD/issues/839

[@jguthrie100]: https://github.com/jguthrie100

#### :sparkles: Usability
- Improved marker styling and lock icon for protected fields on Wikidata-tagged features ([#6389])
- Trim the user's string when preset searching ([#6383])
- Don't render deprecated tagged features the same as their modern counterparts
- Add "Reset All" button for Display Options in the Background pane ([#5503], [#5994], thanks [@alphagamer7])
- Add link to the PeWu entity history viewer to the History panel ([#6202])
- Persist recent presets across sessions ([#6022])
- Add labels beneath buttons in the top toolbar
- Move the loading indicator from the top toolbar to the bottom corner of the map ([#5889])
- Move photo overlay controls to their own section within the Map Data pane ([#5913])
- Rename "Detach" operation to "Extract"
- Improve results when squaring ([#2472], [#5999])
- Show better feedback when trying to square something that is already square ([#5967], [#5999])
- Convert comma-separated values to semicolon-separated when entering a value in a multicombo field ([#6013])
- Autocomplete labels when typing in the Wikidata field ([#5544])
- Update the Wikipedia field when changing the Wikidata field ([#5543])
- Don't remove the `wikidata` tag when removing the Wikipedia field value ([#4322])
- Add a tooltip to the button for adding a feature to a relation ([#3812])
- Discard `osmarender` tags when saving features ([#6091])
- Add a keyboard shortcut to toggle the OpenStreetMap data layer ([#6104])
- Avoid damaging any relation with `from`, `via`, or `to` members, not just turn restrictions ([#6221])
- Don't reorder tag rows when editing keys in the raw tag editor ([#5927])
- Allow scrolling in textarea fields ([#6306])
- Prevent deleting features with `wikidata` tags ([#5853])
- Add `photo_overlay` API parameter to show default photo overlays and persist them between sessions ([#5813])

[#6389]: https://github.com/openstreetmap/iD/issues/6389
[#6383]: https://github.com/openstreetmap/iD/issues/6383
[#6306]: https://github.com/openstreetmap/iD/issues/6306
[#6221]: https://github.com/openstreetmap/iD/issues/6221
[#6202]: https://github.com/openstreetmap/iD/issues/6202
[#6104]: https://github.com/openstreetmap/iD/issues/6104
[#6103]: https://github.com/openstreetmap/iD/issues/6103
[#6091]: https://github.com/openstreetmap/iD/issues/6091
[#6022]: https://github.com/openstreetmap/iD/issues/6022
[#6013]: https://github.com/openstreetmap/iD/issues/6013
[#5994]: https://github.com/openstreetmap/iD/issues/5994
[#5967]: https://github.com/openstreetmap/iD/issues/5967
[#5927]: https://github.com/openstreetmap/iD/issues/5927
[#5913]: https://github.com/openstreetmap/iD/issues/5913
[#5889]: https://github.com/openstreetmap/iD/issues/5889
[#5853]: https://github.com/openstreetmap/iD/issues/5853
[#5813]: https://github.com/openstreetmap/iD/issues/5813
[#5544]: https://github.com/openstreetmap/iD/issues/5544
[#5543]: https://github.com/openstreetmap/iD/issues/5543
[#5503]: https://github.com/openstreetmap/iD/issues/5503
[#4322]: https://github.com/openstreetmap/iD/issues/4322
[#3812]: https://github.com/openstreetmap/iD/issues/3812
[#2472]: https://github.com/openstreetmap/iD/issues/2472

[@alphagamer7]: https://github.com/alphagamer7


#### :white_check_mark: Validation
- Allow user to change the threshold for nonsquare building detection ([#6386])
- Don't consider `highway=raceway` as routable ([#6385])
- Offer tag upgrades to branded features from name-suggestion-index
- Improve validation of disconnected ways to detect routing islands ([#6376])
- Add fix to tag real nonsquare buildings with `nonsquare=yes` tag ([#6332])
- Remove the "many deletions" validation issue ([#6140])
- Add "quick fix" option to several issue fix types ([#6140])
- Add option to browse issues with all loaded data, not just edited features ([#5906], [#6140])
- Add option to filter issues to just the ones nearby ([#6140])
- Show info about any hidden issues when all filtered issues are resolved ([#6224])
- Add option to manually ignore and hide specific issues ([#6242])
- Flag redundant points in lines and areas ([#6241], [#6326], [#6267], thanks [@gaoxm])
- Flag features with `fixme` tags ([#6214])
- Flag simple buildings that aren't quite square ([#6215], [#6234])
- Flag lines with `highway=road` as unclassified ([#5998])
- Flag phone numbers on residential buildings as potential privacy violations ([#5850])
- Flag suspicious data sources like "Google" given in features' `source` tags ([#6135])
- Flag unreachable one-way highways and waterways flowing against each other ([#6216])
- Flag disconnected area and multipolygon highways ([#6075])
- Flag new highways disconnected from the larger road network ([#6284], thanks [@Bonkles], [@gaoxm])
- Don't flag highways connected to ferry routes as disconnected ([#6287])
- Flag disconnected ferry routes
- Flag deprecated values among semicolon-delimited tags ([#6038])
- Add quick fixes for setting the `layer` to resolve certain Crossing Ways issues ([#5943])
- Rename "Generic Names" validation rule to "Suspicious Names"
- Be more lenient when flagging generic names ([#5930])
- Recommend converting combinations like `highway=footway` and `foot=no` to `highway=path` ([#6070])
- Deprecate `cuisine` values like `vegan` in favor of `diet:*` tags like `diet:vegan` ([#5993])
- Deprecate `todo` in favor of `fixme` ([#6214])
- Deprecate `barrier=embankment` in favor of `man_made=embankment` ([#6236])
- Apply more checks before letting users delete features via quick-fixes ([#6062])
- Don't suggest deprecated tag values when editing fields ([#6084])
- Don't flag disconnected highways that overlap unloaded regions ([#5938], [#6140])
- Don't flag almost junctions between features on different layers or levels ([#6355])
- Discard untagged relations that appear to have been created accidentally ([#3812])
- Include the number and type of warnings ignored by the user in the changset tags ([#6123])
- Recommend adding `highway` tags to piers, racetracks, and transit platforms for routing purposes ([#6042])
- Indicate iD's tag deprecations on Taginfo ([#5995])
- When connecting crossing paths and roads, don't automatically set the `crossing` tag of the connection node if it is ambiguous ([#6244])

[#6386]: https://github.com/openstreetmap/iD/issues/6386
[#6385]: https://github.com/openstreetmap/iD/issues/6385
[#6376]: https://github.com/openstreetmap/iD/issues/6376
[#6355]: https://github.com/openstreetmap/iD/issues/6355
[#6332]: https://github.com/openstreetmap/iD/issues/6332
[#6326]: https://github.com/openstreetmap/iD/issues/6326
[#6287]: https://github.com/openstreetmap/iD/issues/6287
[#6284]: https://github.com/openstreetmap/iD/issues/6284
[#6267]: https://github.com/openstreetmap/iD/issues/6267
[#6244]: https://github.com/openstreetmap/iD/issues/6244
[#6242]: https://github.com/openstreetmap/iD/issues/6242
[#6241]: https://github.com/openstreetmap/iD/issues/6241
[#6236]: https://github.com/openstreetmap/iD/issues/6236
[#6234]: https://github.com/openstreetmap/iD/issues/6234
[#6224]: https://github.com/openstreetmap/iD/issues/6224
[#6216]: https://github.com/openstreetmap/iD/issues/6216
[#6215]: https://github.com/openstreetmap/iD/issues/6215
[#6214]: https://github.com/openstreetmap/iD/issues/6214
[#6140]: https://github.com/openstreetmap/iD/issues/6140
[#6135]: https://github.com/openstreetmap/iD/issues/6135
[#6123]: https://github.com/openstreetmap/iD/issues/6123
[#6084]: https://github.com/openstreetmap/iD/issues/6084
[#6075]: https://github.com/openstreetmap/iD/issues/6075
[#6070]: https://github.com/openstreetmap/iD/issues/6070
[#6062]: https://github.com/openstreetmap/iD/issues/6062
[#6042]: https://github.com/openstreetmap/iD/issues/6042
[#6038]: https://github.com/openstreetmap/iD/issues/6038
[#5998]: https://github.com/openstreetmap/iD/issues/5998
[#5995]: https://github.com/openstreetmap/iD/issues/5995
[#5993]: https://github.com/openstreetmap/iD/issues/5993
[#5943]: https://github.com/openstreetmap/iD/issues/5943
[#5938]: https://github.com/openstreetmap/iD/issues/5938
[#5930]: https://github.com/openstreetmap/iD/issues/5930
[#5906]: https://github.com/openstreetmap/iD/issues/5906
[#5850]: https://github.com/openstreetmap/iD/issues/5850

[@gaoxm]: https://github.com/gaoxm
[@Bonkles]: https://github.com/Bonkles

#### :bug: Bugfixes
- Don't move connected ways when squaring ([#1979], [#5999])
- Ensure that relation members and child nodes of selected features are displayed even when features of those types are disabled ([#6220], [#6328])
- Maintain directionality when merging a directional line with a non-directional line ([#6033])
- Fix crash when drawing an area in a particular manner ([#5996])
- Fix bug where straightening long ways could disconnect junctions ([#2248])
- Fix bug where editing a tag in the "All tags" section and then selecting another feature could apply the change to the second features ([#6028])
- Unhighlight relations and relation members when removing them ([#5612])
- Display the undo and redo buttons as disabled when zoomed out beyond the editable zoom level ([#6105])
- Don't overlap the information panels, slideout panes, and photo viewer ([#4733], [#5212])
- Don't let mobile Safari force rounded corners on all search fields ([#6034])
- Pan to location of the undone edit when undoing, not the edit prior to that ([#5831])
- Prevent long multicombo field values from overflowing their container ([#6201])
- Correctly reverse complex tags with `left` and `right` when reversing highways ([#6235])
- Prevent upload error when setting the Wikipedia field to a page with special characters ([#6232])
- Remove unused Google Analytics code ([#6295])
- Fix issue where some operations could be unexpectedly disallowed ([#6296])
- Don't show gaps in the stroke where multipolygon member lines connect ([#6336])
- Fix layout issue with the Label field ([#6344])
- Fix issue where lines could have unexpected styling when first added to multipolygons ([#3613])

[#6344]: https://github.com/openstreetmap/iD/issues/6344
[#6336]: https://github.com/openstreetmap/iD/issues/6336
[#6328]: https://github.com/openstreetmap/iD/issues/6328
[#6296]: https://github.com/openstreetmap/iD/issues/6296
[#6295]: https://github.com/openstreetmap/iD/issues/6295
[#6235]: https://github.com/openstreetmap/iD/issues/6235
[#6232]: https://github.com/openstreetmap/iD/issues/6232
[#6220]: https://github.com/openstreetmap/iD/issues/6220
[#6201]: https://github.com/openstreetmap/iD/issues/6201
[#6105]: https://github.com/openstreetmap/iD/issues/6105
[#6034]: https://github.com/openstreetmap/iD/issues/6034
[#6033]: https://github.com/openstreetmap/iD/issues/6033
[#6028]: https://github.com/openstreetmap/iD/issues/6028
[#5996]: https://github.com/openstreetmap/iD/issues/5996
[#5831]: https://github.com/openstreetmap/iD/issues/5831
[#5612]: https://github.com/openstreetmap/iD/issues/5612
[#5212]: https://github.com/openstreetmap/iD/issues/5212
[#4733]: https://github.com/openstreetmap/iD/issues/4733
[#3613]: https://github.com/openstreetmap/iD/issues/3613
[#2248]: https://github.com/openstreetmap/iD/issues/2248
[#1979]: https://github.com/openstreetmap/iD/issues/1979

#### :earth_asia: Localization
- Make the place format in the contribution thank-you message localizable ([#6269])
- Add Papiamento localization ([#6222])

[#6269]: https://github.com/openstreetmap/iD/issues/6269
[#6222]: https://github.com/openstreetmap/iD/issues/6222

#### :hourglass: Performance
- Significantly improve validation performance ([#6054], [#5901], [#6140])
- Improve performance when typing changeset comments ([#6249])
- Avoid reloading the inspector sidebar for geometry-only changes ([#6086], [#6140])
- Reduce circular file dependencies ([#6237])
- Update to D3 v5 ([#6245])
- Replace the `ecstastic` development dependency with `static-server` ([#6342])

[#6342]: https://github.com/openstreetmap/iD/issues/6342
[#6249]: https://github.com/openstreetmap/iD/issues/6249
[#6245]: https://github.com/openstreetmap/iD/issues/6245
[#6237]: https://github.com/openstreetmap/iD/issues/6237
[#6086]: https://github.com/openstreetmap/iD/issues/6086
[#6054]: https://github.com/openstreetmap/iD/issues/6054
[#5901]: https://github.com/openstreetmap/iD/issues/5901

#### :mortar_board: Walkthrough / Help
- Make the keyboard shortcuts viewable on narrow window sizes ([#6174])

[#6174]: https://github.com/openstreetmap/iD/issues/6174

#### :rocket: Presets
- Add presets for Test Prep School, Financial Advisor
- Add more terms to Transit Shelter preset ([#6381])
- Add preset for Online Retailer Outpost `shop=outpost`
- Support `natural=bay` on lines ([#6379])
- Show the wheelchair and curb fields for all curb presets, improve icons ([#6360])
- Add preset for Chain barrier ([#6340], thanks [@westnordost])
- Add preset for Height Restrictor ([#6339], thanks [@westnordost])
- Add preset for Emergency Stopping Place ([#6337], thanks [@westnordost])
- Add presets for common castle types ([#6321], thanks [@westnordost])
- Add Petting Zoo, Wildlife Park, and Safari Park presets ([#6317], thanks [@westnordost])
- Add Agricultural Engines Mechanic, Floorer, Joiner, and Parquet Layer presets ([#6316], thanks [@westnordost])
- Add Ambulatory Care preset ([#6315], thanks [@westnordost])
- Add Fire Hose preset ([#6314], thanks [@westnordost])
- Add Wastewater Basin ([#6313], thanks [@westnordost])
- Add presets for `natural=rock`, `natural=stone`, with boulder icons ([#6311], thanks [@westnordost])
- Display logos of brand presets ([#5167])
- Only show brand presets in their relevant countries ([#6124])
- Add presets for indoor mapping ([#6082])
- Add Building Part preset ([#6114])
- Add LGBTQ+ venue presets ([#5940], thanks [@rory])
- Add more fields to public transport route presets ([#6036], thanks [@nlehuby])
- Add Self-Service field and Self-Service Laundry preset ([#6260], thanks [@westnordost])
- Add Bicycle Parking Garage, Bicycle Lockers, and Bicycle Shed presets ([#6259], thanks [@westnordost])
- Add Bust, Graffiti, and Art Installation presets ([#6275], thanks [@westnordost])
- Add cycleway crossing presets ([#6065])
- Add standalone Tactile Paving presets ([#6015])
- Add Toy Library preset ([#5390])
- Add Social Center preset ([#6077])
- Add Raised Curb and Rolled Curb ([#6080])
- Add Cycle & Foot Path preset ([#6070])
- Add Railway Under Construction preset ([#6151])
- Add Underwear Store preset ([#6152])
- Add Cannabis Shop preset ([#6301])
- Add Turnstile, Monorail Route, and Stop Area Group presets ([#5757])
- Add Shingle preset ([#6155])
- Add presets: Zip Line, Jet Bridge, Windsock, Convention Center, Events Venue, Underground Parking, Ambulatory Care, Chain, Height Restrictor, Houseboat, Hangar Building, Fire Hose, Emergency Stopping Bay, Trailhead, Commemorative Plaque, Horseshoes Pit, Shuffleboard Court, Natural Swimming Area, Cycling Track, Beacon, Beehive, Summit Cross, Levee, Mineshaft, Underground Pipeline, Street Cabinet, Tunnel, Cape, Valley, Wastewater Basin, Water Turbine, Boat Store, Tabletop Game Store, General Store, Lighting Store, Data Center, Trail Marker, Information Terminal, Canal Lock, Lock Gate
- Update Embassy and add Consulate, Liaison Office, and Diplomatic Office presets ([#6144])
- Update golf path presets to use highway tags ([#6165])
- Add Flood Prone field to minor roads ([#6117])
- Add Operator field to Car Wash preset ([#6233])
- Add Building Height and Building Levels fields to some presets when they are buildings ([#6238])
- Display Internet Access Fee field directly after setting Internet Access in more cases ([#6265])
- Add Floating field to piers and Floating Pier preset
- Add Fishing field to water presets
- Add Air Conditioning field to some points of interest
- Add Type field to Guest House preset
- Add High-Speed Rail field and preset
- Add Manufacturer field to some infrastructure presets
- Add Max Weight field to roads and paths that are bridges
- Add Microbrewery field and Brewpub preset
- Add Payment Types field to some presets when a fee is specified
- Add generic Playground Equipment and Emergency Feature presets with Type fields
- Add Reservations field to some amenities
- Add Screens field to cinemas
- Add Pit Latrine and Flush Toilet presets
- Add Handwashing and Positions fields to toilet presets
- Add Oneway field to some Aerialway presets
- Add Overhead Trolley Wires field to some highway presets
- Remove Curb field from crossings to encourage mapping curbs as nodes ([#6078])
- Use a less-confusing placeholder for the Hours field ([#6207])
- Add support for public domain icons from The Noun Project ([#5691])
- Improve the icon for Unmaintained Track Road ([#6088])
- Return missing icon to the old Train Platform preset ([#6020])
- Update icons for various presets such as Childcare, Photo Booth, Shower, Studio, and Garbage Dumpster
- Render route preset icons dynamically, indicating what line types are common members ([#5926])
- Change the swimmer icon so its head will not be missing when the icon is displayed on point markers ([#6307])
- Add more search terms to the Road Surface preset ([#6309])

[#6381]: https://github.com/openstreetmap/iD/issues/6381
[#6379]: https://github.com/openstreetmap/iD/issues/6379
[#6360]: https://github.com/openstreetmap/iD/issues/6360
[#6340]: https://github.com/openstreetmap/iD/issues/6340
[#6339]: https://github.com/openstreetmap/iD/issues/6339
[#6337]: https://github.com/openstreetmap/iD/issues/6337
[#6321]: https://github.com/openstreetmap/iD/issues/6321
[#6317]: https://github.com/openstreetmap/iD/issues/6317
[#6316]: https://github.com/openstreetmap/iD/issues/6316
[#6315]: https://github.com/openstreetmap/iD/issues/6315
[#6314]: https://github.com/openstreetmap/iD/issues/6314
[#6313]: https://github.com/openstreetmap/iD/issues/6313
[#6311]: https://github.com/openstreetmap/iD/issues/6311
[#6309]: https://github.com/openstreetmap/iD/issues/6309
[#6307]: https://github.com/openstreetmap/iD/issues/6307
[#6301]: https://github.com/openstreetmap/iD/issues/6301
[#6275]: https://github.com/openstreetmap/iD/issues/6275
[#6265]: https://github.com/openstreetmap/iD/issues/6265
[#6260]: https://github.com/openstreetmap/iD/issues/6260
[#6259]: https://github.com/openstreetmap/iD/issues/6259
[#6238]: https://github.com/openstreetmap/iD/issues/6238
[#6233]: https://github.com/openstreetmap/iD/issues/6233
[#6207]: https://github.com/openstreetmap/iD/issues/6207
[#6165]: https://github.com/openstreetmap/iD/issues/6165
[#6155]: https://github.com/openstreetmap/iD/issues/6155
[#6152]: https://github.com/openstreetmap/iD/issues/6152
[#6151]: https://github.com/openstreetmap/iD/issues/6151
[#6144]: https://github.com/openstreetmap/iD/issues/6144
[#6124]: https://github.com/openstreetmap/iD/issues/6124
[#6117]: https://github.com/openstreetmap/iD/issues/6117
[#6114]: https://github.com/openstreetmap/iD/issues/6114
[#6088]: https://github.com/openstreetmap/iD/issues/6088
[#6082]: https://github.com/openstreetmap/iD/issues/6082
[#6080]: https://github.com/openstreetmap/iD/issues/6080
[#6078]: https://github.com/openstreetmap/iD/issues/6078
[#6077]: https://github.com/openstreetmap/iD/issues/6077
[#6065]: https://github.com/openstreetmap/iD/issues/6065
[#6036]: https://github.com/openstreetmap/iD/issues/6036
[#6020]: https://github.com/openstreetmap/iD/issues/6020
[#6015]: https://github.com/openstreetmap/iD/issues/6015
[#5940]: https://github.com/openstreetmap/iD/issues/5940
[#5926]: https://github.com/openstreetmap/iD/issues/5926
[#5757]: https://github.com/openstreetmap/iD/issues/5757
[#5691]: https://github.com/openstreetmap/iD/issues/5691
[#5390]: https://github.com/openstreetmap/iD/issues/5390
[#5167]: https://github.com/openstreetmap/iD/issues/5167

[@rory]: https://github.com/rory
[@nlehuby]: https://github.com/nlehuby
[@westnordost]: https://github.com/westnordost

# 2.14.3
##### 2019-Feb-26

#### :tada: New Features
* Add a Rules section to the Issues pane where all validation types are listed and can be toggled on or off ([#5979])

[#5979]: https://github.com/openstreetmap/iD/issues/5979

#### :white_check_mark: Validation
* Flag multipolygon members without roles ([#5851])
* Don't flag lines tagged as areas if the tag is also allowed on lines ([#5933])
* Don't automatically add "highway=crossing" tag when connecting paths to Unmaintained Track Roads
* Deprecate "amenity=toilet" ([#5953]), "landuse=conservation" ([#5957]) and "building:color" ([#5956], thanks [@matkoniecz])
* Deprecate various "footway" ([#5935]) and "wood" ([#5958]) values
* Deprecate "highway=abandoned" ([#5968]), "natural=waterfall" ([#5972]), and "postcode" ([#5959])

[#5972]: https://github.com/openstreetmap/iD/issues/5972
[#5968]: https://github.com/openstreetmap/iD/issues/5968
[#5959]: https://github.com/openstreetmap/iD/issues/5959
[#5958]: https://github.com/openstreetmap/iD/issues/5958
[#5957]: https://github.com/openstreetmap/iD/issues/5957
[#5956]: https://github.com/openstreetmap/iD/issues/5956
[#5953]: https://github.com/openstreetmap/iD/issues/5953
[#5935]: https://github.com/openstreetmap/iD/issues/5935
[#5933]: https://github.com/openstreetmap/iD/issues/5933
[#5851]: https://github.com/openstreetmap/iD/issues/5851

[@matkoniecz]: https://github.com/matkoniecz

#### :bug: Bugfixes
* Fix error upon pressing escape when drawing an area  with only one point ([#5941], [#5950], thanks [@jguthrie100])
* Fix an issue where vertices would not snap to some nodes that could be vertices ([#5942])
* Fix an issue where pressing enter during feature type search would not select the first item ([#5921])
* Fix an issue where all feature types would be disabled if Other Features were hidden ([#5934])
* Fix an issue where the sidebar UI would flash when adding a node while drawing an area

[#5950]: https://github.com/openstreetmap/iD/issues/5950
[#5942]: https://github.com/openstreetmap/iD/issues/5942
[#5941]: https://github.com/openstreetmap/iD/issues/5941
[#5934]: https://github.com/openstreetmap/iD/issues/5934
[#5921]: https://github.com/openstreetmap/iD/issues/5921

[@jguthrie100]: https://github.com/jguthrie100

#### :hourglass: Performance
* Add option to turn off specific validation rules if they are slowing down iD ([#5979])

[#5979]: https://github.com/openstreetmap/iD/issues/5979

#### :rocket: Presets
* Add Bar field to Restaurant, Cafe, and Hotel ([#5947], [#5970], thanks [@alphagamer7])
* Rename Jeweler to Jewelry Store ([#5948])
* Add unsearchable generic Boundary preset ([#5975])
* Don't render roads with a "footway" tag too thin ([#5936])
* Allow Traffic Islands to be drawn as lines ([#5945])

[#5975]: https://github.com/openstreetmap/iD/issues/5975
[#5970]: https://github.com/openstreetmap/iD/issues/5970
[#5948]: https://github.com/openstreetmap/iD/issues/5948
[#5947]: https://github.com/openstreetmap/iD/issues/5947
[#5945]: https://github.com/openstreetmap/iD/issues/5945
[#5936]: https://github.com/openstreetmap/iD/issues/5936

[@alphagamer7]: https://github.com/alphagamer7


# 2.14.2
##### 2019-Feb-21

#### :white_check_mark: Validation
* Don't flag crossing way issues for proposed, razed, or abandoned features ([#5922])
* Don't flag lines or areas as untagged while they are being drawn
* Deprecate "amenity=public_building" tag ([#5916])

[#5922]: https://github.com/openstreetmap/iD/issues/5922
[#5916]: https://github.com/openstreetmap/iD/issues/5916

#### :bug: Bugfixes
* Fix an issue where all map data would be removed upon switching modes while drawing a line or area ([#5917])
* Fix an issue where cancelling line or area drawing could leave an extra error ([#5918])
* Show all warnings and errors in the save sidebar

[#5917]: https://github.com/openstreetmap/iD/issues/5917
[#5918]: https://github.com/openstreetmap/iD/issues/5918

#### :hourglass: Performance
* Speed up validation, particularly the crossing ways check ([#5923])

[#5923]: https://github.com/openstreetmap/iD/issues/5923

#### :rocket: Presets
* Rename Excrement Bag Vending Machine to Excrement Bag Dispenser ([#5920], thanks [@SelfishSeahorse])
* Add Covered field to waterway presets

[#5920]: https://github.com/openstreetmap/iD/issues/5920

[@SelfishSeahorse]: https://github.com/SelfishSeahorse


# 2.14.1
##### 2019-Feb-20

#### :bug: Bugfixes
* Fix an issue where ImproveOSM would not load due to non-HTTPS endpoints

# 2.14.0
##### 2019-Feb-20

#### :mega: Release Highlights
* :exclamation: iD now validates features while you edit! Select a feature to see its issues and access quick fixes.<br/>
_Open the new Issues pane (shortcut <kbd>I</kbd>) to browse all errors and warnings._
* :detective: You can now browse missing road data detected by [ImproveOSM](https://improveosm.org) from Telenav. Shoutout to [@kymckay] for working on this!<br/>
_Open the Map Data pane (shortcut <kbd>F</kbd>) and select "ImproveOSM Issues" to view detected data._

#### :tada: New Features
* Upgrade the validation system ([#5830], a group effort by [@quincylvania], [@bhousel], [@gaoxm], [@wonga00], [@chrisklaiber], [@abalosc1], [@maxgrossman], [@brianhatchl])
    * Update and show issues live during editing
    * Add an Issues pane
    * List issues in the feature sidebar
    * Recommend fixes
    * View more details below in the new :white_check_mark: **Validation** section of this changelog
* Integrate ImproveOSM data detection tools ([#5683], [#5739], thanks [@kymckay])

[#5830]: https://github.com/openstreetmap/iD/issues/5830
[#5683]: https://github.com/openstreetmap/iD/issues/5683
[#5739]: https://github.com/openstreetmap/iD/issues/5739

[@quincylvania]: https://github.com/quincylvania
[@bhousel]: https://github.com/bhousel
[@gaoxm]: https://github.com/gaoxm
[@wonga00]: https://github.com/wonga00
[@chrisklaiber]: https://github.com/chrisklaiber
[@abalosc1]: https://github.com/abalosc1
[@maxgrossman]: https://github.com/maxgrossman
[@brianhatchl]: https://github.com/brianhatchl
[@kymckay]: https://github.com/kymckay

#### :sparkles: Usability
* Don't close the open photo when toggling the photo overlay ([#5829], [#5836], thanks [@maxgrossman])
* Allow the up and down buttons to work on empty number fields ([#5844], [#5852], thanks [@AndreasHae])
* Render stroke previews for all line icons and don't show previews when line icons are used for areas ([#5839], [#5888])
* Open the area feature browser immediately after selecting the multipolygon relation type ([#5765])
* Render selected features on the map even if their layer is hidden ([#5880])
* When adding a duplicate tag, focus the existing key instead of adding a "_1" suffix ([#2896])
* Exclude tags already on object from auto-completion in the All tags list ([#3625])
* Allow tag values to be entered before keys ([#5872])
* Allow deletetion of tags while one is focused ([#5878])
* Make address field suggestions case sensitive ([#5887])
* Replace the "Edit or translate documentation" link text with a pencil icon ([#5753])
* When upload is disabled, show a tooltip on the button explaining the reason ([#5830])
* Don't squish the panes at narrow window widths ([#5890])

[#5829]: https://github.com/openstreetmap/iD/issues/5829
[#5836]: https://github.com/openstreetmap/iD/issues/5836
[#5844]: https://github.com/openstreetmap/iD/issues/5844
[#5852]: https://github.com/openstreetmap/iD/issues/5852
[#5839]: https://github.com/openstreetmap/iD/issues/5839
[#5888]: https://github.com/openstreetmap/iD/issues/5888
[#5765]: https://github.com/openstreetmap/iD/issues/5765
[#5880]: https://github.com/openstreetmap/iD/issues/5880
[#2896]: https://github.com/openstreetmap/iD/issues/2896
[#3625]: https://github.com/openstreetmap/iD/issues/3625
[#5872]: https://github.com/openstreetmap/iD/issues/5872
[#5878]: https://github.com/openstreetmap/iD/issues/5878
[#5887]: https://github.com/openstreetmap/iD/issues/5887
[#5753]: https://github.com/openstreetmap/iD/issues/5753
[#5830]: https://github.com/openstreetmap/iD/issues/5830
[#5890]: https://github.com/openstreetmap/iD/issues/5890

[@AndreasHae]: https://github.com/AndreasHae

#### :white_check_mark: Validation
* Flag crossing highways, railways, waterways, and buildings ([#1669], [#5217], [#5830], thanks [@gaoxm])
* Connect crossing lines with one click ([#5830])
* Flag highways that are very close but not connected to other highways ([#5830], thanks [@gaoxm])
* Connect very close highways with one click ([#5830])
* Prevent merging ways if it would cause self-intersection ([#5745], thanks [@jguthrie100])
* When drawing a way or dragging a vertex, don't snap to points that cannot be vertices ([#5811], [#5875], thanks [@maxgrossman])
* Flag more instances of lines tagged as areas ([#5830])
* Connect the endpoints of open areas with one click ([#5830])
* Flag more instances of deprecated tags ([#5830])
* Upgrade deprecated tags with one click ([#4591])
* Flag more instances of generic names ([#5830])
* Remove generic names with a single click ([#5830])
* Continue disconnected highways from the feature inspector ([#5830])
* Move a multipolygon's tags from its outer way to its relation with one click ([#5830])
* Flag relations without a "type" tag ([#5870], [#5830])
* Flag features with only meta tags like "source" or "created_by" ([#5830])
* Block the upload of untagged features ([#5830])
* Disable adding features of a hidden feature type to avoid redundant mapping ([#5876], [#5884])
* Don't count vertices when warning about many deletions ([#5830])

[#1669]: https://github.com/openstreetmap/iD/issues/1669
[#5217]: https://github.com/openstreetmap/iD/issues/5217
[#5745]: https://github.com/openstreetmap/iD/issues/5745
[#5811]: https://github.com/openstreetmap/iD/issues/5811
[#5875]: https://github.com/openstreetmap/iD/issues/5875
[#5870]: https://github.com/openstreetmap/iD/issues/5870
[#5876]: https://github.com/openstreetmap/iD/issues/5876
[#5884]: https://github.com/openstreetmap/iD/issues/5884
[#4591]: https://github.com/openstreetmap/iD/issues/4591
[#5830]: https://github.com/openstreetmap/iD/issues/5830

[@gaoxm]: https://github.com/gaoxm

#### :bug: Bugfixes
* Fix reversal of turn lanes when reversing a way ([#5674], [#5826], thanks [@kymckay])
* Fix photo overlay selection styling behavior ([#5494], [#5816], thanks [@kymckay])
* Add Junction field to highway presets ([#1264])
* Fix transit platforms drawn as areas turning into lines upon completion ([#5837])
* Don't replace spaces with underscores in Destinations and Destination Road Numbers fields ([#5842])
* Fix error upon deleting all tags and then adding one ([#5840])
* Fix issue where relation documentation could not be found ([#5860])
* Hide lines that are part of boundary relations when boundaries are hidden ([#5601])
* Fix mangling of the undo history when undoing while drawing a way  ([#5830])

[#5674]: https://github.com/openstreetmap/iD/issues/5674
[#5826]: https://github.com/openstreetmap/iD/issues/5826
[#5494]: https://github.com/openstreetmap/iD/issues/5494
[#5816]: https://github.com/openstreetmap/iD/issues/5816
[#1264]: https://github.com/openstreetmap/iD/issues/1264
[#5837]: https://github.com/openstreetmap/iD/issues/5837
[#5842]: https://github.com/openstreetmap/iD/issues/5842
[#5840]: https://github.com/openstreetmap/iD/issues/5840
[#5860]: https://github.com/openstreetmap/iD/issues/5860
[#5601]: https://github.com/openstreetmap/iD/issues/5601
[#5830]: https://github.com/openstreetmap/iD/issues/5830

[@kymckay]: https://github.com/kymckay

#### :earth_asia: Localization
* Update the Museum and Planetarium preset icons to not include the letter "M" ([#5751])
* Don't capitalize feature names in KeepRight messages in right-to-left layouts ([#5877])
* Keep the map still when resizing the sidebar in right-to-left layouts ([#5881])

[#5751]: https://github.com/openstreetmap/iD/issues/5751
[#5877]: https://github.com/openstreetmap/iD/issues/5877
[#5881]: https://github.com/openstreetmap/iD/issues/5881

#### :hourglass: Performance
* Optimize code tests by not reloading all presets for every test ([#5832])

[#5832]: https://github.com/openstreetmap/iD/issues/5832

#### :rocket: Presets
* Add Golf Cartpath, Golf Walking Path, and Driving Range presets ([#5859], [#5862], thanks [@chadrockey])
* Add Photo Booth preset ([#5892], [#5894], thanks [@danielwu830])
* Add Mexican Fast Food and Chess Table presets
* Add Climbing Gym, Bell Tower, Minaret, Sundial presets ([#5749], [#5772], [#5817], [#5771])
* Add Salt and Tidal fields to water presets ([#5822])
* Replace Passenger Information Display field with Departures Board field
* Add specialized rendering of Aerialways and Pistes ([#5843])
* Render Dam areas, Groynes, and Breakwaters as grey ([#5759])
* Render the borders of Construction areas as yellow
* Render barriers on area features again ([#5761])
* Improve Club icons ([#5854])
* Rename building=train_station preset to Train Station Building ([#5903])
* Make generic Land Use, Leisure, Amenity, Man Made, Natural, and Tourism presets unsearchable
* Add "box office" as a search term for Ticket Shop ([#5849])
* Add more search terms to various other Shops

[#5859]: https://github.com/openstreetmap/iD/issues/5859
[#5862]: https://github.com/openstreetmap/iD/issues/5862
[#5892]: https://github.com/openstreetmap/iD/issues/5892
[#5894]: https://github.com/openstreetmap/iD/issues/5894
[#5749]: https://github.com/openstreetmap/iD/issues/5749
[#5772]: https://github.com/openstreetmap/iD/issues/5772
[#5817]: https://github.com/openstreetmap/iD/issues/5817
[#5771]: https://github.com/openstreetmap/iD/issues/5771
[#5822]: https://github.com/openstreetmap/iD/issues/5822
[#5843]: https://github.com/openstreetmap/iD/issues/5843
[#5759]: https://github.com/openstreetmap/iD/issues/5759
[#5761]: https://github.com/openstreetmap/iD/issues/5761
[#5854]: https://github.com/openstreetmap/iD/issues/5854
[#5903]: https://github.com/openstreetmap/iD/issues/5903
[#5849]: https://github.com/openstreetmap/iD/issues/5849

[@chadrockey]: https://github.com/chadrockey
[@danielwu830]: https://github.com/danielwu830

# 2.13.1
##### 2019-Jan-28

#### :sparkles: Usability

* Activate combobox if user is switching from a different active combobox ([#5752])
* Prevent Chrome and Firefox autofill suggestions from appearing in fields like Address or Email  ([#5818])
* Restore the pointing hand cursor when hovering over combobox carets ([#5769])

[#5818]: https://github.com/openstreetmap/iD/issues/5818
[#5769]: https://github.com/openstreetmap/iD/issues/5769
[#5752]: https://github.com/openstreetmap/iD/issues/5752

#### :bug: Bugfixes

* Fix a few situations where user can leave a combobox but bad data remains ([#5825])
* Don't erase the Name field when tabbing from it ([#5760])
* Fix issue where the preset browser would appear after continuing an existing line ([#5770])
* Fix issue where optional Cycleway fields would not appear by default when the left and right lane values were equivalent ([#5756])
* Fix issue where optional `multiCombo` fields like Diet Types or Currency Types would not appear by default even if values existed ([#5764])

[#5825]: https://github.com/openstreetmap/iD/issues/5825
[#5756]: https://github.com/openstreetmap/iD/issues/5756
[#5760]: https://github.com/openstreetmap/iD/issues/5760
[#5764]: https://github.com/openstreetmap/iD/issues/5764
[#5770]: https://github.com/openstreetmap/iD/issues/5770

#### :mortar_board: Walkthrough / Help

* Show the left mouse icon where mentioned in the Background Imagery help

#### :rocket: Presets

* Restore the Basin preset ([#5758])
* Add Architect and Roof Color fields to Building presets
* Add Hours field to ATM ([#5750])
* Make the Hours field appear by default for Shop presets ([#5755])
* Add Hours field to Toilet
* Add Currency Type field to Shop
* Prevent the Name field from appearing by default on generic vertex features ([#5812])
* Make the Covered field appear by default for Drive-Through
* Add Covered field to various railway and amenity presets
* Add Building field to Carousel and Dark Ride area presets
* Add Name and Intermittent fields to Water
* Add Inscription field to Bench
* Add "water fountain" and its synonyms as search terms for Drinking Water
* Add "riverbank" as a search term for the River area preset
* Add additional search terms to Managed Forest

[#5750]: https://github.com/openstreetmap/iD/issues/5750
[#5755]: https://github.com/openstreetmap/iD/issues/5755
[#5758]: https://github.com/openstreetmap/iD/issues/5758
[#5812]: https://github.com/openstreetmap/iD/issues/5812

# 2.13.0
##### 2019-Jan-23

#### :mega: Release Highlights

* :zap: You can now browse and fix [KeepRight](https://wiki.openstreetmap.org/wiki/Keep_Right) data quality issues directly within iD. Many thanks to Thomas Hervey ([@thomas-hervey]) for his work on this!<br/>
_Open the Map Data pane (shortcut <kbd>F</kbd>) and select "KeepRight Issues" to view and fix map issues._
* :triangular_ruler: We've added support for [MapRules](https://github.com/radiant-maxar/maprules), an API service and web interface for creating and sharing reusable presets and validation rules.<br/>
_Check out the [maprules repo](https://github.com/radiant-maxar/maprules) for more info or watch Clarisse and Max's talk at SOTM-US [here](https://2018.stateofthemap.us/program/grossman-maprules.html)_
* :mag: You can now quickly center and zoom the map on any feature, note, or data issue!<br/>
_Click the new "zoom to" link on the sidebar under the preset icon, or press <kbd>Z</kbd> keyboard shortcut to focus on the selected feature._

[@thomas-hervey]: https://github.com/thomas-hervey

#### :tada: New Features

* Integrate with Keep Right QA tools ([#3452], [#5201], thanks [@thomas-hervey])
* Show the location when geolocating the user ([#5587], [#5629], thanks [@maxgrossman])
* Add MapRules service and parameters to use it ([#5617], thanks [@maxgrossman])
* Add button to zoom to the selected feature ([#5169])
* Display some preset fields conditionally based on tags ([#5581], [#5583])
* Add validation check for generic feature names ([#5590])
* Support `{wkid}`, `{w}`, `{s}`, `{n}`, and `{e}` tokens in WMS-style background imagery templates ([#5738], thanks [@1ec5])

[#3452]: https://github.com/openstreetmap/iD/issues/3452
[#5201]: https://github.com/openstreetmap/iD/issues/5201
[#5590]: https://github.com/openstreetmap/iD/issues/5590
[#5169]: https://github.com/openstreetmap/iD/issues/5169
[#5738]: https://github.com/openstreetmap/iD/issues/5738
[#5617]: https://github.com/openstreetmap/iD/issues/5617
[#5581]: https://github.com/openstreetmap/iD/issues/5581
[#5583]: https://github.com/openstreetmap/iD/issues/5583
[#5587]: https://github.com/openstreetmap/iD/issues/5587
[#5629]: https://github.com/openstreetmap/iD/issues/5629
[@maxgrossman]: https://github.com/maxgrossman
[@1ec5]: https://github.com/1ec5
[@thomas-hervey]: https://github.com/thomas-hervey

#### :sparkles: Usability

* Open the combobox when clicking anywhere in the text field ([#5596], [#5636], thanks [@maxgrossman])
* Add close button to the save sidebar ([#5614], [#5622], thanks [@maxgrossman])
* Render reservoirs and fountains with the water fill pattern ([#5606], thanks [@RudyTheDev])
* Render marine barriers with a blue stroke ([#5606], thanks [@RudyTheDev])
* Press enter to submit values in combo fields without deselecting the feature ([#5725])
* Hide combobox caret when there are no suggestions ([#5730])
* Show the editor instead of the preset browser when selecting untagged features ([#5632])
* Match the widths of the add tag and relation buttons to other controls ([#5729])
* Animate simultaneous zooming and positioning of the map in various cases ([#3967])
* Enforce stricter rules for line vs. area styles ([#5602])
* Don't style the active drawing vertex as a large endpoint when styling lines ([#5711])
* Render baseball fields, softball fields, and non-motorsport tracks in yellow
* Style multipolygons as areas instead of lines
* Style the icons of building-like presets like buildings

[#5730]: https://github.com/openstreetmap/iD/issues/5730
[#5729]: https://github.com/openstreetmap/iD/issues/5729
[#5725]: https://github.com/openstreetmap/iD/issues/5725
[#5711]: https://github.com/openstreetmap/iD/issues/5711
[#5602]: https://github.com/openstreetmap/iD/issues/5602
[#5596]: https://github.com/openstreetmap/iD/issues/5596
[#5636]: https://github.com/openstreetmap/iD/issues/5636
[#5622]: https://github.com/openstreetmap/iD/issues/5622
[#5614]: https://github.com/openstreetmap/iD/issues/5614
[#5606]: https://github.com/openstreetmap/iD/issues/5606
[#5632]: https://github.com/openstreetmap/iD/issues/5632
[#3967]: https://github.com/openstreetmap/iD/issues/3967
[@RudyTheDev]: https://github.com/RudyTheDev
[@maxgrossman]: https://github.com/maxgrossman

#### :bug: Bugfixes

* Remove highlight from relation member after it is deleted from relation ([#5612], [#5638], thanks [@maxgrossman])
* Fix an error where nodes could not be found after a data restore and the save interface would not appear ([#4108])
* Fix crash in the relation member editor when tabbing away from the role ([#5731])
* Fix an issue where sections of the Map Data and Background panes might not display ([#5743])
* Fix a visual glitch where the buttons in the top bar could wrap in an undesirable way ([#5746])

[#5746]: https://github.com/openstreetmap/iD/issues/5746
[#5743]: https://github.com/openstreetmap/iD/issues/5743
[#5731]: https://github.com/openstreetmap/iD/issues/5731
[#5612]: https://github.com/openstreetmap/iD/issues/5612
[#5638]: https://github.com/openstreetmap/iD/issues/5638
[#4108]: https://github.com/openstreetmap/iD/issues/4108
[@maxgrossman]: https://github.com/maxgrossman

#### :earth_asia: Localization

* Fetch multilingual tag descriptions and images from the OSM Wikibase ([#5647], thanks [@nyurik])
* Set the localization via a URL parameter ([#5644], [#5650], thanks [@tordans])
* Fix misaligned labels in the right-to-left layout ([#5687], [#5692], [#5699], [#5705], thanks [@iriman])
* Press <kbd>²</kbd> to toggle the sidebar on AZERTY keboards ([#5663])
* Press <kbd>?</kbd> to toggle the help pane regardless of the localization ([#5663])
* Display translated names and descriptions of more background sources ([#5737])

[#5737]: https://github.com/openstreetmap/iD/issues/5737
[#5663]: https://github.com/openstreetmap/iD/issues/5663
[#5647]: https://github.com/openstreetmap/iD/issues/5647
[#5644]: https://github.com/openstreetmap/iD/issues/5644
[#5650]: https://github.com/openstreetmap/iD/issues/5650
[#5687]: https://github.com/openstreetmap/iD/issues/5687
[#5692]: https://github.com/openstreetmap/iD/issues/5692
[#5699]: https://github.com/openstreetmap/iD/issues/5699
[#5705]: https://github.com/openstreetmap/iD/issues/5705
[@nyurik]: https://github.com/nyurik
[@tordans]: https://github.com/tordans
[@iriman]: https://github.com/iriman

#### :hourglass: Performance

* Don't update closed sections of the Map Data and Background panes

#### :rocket: Presets

* Add Frozen Food preset for `shop=frozen_food`
* Add Fuel, Fireplace, Fishing, Hunting, and Drinking Water Shop presets ([#5651], [#5653], thanks [@hikemaniac])
* Add Racetrack (Horse Racing) preset ([#5620])
* Add Enforcement relation preset ([#5610])
* Add Netball Court and Australian Football Field presets ([#5604], [#5605])
* Add RV Dealership preset for `shop=caravan`
* Change tags of Reservoir, replace Riverbank with River area preset, and add Canal and Stream area presets ([#5591])
* Add Destinations, Destination Road Numbers, Junction Number, and Destination Symbols fields to Link highways ([#4178])
* Add Diet Types field to Restaurant, Cafe, Fast Food, and Supermarket ([#5580])
* Add Minimum Speed Limit field to Motorway and Trunk Road
* Add Dogs field to Foot Path, Park, and more to specify if dogs are allowed
* Add One Way (Bicycle) field to roads to specify if bikes are exempt from one way restrictions
* Add Incline and Smoothness fields to Foot Path, Cycle Path, and more
* Embed name of religion in all Place of Worship labels ([#5611])
* Rename Forest to Managed Forest ([#5709])
* Update icons for Chair Lift, Plumber, Car Wash, Real Estate Agent, and more ([via `scottdejonge/map-icons`], thanks [@scottdejonge])
* Add "real estate" as a search term for Estate Agent ([#5724], thanks [@CloCkWeRX])
* Let presets inherit fields from other presets ([#5710], [#5712])
* Reduce the use of universal fields ([#5719])
* Add more fields to the `Add field:` dropdown of various presets

[via `scottdejonge/map-icons`]: https://github.com/bhousel/temaki/issues/2
[#5709]: https://github.com/openstreetmap/iD/issues/5709
[#5620]: https://github.com/openstreetmap/iD/issues/5620
[#5611]: https://github.com/openstreetmap/iD/issues/5611
[#5610]: https://github.com/openstreetmap/iD/issues/5610
[#5591]: https://github.com/openstreetmap/iD/issues/5591
[#5580]: https://github.com/openstreetmap/iD/issues/5580
[#5651]: https://github.com/openstreetmap/iD/issues/5651
[#5653]: https://github.com/openstreetmap/iD/issues/5653
[#5710]: https://github.com/openstreetmap/iD/issues/5710
[#5712]: https://github.com/openstreetmap/iD/issues/5712
[#5719]: https://github.com/openstreetmap/iD/issues/5719
[#5724]: https://github.com/openstreetmap/iD/issues/5724
[#4178]: https://github.com/openstreetmap/iD/issues/4178
[#5604]: https://github.com/openstreetmap/iD/issues/5604
[#5605]: https://github.com/openstreetmap/iD/issues/5605
[@scottdejonge]: https://github.com/scottdejonge
[@hikemaniac]: https://github.com/hikemaniac
[@CloCkWeRX]: https://github.com/CloCkWeRX


# 2.12.2
##### 2018-Dec-13

#### :tada: New Features
* Add `"moreFields"` property so a preset can control the fields shown in the "Add field" dropdown ([#4871], [#5582], thanks [@quincylvania])

[#5582]: https://github.com/openstreetmap/iD/issues/5582
[#4871]: https://github.com/openstreetmap/iD/issues/4871
[@quincylvania]: https://github.com/quincylvania

#### :sparkles: Usability
* Improve mousewheel scrolling speed on Windows/Linux Firefox ([#5512])
* Render grass surface on traffic calming areas ([#5584], thanks [@RudyTheDev])
* Always show save count 0. Makes responsivness easier ([#5576])
* Make sure sidebar is expanded before entering walkthrough or saving ([#5574])
* Disable autocomplete on the brand suggestion combo ([#5558])
* Don't automatically pop up the combobox when the field receives focus
  (User can click carat, press down arrow, or start typing to make it appear)
* Make sure combobox can always receive arrow and esc keyboard events

[#5584]: https://github.com/openstreetmap/iD/issues/5584
[#5576]: https://github.com/openstreetmap/iD/issues/5576
[#5574]: https://github.com/openstreetmap/iD/issues/5574
[#5558]: https://github.com/openstreetmap/iD/issues/5558
[#5512]: https://github.com/openstreetmap/iD/issues/5512
[@RudyTheDev]: https://github.com/RudyTheDev

#### :bug: Bugfixes
* Fix broken member role dropdown for members that are not downloaded ([#5592])
* Fix relation member role value not persisting in some situations ([#4900], [#5449])
* Fix rendering of raw membership editor new row ([#5589])
* Avoid leaving relations modified when modifications to them are undone ([#5458])
* Fix handling of semicolon delimited values in numeric field e.g. multiple `direction` ([#5438])
* If imagery becomes invalid, remove it from imagery_used ([#4827])
* Don't add "None" to `imagery_used` tag when other imagery was used ([#5565])
* Make sure dropdowns don't remain visible ([#5575])
* Make sure delete button can always delete all the brand suggestion tags ([#5573])
* Fix rendering of combobox near bottom of sidebar when using up/down arrows
  (Before, `scrollIntoView` would move the entire map container)

[#5592]: https://github.com/openstreetmap/iD/issues/5592
[#5589]: https://github.com/openstreetmap/iD/issues/5589
[#5575]: https://github.com/openstreetmap/iD/issues/5575
[#5573]: https://github.com/openstreetmap/iD/issues/5573
[#5565]: https://github.com/openstreetmap/iD/issues/5565
[#5458]: https://github.com/openstreetmap/iD/issues/5458
[#5449]: https://github.com/openstreetmap/iD/issues/5449
[#5438]: https://github.com/openstreetmap/iD/issues/5438
[#4900]: https://github.com/openstreetmap/iD/issues/4900
[#4827]: https://github.com/openstreetmap/iD/issues/4827

#### :earth_asia: Localization
* Use user's locale for fetching wikidata label/description ([#5563])

[#5563]: https://github.com/openstreetmap/iD/issues/5563

#### :hourglass: Performance
* Don't create hidden/universal fields until they are actually needed
* Don't render contents of collapsed sections (e.g. hidden raw tag editor)
* Don't recreate as many comboboxes on every render ([#5568])
  * :warning: Code refactor - Move lib/d3.combobox.js -> ui/combobox.js

[#5568]: https://github.com/openstreetmap/iD/issues/5568

#### :rocket: Presets
* Make separate presets for "Apartment Building" and "Apartment Complex" ([#5594], thanks [@kreed])
* Allow some kinds of traffic calmings to be mapped as areas ([#5562])
* Add `basin=*` Type and `intermittent` fields to Basin preset ([#5497])
* Add an icon for Grit Bin preset
* Lowered the match score for the Wi-Fi Hotspot preset ([#5560], [#5561], [@quincylvania])

[#5594]: https://github.com/openstreetmap/iD/issues/5594
[#5562]: https://github.com/openstreetmap/iD/issues/5562
[#5561]: https://github.com/openstreetmap/iD/issues/5561
[#5560]: https://github.com/openstreetmap/iD/issues/5560
[#5497]: https://github.com/openstreetmap/iD/issues/5497
[@kreed]: https://github.com/kreed
[@quincylvania]: https://github.com/quincylvania


# 2.12.1
##### 2018-Dec-05

#### :bug: Bugfixes
* Fix bug preventing walkthrough from starting ([#5553], [#5555], thanks [@quincylvania])
* Fix bug causing tooltips on background pane not to disappear ([#5551])

[#5555]: https://github.com/openstreetmap/iD/issues/5555
[#5553]: https://github.com/openstreetmap/iD/issues/5553
[#5551]: https://github.com/openstreetmap/iD/issues/5551
[@quincylvania]: https://github.com/quincylvania


# 2.12.0
##### 2018-Dec-03

#### :mega: Release Highlights
* :v: Mac users can now use 2 finger trackpad gestures to pan and zoom the map.<br/>
_Try swiping with 2 fingers to pan, or pinching out/in to zoom and unzoom. You'll be less likely to accidentally drag nodes!_
* :small_red_triangle_down: iD now draws triangular markers on the "down" side of ways where the direction matters.  Thanks, Huon Wilson [@huonw] for this feature!</br>
_Ways with a direction include cliffs, coastlines, retaining walls, kerbs, guard rails, embankments._
* :left_right_arrow: You can now resize the sidebar, or hide it completely. Shout out to Quincy Morgan [@quincylvania] for his work on this!</br>
_Try dragging the sidebar to resize it, or click the hide button in the top toolbar. The top bar buttons can also shrink on narrower screens._
* :hamburger: We've released a huge upgrade to the [brand name suggestions](https://github.com/osmlab/name-suggestion-index) in iD. Thank you to [everyone who volunteered](https://github.com/osmlab/name-suggestion-index/issues/2034) to match brand names to their proper OpenStreetMap tags.</br>
_Try adding some branded businesses to the map - `brand`, `brand:wikidata`, and other tags will be set for you._
* :paperclip: More Wikidata integration! iD now displays linked data if a feature has a `wikidata` tag, and will protect fields like `name` and `brand` from direct editing.<br/>
_Make sure prominent features have a Wikidata tag, for added protection against accidental changes._
* :high_brightness: More features for working with relations. Hovering over a relation or member in the sidebar will highlight it on the map. You can also download incomplete sections, and zoom to inspect relation children. Thanks, Quincy Morgan [@quincylvania]!<br/>
_Check out the "All Relations" and "All Members" sections of the sidebar to try out the new relation editing tools._
* :octocat: Hacktoberfest happened!  We merged 40 pull requests during the month of October.  Thank you to all of our new contributors!<br/>

[@huonw]: https://github.com/huonw
[@quincylvania]: https://github.com/quincylvania

#### :tada: New Features
* Make `name`, `brand` fields readonly when there is a `wikidata` or `brand:wikidata` tag ([#5515])
  (Users may still delete the name field or edit the tags manually)
* Add a Wikidata field ([#4382], [#5500], thanks [@quincylvania])
* Display triangular markers along ways with a "lower" direction (e.g. `natural=cliff`). ([#1475], [#5529], thanks [@huonw])
* Upgrade the brand name presets from new [name-suggestion-index](https://github.com/osmlab/name-suggestion-index):
  * Display name suggestion presets on 2 lines ([#5514])
  * Offer up to 10 brand name suggestions in the name field, show preset type alongside brand name
  * :warning: Code refactor - remove `dataSuggestions` and `utilSuggestNames` functions
* Add `context.keybinding` for keybindings that don't change ([#5487])
  * :warning: Code refactor - Move `lib/d3.keybinding.js` -> `util/keybinding.js`
* The sidebar can be now be resized by dragging the divider ([#3447], [#5443], thanks [@quincylvania])
  * There is also a new button in the top tool bar, and keyboard shortcut to toggle the sidebar
* Add hover-highlighting to the selected features list ([#5404], thanks [@quincylvania])
* Add hover-highlighting for relations in the raw membership list ([#2946], [#5402], [#5429], thanks [@quincylvania])
* Add a button to zoom to a relation child ([#5405], thanks [@quincylvania])
* Add a button to download an undownloaded relation child ([#2284], [#5396], thanks [@quincylvania])
* Display type (node, way, or relation) in the name of undownloaded relation children ([#5399], thanks [@quincylvania])

[#5529]: https://github.com/openstreetmap/iD/issues/5529
[#5515]: https://github.com/openstreetmap/iD/issues/5515
[#5514]: https://github.com/openstreetmap/iD/issues/5514
[#5500]: https://github.com/openstreetmap/iD/issues/5500
[#5487]: https://github.com/openstreetmap/iD/issues/5487
[#5443]: https://github.com/openstreetmap/iD/issues/5443
[#5429]: https://github.com/openstreetmap/iD/issues/5429
[#5405]: https://github.com/openstreetmap/iD/issues/5405
[#5404]: https://github.com/openstreetmap/iD/issues/5404
[#5402]: https://github.com/openstreetmap/iD/issues/5402
[#5399]: https://github.com/openstreetmap/iD/issues/5399
[#5396]: https://github.com/openstreetmap/iD/issues/5396
[#4382]: https://github.com/openstreetmap/iD/issues/4382
[#3447]: https://github.com/openstreetmap/iD/issues/3447
[#2946]: https://github.com/openstreetmap/iD/issues/2946
[#2284]: https://github.com/openstreetmap/iD/issues/2284
[#1475]: https://github.com/openstreetmap/iD/issues/1475
[@huonw]: https://github.com/huonw
[@quincylvania]: https://github.com/quincylvania

#### :sparkles: Usability
* Redraw restrictions editor when resizing sidebar ([#5474], [#5502], thanks [@jguthrie100])
* Add support for 2-finger pan and zoom gestures on Mac computers ([#5492])
* Improve rendering for more leisure objects (`track`, `golf_course`, `garden`) ([#5526], thanks [@hikemaniac])
* Improve rendering for `attraction=water_slide` ([#5522], thanks [@hikemaniac])
* Use green stroke to render `barrier=hedge` ([#5459], thanks [@quincylvania])
* More responsive sidebar and toolbar ([#4356], [#5455])
  * Adjusts save count padding slightly ([#5509],thanks [@quincylvania])
  * Display icons only (no labels) on very narrow width toolbar
  * Better management of button widths in the sidebar ([#5467], thanks [@quincylvania])
* Adds more fill patterns to areas ([#5489], [#5499], thanks [@RudyTheDev])
* Update Icons (Maki upgraded to v5, FontAwesome upgraded to v5.5)
* Preserve extra space at bottom of inspector to allow for dropdown options ([#5280])
* Better undo tooltips when connecting points ([#1252], [#5468], thanks [@quincylvania])
* Display ways with `location=underwater` same as `location=underground` ([#5442], thanks [@quincylvania])
* Improve rendering of `man_made=pipeline` ([#5392], thanks [@quincylvania])
* Improve rendering of ferry routes ([#5414], [#5416], thanks [@quincylvania])
* Improve keyboard navigation of the preset selection menu ([#5304], thanks [@quincylvania])
* Make "search worldwide" button look like a button ([#5386], thanks [@jguthrie100])
* Make OpenTopoMap imagery layer available ([#5277])

[#5526]: https://github.com/openstreetmap/iD/issues/5526
[#5522]: https://github.com/openstreetmap/iD/issues/5522
[#5509]: https://github.com/openstreetmap/iD/issues/5509
[#5502]: https://github.com/openstreetmap/iD/issues/5502
[#5499]: https://github.com/openstreetmap/iD/issues/5499
[#5492]: https://github.com/openstreetmap/iD/issues/5492
[#5489]: https://github.com/openstreetmap/iD/issues/5489
[#5474]: https://github.com/openstreetmap/iD/issues/5474
[#5468]: https://github.com/openstreetmap/iD/issues/5468
[#5467]: https://github.com/openstreetmap/iD/issues/5467
[#5459]: https://github.com/openstreetmap/iD/issues/5459
[#5455]: https://github.com/openstreetmap/iD/issues/5455
[#5442]: https://github.com/openstreetmap/iD/issues/5442
[#5416]: https://github.com/openstreetmap/iD/issues/5416
[#5414]: https://github.com/openstreetmap/iD/issues/5414
[#5392]: https://github.com/openstreetmap/iD/issues/5392
[#5386]: https://github.com/openstreetmap/iD/issues/5386
[#5304]: https://github.com/openstreetmap/iD/issues/5304
[#5280]: https://github.com/openstreetmap/iD/issues/5280
[#5277]: https://github.com/openstreetmap/iD/issues/5277
[#4356]: https://github.com/openstreetmap/iD/issues/4356
[#1252]: https://github.com/openstreetmap/iD/issues/1252
[@RudyTheDev]: https://github.com/RudyTheDev
[@jguthrie100]: https://github.com/jguthrie100
[@quincylvania]: https://github.com/quincylvania

#### :bug: Bugfixes
* Prevent Mapillary signs and markers from flickering as the user pans the map ([#4297])
* Don't snap notes to OSM elements ([#5191])
* Avoid requesting imagery and data from wrapped world past antimeridian ([#5485])
* Adjust layer ordering to draw touch targets above data layers ([#5257], [#5479])
* Fix background imagery with multiple outer rings ([#5264], [#5250], [#5272])
* Use new Mapillary API calls for features and signs ([#5374], [#5395], thanks [@cbeddow])
* Exclude non-searchable presets from the preset recently-used list ([#5450])
* Don't give boost to autocompleted tag values because they have a wiki page ([#5460], [#5461], thanks [@matkoniecz])
* Adding a new point on a way now adds a vertex, not a standalone point ([#5409], [#5413], thanks [@quincylvania])
* Treat multicombo values other than 'no' and '' as if they are set ([#5291])
* Fix bug preventing use of gpx files with an uppercase file extension ([#5266], thanks [@JamesKingdom])

[#5485]: https://github.com/openstreetmap/iD/issues/5485
[#5479]: https://github.com/openstreetmap/iD/issues/5479
[#5461]: https://github.com/openstreetmap/iD/issues/5461
[#5460]: https://github.com/openstreetmap/iD/issues/5460
[#5450]: https://github.com/openstreetmap/iD/issues/5450
[#5413]: https://github.com/openstreetmap/iD/issues/5413
[#5409]: https://github.com/openstreetmap/iD/issues/5409
[#5395]: https://github.com/openstreetmap/iD/issues/5395
[#5374]: https://github.com/openstreetmap/iD/issues/5374
[#5291]: https://github.com/openstreetmap/iD/issues/5291
[#5272]: https://github.com/openstreetmap/iD/issues/5272
[#5266]: https://github.com/openstreetmap/iD/issues/5266
[#5264]: https://github.com/openstreetmap/iD/issues/5264
[#5257]: https://github.com/openstreetmap/iD/issues/5257
[#5250]: https://github.com/openstreetmap/iD/issues/5250
[#5191]: https://github.com/openstreetmap/iD/issues/5191
[#4297]: https://github.com/openstreetmap/iD/issues/4297
[@cbeddow]: https://github.com/cbeddow
[@JamesKingdom]: https://github.com/JamesKingdom
[@matkoniecz]: https://github.com/matkoniecz
[@quincylvania]: https://github.com/quincylvania

#### :earth_asia: Localization
* Localize combo box tooltip descriptions ([#5523], [#5524], thanks [@jguthrie100])
* Switch parking icons from "P" to car icon ([#5341])

[#5524]: https://github.com/openstreetmap/iD/issues/5524
[#5523]: https://github.com/openstreetmap/iD/issues/5523
[#5341]: https://github.com/openstreetmap/iD/issues/5341
[@jguthrie100]: https://github.com/jguthrie100

#### :hourglass: Performance
* Avoid reflow caused by restriction editor checking its dimensions
* Memoize `preset.match` - this slightly speeds up some things, including label rendering
* Don't lookup or autocomplete `postal_code` values from taginfo

#### :mortar_board: Walkthrough / Help
* Setup data layers and sidebar before starting the walkthrough ([#5136])
* When switching chapters in Help, return to the top ([#5439], [#5441], thanks [@n42k])
* Fix crash if user cancels drawing of Tulip Road in walkthrough ([#5295])

[#5441]: https://github.com/openstreetmap/iD/issues/5441
[#5439]: https://github.com/openstreetmap/iD/issues/5439
[#5295]: https://github.com/openstreetmap/iD/issues/5295
[#5136]: https://github.com/openstreetmap/iD/issues/5136
[@n42k]: https://github.com/n42k

#### :rocket: Presets
* Add Flush Curb preset ([#5534], thanks [@quincylvania])
* Add Railing preset for `barrier=fence; fence_type=railing` ([#5532], thanks [@RudyTheDev])
* Add Guard Rail preset for `barrier=guard_rail` ([#5527], [#5528], thanks [@RudyTheDev])
* Update the Slipway preset with Name and Fee fields, allow vertex geometry, (thanks [@quincylvania])
* Add terms for the Parking Lot preset ([#5519], thanks [@quincylvania])
* Add missing presets for items in name-suggestion-index v1 ([#5510], [#5518], thanks [@quincylvania])
  * `amenity=money_transfer`
  * `amenity=payment_centre`
  * `amenity=payment_terminal`
  * `shop=catalogue`
  * `shop=country_store`
  * `shop=hairdresser_supply`
  * `shop=party`
* Add Communication, Mobile Phone, Television, and Radio Mast, Communication Tower presets ([#5486], thanks [@quincylvania])
* Add `office=religion` preset ([#5483], thanks [@Raubraupe])
* Add presets for common cuisines for `amenity=fast_food` and `amenity=restaurant` (thanks [@quincylvania])
* Add `leisure=fishing` preset ([#5469], [#5476], thanks [@xmile1])
* Switch embankment preset from `embankment=yes` to `man_made=embankment` ([#5344])
* Add `amenity=vehicle_inspection` preset ([#5453], thanks [@hikemaniac])
* Add `amenity=dive_centre` preset ([#5451], thanks [@hikemaniac])
* Add paved/unpaved surface style for `aeroway=taxiway` ([#5419], [#5422], thanks [@thefifthisa])
* Add preset and rendering for `attraction=summer_toboggan` ([#5447], thanks [@hikemaniac])
* Add `place=city_block` preset ([#5425], [#5432], thanks [@wvanderp])
* Add fields for To and From and add fields to all route presets ([#5408], [#5410], thanks [@castriganoj])
* Add `maxspeed` field to Speed Camera preset ([#5417], [#5421], thanks [@FrikanRw])
* Add takeaway field to cafe preset ([#5403], [#5418], thanks [@thefifthisa])
* Add "Garage" to the "Building Features" category ([#5375])
* Switch the generator/output/electricity field from text to typeCombo ([#5384], thanks [@quincylvania])
* Add Utility Infrastructure Category ([#5381], [#5382], thanks [@quincylvania])
* Add Underground Power Cable Preset ([#5380], [#5382], thanks [@quincylvania])
* Add Solar Panel Preset ([#5371], [#5372], thanks [@quincylvania])
* Add `backrest` `material` `seats` `colour` fields to Bench preset ([#5367], [#5387], thanks [@simonbilskyrollins])
* Adjust fields shown on piste presets, different types for "downhill" and "nordic" ([#5268], [#5368], [#5397], thanks [@yvecai])
* Add generic "Recycling" preset and field `recycling_type=container/center` ([#5363])
* Switch `crossing` presets to use `marked`/`unmarked`, retain `zebra` as unsearchable value
* Add escalator and moving walkway presets ([#5350], [#5365] thanks [@mchlp])
* Add Bridge Pier, Bridge Support presets ([#5337], [#5360], thanks [@nadyafebi])
* Add Amphitheatre preset ([#5349], [#5359], thanks [@enighter])
* Add Softball Field preset ([#5346], [#5357], thanks [@s-Hale])
* Rename Baseball Diamond to Baseball Field ([#5345], [#5357], thanks [@s-Hale])
* Add `design` field and improve search terms for `power=tower` preset ([#5334], [#5356], thanks [@hchho])
* Add Picnic Shelter preset ([#5347], [#5355], thanks [@programistka])
* Add Carport preset ([#5339], [#5353], thanks [@Stormheg])
* Add Multilevel Car Parking preset ([#5338], [#5352], thanks [@programistka])
* Add Transit Shelter preset ([#5348], [#5358], thanks [@enighter])
* Add presets for Traffic Sign, Speed Limit Sign, and City Limit Sign ([#5331], [#5333], thanks [@quincylvania])
* Add Lowered Curb preset ([#5327], [#5328], thanks [@quincylvania])
* Change "Pavilion" preset from an `amenity=shelter` to a `building=pavilion` ([#5292], [#5325])
* Add Operator, Country, Lit, Height, and Type fields to Flagpole preset ([#5315], [#5316], thanks [@quincylvania])
* Add Sculpture, Statue, and Mural presets, Material field ([#5309], [#5310], thanks [@quincylvania])
* Add Shipwreck preset for `historic=wreck`, also related fields ([#5302], [#5303], thanks [@quincylvania])
* Add Location, Length, Type fields to the Swimming Pool preset ([#5300], [#5301], thanks [@quincylvania])
* Add preset for Parcel Pickup Locker ([#5260])
* Add Lean-To and Gazebo presets, Fireplace checkbox field ([#5292], [#5293], thanks [@quincylvania])
* Add basic seamark presets and fields ([#5286], [#5297], thanks [@quincylvania])
  * Presets: Channel Buoy, Green Buoy, Red Buoy, Channel Beacon, Danger Beacon, Mooring
  * Fields: Category, Colour, Shape, and System, also universal Seamark field
* Add preset for `leisure=bandstand` ([#5259], [#5262], thanks [@AndreasHae])
* Add preset for `amenity=language_school` ([#5245], [#5261], thanks [@AndreasHae])
* Add preset for `shop=sewing` ([#5244], [#5267], thanks [@kymckay])
* Add presets for `highway=milestone` and `waterway=milestone` ([#5284])
* Add the Lit field to the Swimming Pool preset ([#5287], [#5288], thanks [@quincylvania])
* Add Advertising Column preset ([#5270], thanks [@tordans])
* Add WiFi Hotspot preset ([#5239], [#5251], thanks [@simonbilskyrollins])
* Add name, bridge type, layer and maxweight fields to Bridge preset ([#5269], thanks [@LaszloEr])

[#5534]: https://github.com/openstreetmap/iD/issues/5534
[#5532]: https://github.com/openstreetmap/iD/issues/5532
[#5528]: https://github.com/openstreetmap/iD/issues/5528
[#5527]: https://github.com/openstreetmap/iD/issues/5527
[#5519]: https://github.com/openstreetmap/iD/issues/5519
[#5518]: https://github.com/openstreetmap/iD/issues/5518
[#5510]: https://github.com/openstreetmap/iD/issues/5510
[#5486]: https://github.com/openstreetmap/iD/issues/5486
[#5483]: https://github.com/openstreetmap/iD/issues/5483
[#5476]: https://github.com/openstreetmap/iD/issues/5476
[#5469]: https://github.com/openstreetmap/iD/issues/5469
[#5453]: https://github.com/openstreetmap/iD/issues/5453
[#5451]: https://github.com/openstreetmap/iD/issues/5451
[#5447]: https://github.com/openstreetmap/iD/issues/5447
[#5432]: https://github.com/openstreetmap/iD/issues/5432
[#5425]: https://github.com/openstreetmap/iD/issues/5425
[#5422]: https://github.com/openstreetmap/iD/issues/5422
[#5421]: https://github.com/openstreetmap/iD/issues/5421
[#5419]: https://github.com/openstreetmap/iD/issues/5419
[#5418]: https://github.com/openstreetmap/iD/issues/5418
[#5417]: https://github.com/openstreetmap/iD/issues/5417
[#5410]: https://github.com/openstreetmap/iD/issues/5410
[#5408]: https://github.com/openstreetmap/iD/issues/5408
[#5403]: https://github.com/openstreetmap/iD/issues/5403
[#5397]: https://github.com/openstreetmap/iD/issues/5397
[#5387]: https://github.com/openstreetmap/iD/issues/5387
[#5384]: https://github.com/openstreetmap/iD/issues/5384
[#5382]: https://github.com/openstreetmap/iD/issues/5382
[#5381]: https://github.com/openstreetmap/iD/issues/5381
[#5380]: https://github.com/openstreetmap/iD/issues/5380
[#5375]: https://github.com/openstreetmap/iD/issues/5375
[#5372]: https://github.com/openstreetmap/iD/issues/5372
[#5371]: https://github.com/openstreetmap/iD/issues/5371
[#5368]: https://github.com/openstreetmap/iD/issues/5368
[#5367]: https://github.com/openstreetmap/iD/issues/5367
[#5365]: https://github.com/openstreetmap/iD/issues/5365
[#5363]: https://github.com/openstreetmap/iD/issues/5363
[#5360]: https://github.com/openstreetmap/iD/issues/5360
[#5359]: https://github.com/openstreetmap/iD/issues/5359
[#5358]: https://github.com/openstreetmap/iD/issues/5358
[#5357]: https://github.com/openstreetmap/iD/issues/5357
[#5356]: https://github.com/openstreetmap/iD/issues/5356
[#5355]: https://github.com/openstreetmap/iD/issues/5355
[#5353]: https://github.com/openstreetmap/iD/issues/5353
[#5352]: https://github.com/openstreetmap/iD/issues/5352
[#5350]: https://github.com/openstreetmap/iD/issues/5350
[#5349]: https://github.com/openstreetmap/iD/issues/5349
[#5348]: https://github.com/openstreetmap/iD/issues/5348
[#5347]: https://github.com/openstreetmap/iD/issues/5347
[#5346]: https://github.com/openstreetmap/iD/issues/5346
[#5345]: https://github.com/openstreetmap/iD/issues/5345
[#5344]: https://github.com/openstreetmap/iD/issues/5344
[#5339]: https://github.com/openstreetmap/iD/issues/5339
[#5338]: https://github.com/openstreetmap/iD/issues/5338
[#5337]: https://github.com/openstreetmap/iD/issues/5337
[#5334]: https://github.com/openstreetmap/iD/issues/5334
[#5333]: https://github.com/openstreetmap/iD/issues/5333
[#5331]: https://github.com/openstreetmap/iD/issues/5331
[#5328]: https://github.com/openstreetmap/iD/issues/5328
[#5327]: https://github.com/openstreetmap/iD/issues/5327
[#5325]: https://github.com/openstreetmap/iD/issues/5325
[#5316]: https://github.com/openstreetmap/iD/issues/5316
[#5315]: https://github.com/openstreetmap/iD/issues/5315
[#5310]: https://github.com/openstreetmap/iD/issues/5310
[#5309]: https://github.com/openstreetmap/iD/issues/5309
[#5303]: https://github.com/openstreetmap/iD/issues/5303
[#5302]: https://github.com/openstreetmap/iD/issues/5302
[#5301]: https://github.com/openstreetmap/iD/issues/5301
[#5300]: https://github.com/openstreetmap/iD/issues/5300
[#5297]: https://github.com/openstreetmap/iD/issues/5297
[#5293]: https://github.com/openstreetmap/iD/issues/5293
[#5292]: https://github.com/openstreetmap/iD/issues/5292
[#5288]: https://github.com/openstreetmap/iD/issues/5288
[#5287]: https://github.com/openstreetmap/iD/issues/5287
[#5286]: https://github.com/openstreetmap/iD/issues/5286
[#5284]: https://github.com/openstreetmap/iD/issues/5284
[#5270]: https://github.com/openstreetmap/iD/issues/5270
[#5269]: https://github.com/openstreetmap/iD/issues/5269
[#5268]: https://github.com/openstreetmap/iD/issues/5268
[#5267]: https://github.com/openstreetmap/iD/issues/5267
[#5262]: https://github.com/openstreetmap/iD/issues/5262
[#5261]: https://github.com/openstreetmap/iD/issues/5261
[#5260]: https://github.com/openstreetmap/iD/issues/5260
[#5259]: https://github.com/openstreetmap/iD/issues/5259
[#5251]: https://github.com/openstreetmap/iD/issues/5251
[#5245]: https://github.com/openstreetmap/iD/issues/5245
[#5244]: https://github.com/openstreetmap/iD/issues/5244
[#5239]: https://github.com/openstreetmap/iD/issues/5239
[@AndreasHae]: https://github.com/AndreasHae
[@castriganoj]: https://github.com/castriganoj
[@enighter]: https://github.com/enighter
[@FrikanRw]: https://github.com/FrikanRw
[@hchho]: https://github.com/hchho
[@hikemaniac]: https://github.com/hikemaniac
[@LaszloEr]: https://github.com/LaszloEr
[@mchlp]: https://github.com/mchlp
[@nadyafebi]: https://github.com/nadyafebi
[@programistka]: https://github.com/programistka
[@quincylvania]: https://github.com/quincylvania
[@Raubraupe]: https://github.com/Raubraupe
[@RudyTheDev]: https://github.com/RudyTheDev
[@s-Hale]: https://github.com/s-Hale
[@kymckay]: https://github.com/kymckay
[@simonbilskyrollins]: https://github.com/simonbilskyrollins
[@Stormheg]: https://github.com/Stormheg
[@thefifthisa]: https://github.com/thefifthisa
[@tordans]: https://github.com/tordans
[@wvanderp]: https://github.com/wvanderp
[@xmile1]: https://github.com/xmile1
[@yvecai]: https://github.com/yvecai


# 2.11.1
##### 2018-Aug-29

#### :bug: Bugfixes
* Fix handling of `.gpx` files passed in via url ([#5253])

[#5253]: https://github.com/openstreetmap/iD/issues/5253


# 2.11.0
##### 2018-Aug-26

#### :mega: Release Highlights
* :1234: We've rolled out support for vector tiles in iD! This work was done as part of [Princi Vershwal's 2018 Google Summer of Code project](https://medium.com/@vershwal/vector-tile-support-for-openstreetmaps-id-editor-40b1cb77f63b). Thanks [@vershwal]!<br/>
_Open the Map Data pane (shortcut <kbd>F</kbd>) and choose "Custom Map Data" to add a vector tile source._
* :trophy: To get ready for [State of the Map US](https://2018.stateofthemap.us/), let's make Detroit, USA the [best mapped city in the world](https://www.openstreetmap.us/2018/07/detroit-mapping-challenge-sotmus2018/)!  iD includes 3 vector tile layers of public data, built by [@jonahadkins], to support the Detroit Mapping Challenge.  More info is available on the [osmus/detroid-mapping-challenge repository](https://github.com/osmus/detroit-mapping-challenge).<br/>
_When mapping around Detroit, try out the special Detroit vector tile layers on the Map Data pane (shortcut <kbd>F</kbd>)_

[@vershwal]: https://github.com/vershwal
[@jonahadkins]: https://github.com/jonahadkins

#### :tada: New Features
* Add support for vector tile data ([#3742], [#5072], [#5243], thanks [@vershwal] and [@geohacker])
  * Replaced the "GPX"/"Local Data" layer with "Custom Map Data" on Map Data pane.
  * We've added several vector tile sources to the Map Data pane.  They will be available if the user is editing around Detroit.  This is a "Beta" feature to demonstrate the technology. (thanks [@jonahadkins])
  * :warning: We refactored `svgGpx`->`svgData` module, which now handles both data files and data from vector tile urls. (Important: the URL parameter for loading gpx files has **not** changed, and remains compatible with applications like the HOT Task Manager).
  * Added `serviceVectorTile` for fetching and caching data from vector tile servers, and merging and deduplicating features that cross tile boundaries.

[#5243]: https://github.com/openstreetmap/iD/issues/5243
[#5072]: https://github.com/openstreetmap/iD/issues/5072
[#3742]: https://github.com/openstreetmap/iD/issues/3742
[@vershwal]: https://github.com/vershwal
[@geohacker]: https://github.com/geohacker
[@jonahadkins]: https://github.com/jonahadkins

#### :sparkles: Usability
* Replace "Custom Imagery" alert box with a modal settings screen ([#5207], thanks [@vershwal])
  * This allows the user to see more of the url template, and makes copy/pasting easier. ([#4802], [#4806])
* Show selected note details on the History Panel ([#5158])
* Show location of selected note on the Measurement Panel ([#5158])
* Allow submit note comments with shortcut <kbd>cmd</kbd>+<kbd>enter</kbd> ([#5193])
* Disable note and streetview interactivity while the user is drawing ([#5202])

[#5207]: https://github.com/openstreetmap/iD/issues/5207
[#5202]: https://github.com/openstreetmap/iD/issues/5202
[#5193]: https://github.com/openstreetmap/iD/issues/5193
[#5158]: https://github.com/openstreetmap/iD/issues/5158
[#4806]: https://github.com/openstreetmap/iD/issues/4806
[#4802]: https://github.com/openstreetmap/iD/issues/4802
[@vershwal]: https://github.com/vershwal

#### :bug: Bugfixes
* Fix dragging of points and notes while a note is selected
* Fix shadow colors on restriction editor help screens ([#5248])
* Fix errors when using certain fields after saving to OSM or switching live/dev server ([#4898], [#5229])
* Fix issue causing uploads to never complete, when reusing an existing open changeset, e.g. conflict resolution (#5228)
* Fix 404 not found error when fetching metadata for Esri background imagery ([#5222], thanks [@jgravois])
* Prevent users from restoring history and saving duplicate changes after they start uploading a changeset ([#5200])
* Disable Add Note <kbd>'4'</kbd> shortcut when notes layer is not enabled ([#5190])
* Don't reverse cardinal direction roles on relations anymore ([#2004-comment])
* Allow float/decimal values for height field ([#5184], [#5198], thanks [@jguthrie100])

[#5248]: https://github.com/openstreetmap/iD/issues/5248
[#5229]: https://github.com/openstreetmap/iD/issues/5229
[#5228]: https://github.com/openstreetmap/iD/issues/5228
[#5222]: https://github.com/openstreetmap/iD/issues/5222
[#5200]: https://github.com/openstreetmap/iD/issues/5200
[#5198]: https://github.com/openstreetmap/iD/issues/5198
[#5190]: https://github.com/openstreetmap/iD/issues/5190
[#5184]: https://github.com/openstreetmap/iD/issues/5184
[#4898]: https://github.com/openstreetmap/iD/issues/4898
[#2004-comment]: https://github.com/openstreetmap/iD/pull/2004#issuecomment-407995998
[@jgravois]: https://github.com/jgravois
[@jguthrie100]: https://github.com/jguthrie100

#### :earth_asia: Localization
* Fix note status string to be translateable ([#5189])

[#5189]: https://github.com/openstreetmap/iD/issues/5189

#### :hourglass: Performance
* Speedup imagery index with which-polygon ([#5226])

[#5226]: https://github.com/openstreetmap/iD/issues/5226

#### :rocket: Presets
* Add "apothecary" as a search term for pharmacies and chemists ([#5235])
* Add `listed_status` to whitelist of tags that autocomplete uppercase ([#5231])
* Use Biergarten as the preset name, and don't add `building=yes` ([#5232])
* Add preset for `sport=badminton` ([#5233], thanks [@rene78])
* Add simple `access` field for several presets (campsite, picnic, bbq)
* Support `access=permit` in `access` and `access_simple` fields ([#5223])
* Change `stars` from integer field to combo, support capital 'S' ([#5216])
* Support building tags on gasometers and silos
* Add preset for `man_made=bunker_silo` ([#5157], [#5195], thanks [@manfredbrandl])
* Add `layer` field to a few more presets ([#5204], thanks [@Lukas458])
* Allow `tourism=artwork` on line geometry, silence `tag_suggests_area` warning ([#5206])

[#5235]: https://github.com/openstreetmap/iD/issues/5235
[#5233]: https://github.com/openstreetmap/iD/issues/5233
[#5232]: https://github.com/openstreetmap/iD/issues/5232
[#5231]: https://github.com/openstreetmap/iD/issues/5231
[#5223]: https://github.com/openstreetmap/iD/issues/5223
[#5216]: https://github.com/openstreetmap/iD/issues/5216
[#5206]: https://github.com/openstreetmap/iD/issues/5206
[#5204]: https://github.com/openstreetmap/iD/issues/5204
[#5195]: https://github.com/openstreetmap/iD/issues/5195
[#5157]: https://github.com/openstreetmap/iD/issues/5157
[@rene78]: https://github.com/rene78
[@manfredbrandl]: https://github.com/manfredbrandl
[@Lukas458]: https://github.com/Lukas458


# 2.10.0
##### 2018-Jul-26

#### :mega: Release Highlights
* :memo: You can now create, comment on, and resolve OpenStreetMap notes from within iD! This work was done as part of [Thomas Hervey's 2018 Google Summer of Code project](https://www.openstreetmap.org/user/Thomas_Hervey/diary/44449). Thanks [@thomas-hervey]!<br/>
_Activate the OpenStreetMap notes layer by opening the Map Data pane (shortcut <kbd>F</kbd>)_
* :wrench: We've added a new Detach Node operation to remove a tagged node from a way. Thanks [@Psigio]!<br/>
_With a node selected, use the right-click edit menu to find the Detach command (shortcut <kbd>E</kbd>)_
* :arrow_upper_right: The photo viewer (Mapillary, OpenStreetCam, and Bing Streetside) is now resizeable by dragging any of its edges.  Thanks [@kratico]!<br/>
_Try activating one of the streetlevel photo layers (shortcut <kbd>F</kbd>) and resizing the viewer._

[@thomas-hervey]: https://github.com/thomas-hervey
[@Psigio]: https://github.com/Psigio
[@kratico]: https://github.com/kratico

#### :tada: New Features
* Add support for OpenStreetMap notes ([#2629], [#5107], [#5162], thanks [@thomas-hervey] and [@kamicut])
* Add Detach Node operation ([#4320], [#5127], thanks [@Psigio])
* Add support for high resolution image tile sizes
  * This improves the appearance of the Mapbox Satellite layer and fixes the display of MTB-Norway layer ([#5179])
  * :warning: We refactored `d3.geo.tile`->`utilTiler`, `scaleExtent`->`zoomExtent` ([#5104], [#5148], thanks [@thomas-hervey])
  * :warning: `context.loadTiles` and a few other functions have changed arity - they no longer require a `dimensions` argument
* Add ability to resize Mapillary / OpenStreetCam / Bing Streetside photo viewer ([#5138], [#4930], thanks [@kratico])
* Add "View on Bing Maps" link and Forward/Backward controls to Bing Streetside ([#5125])

[#5179]: https://github.com/openstreetmap/iD/issues/5179
[#5162]: https://github.com/openstreetmap/iD/issues/5162
[#5148]: https://github.com/openstreetmap/iD/issues/5148
[#5138]: https://github.com/openstreetmap/iD/issues/5138
[#5127]: https://github.com/openstreetmap/iD/issues/5127
[#5125]: https://github.com/openstreetmap/iD/issues/5125
[#5107]: https://github.com/openstreetmap/iD/issues/5107
[#5104]: https://github.com/openstreetmap/iD/issues/5104
[#4930]: https://github.com/openstreetmap/iD/issues/4930
[#4320]: https://github.com/openstreetmap/iD/issues/4320
[#2629]: https://github.com/openstreetmap/iD/issues/2629
[@thomas-hervey]: https://github.com/thomas-hervey
[@kamicut]: https://github.com/kamicut
[@Psigio]: https://github.com/Psigio
[@kratico]: https://github.com/kratico

#### :sparkles: Usability
* Update viewfield to match bearing of Mapillary viewer when viewing panoramic images ([#5161], thanks [@kratico])
* Increase photo viewer default size for large screens ([#5139], thanks [@kratico])
* Improve Mapillary viewer attribution display ([#5137], thanks [@kratico])
* Improve visibility and styling for `footway=crossing` and other special paths ([#5126])

[#5161]: https://github.com/openstreetmap/iD/issues/5161
[#5139]: https://github.com/openstreetmap/iD/issues/5139
[#5137]: https://github.com/openstreetmap/iD/issues/5137
[#5126]: https://github.com/openstreetmap/iD/issues/5126
[@kratico]: https://github.com/kratico

#### :bug: Bugfixes
* Make sure railway bridges with a `service=*` tag render with dark casing ([#5159])
* Properly save and restore OSM data caches when entering/leaving the walkthrough
* Avoid errors if Mapillary viewer could not be initialized
* Support reversal of more direction tags (`conveying`, `priority`, etc.) in Reverse action ([#5121])
* Fix event management of the spinner - it was possible for it to get stuck spinning ([#5107-comment])
* Add doublequotes to iD-sprite input file param so builds work on Windows ([#5077])

[#5159]: https://github.com/openstreetmap/iD/issues/5159
[#5121]: https://github.com/openstreetmap/iD/issues/5121
[#5107-comment]: https://github.com/openstreetmap/iD/pull/5107#issuecomment-401617938
[#5077]: https://github.com/openstreetmap/iD/issues/5077

#### :hourglass: Performance
* Use XHR instead of JSONP wherever possible ([#5123], [#5040], thanks [@tomhughes])
* Check Esri Tilemaps to avoid extra requests for unavailable imagery ([#5116], [#5029], thanks [@jgravois])

[#5123]: https://github.com/openstreetmap/iD/issues/5123
[#5116]: https://github.com/openstreetmap/iD/issues/5116
[#5040]: https://github.com/openstreetmap/iD/issues/5040
[#5029]: https://github.com/openstreetmap/iD/issues/5029
[@tomhughes]: https://github.com/tomhughes
[@jgravois]: https://github.com/jgravois

#### :mortar_board: Walkthrough / Help
* Add section about OpenStreetMap notes to Help pane ([#5162], thanks [@thomas-hervey])

[@thomas-hervey]: https://github.com/thomas-hervey

#### :rocket: Presets
* Add `aeroway=aerodrome` to Military Airfield preset, adjust terms ([#5164])
* Add `passenger_information_display` to Bus, Tram platform presets ([#5142], thanks [@AndreasHae])
* Add `levels` field to `shop=kiosk` preset ([#5131], [#5133], thanks [@vershwal])
* Add `site_type` to Archaeological Site preset ([#5124], thanks [@JamesKingdom])
* Add `network` field to ATM preset ([#5119], thanks [@JamesKingdom])
* Add `cash_in` field to ATM preset ([#5118], thanks [@JamesKingdom])
* Improve search terms for Entrance preset ([#5130], thanks [@tohaklim])
* Add `capacity` field to `playground=swing` preset ([#5120], thanks [@tordans])

[#5164]: https://github.com/openstreetmap/iD/issues/5164
[#5142]: https://github.com/openstreetmap/iD/issues/5142
[#5131]: https://github.com/openstreetmap/iD/issues/5131
[#5133]: https://github.com/openstreetmap/iD/issues/5133
[#5124]: https://github.com/openstreetmap/iD/issues/5124
[#5119]: https://github.com/openstreetmap/iD/issues/5119
[#5118]: https://github.com/openstreetmap/iD/issues/5118
[#5130]: https://github.com/openstreetmap/iD/issues/5130
[#5120]: https://github.com/openstreetmap/iD/issues/5120
[@AndreasHae]: https://github.com/AndreasHae
[@vershwal]: https://github.com/vershwal
[@JamesKingdom]: https://github.com/JamesKingdom
[@tohaklim]: https://github.com/tohaklim
[@tordans]: https://github.com/tordans


# 2.9.2
##### 2018-Jun-28

#### :sparkles: Usability
* This release contains a few updates to the background imagery list


# 2.9.1
##### 2018-Jun-25

#### :sparkles: Usability
* Improve the resolution of Bing Streetside ([#5102], thanks [@jharpster], [@LorenMueller])
  * Adjust viewer parameters to allow users to zoom in more
  * Add checkbox to toggle between low resolution (faster) and high resolution (slower)
* Switch low zoom map style based on latitude (improves width of roads closer to equator) ([#5101])
* Don't zoom in so far when searching for a point ([#5099])
* `amenity=shelter` no longer assumed to be a building for rendering or feature filtering ([#5084])

[#5102]: https://github.com/openstreetmap/iD/issues/5102
[#5101]: https://github.com/openstreetmap/iD/issues/5101
[#5099]: https://github.com/openstreetmap/iD/issues/5099
[#5084]: https://github.com/openstreetmap/iD/issues/5084
[@jharpster]: https://github.com/jharpster
[@LorenMueller]: https://github.com/LorenMueller

#### :bug: Bugfixes
* Add `royal_cypher` to list of tags that allow capital letters ([#5109])
* Fix bug that caused '0' to be written into a numeric field when tabbing ([#5087])

[#5109]: https://github.com/openstreetmap/iD/issues/5109
[#5087]: https://github.com/openstreetmap/iD/issues/5087

#### :mortar_board: Walkthrough / Help
* Use "Esri World Imagery (Clarity)" imagery in the intro walkthrough

#### :rocket: Presets
* Add field `height` to `barrier=retaining_wall` preset ([#5113], thanks [@tordans])
* Add preset for `emergency=lifeguard` ([#4918])
* Add preset for `emergency=fire_alarm_box`
* Add `height`, `name` fields to `natural=cliff` preset, improve search terms ([#5095])
* Add booth field to telephone presets ([#5088])
* Add "road" and "street" as search terms for all road presets ([#5103])
* Add preset for `emergency=siren` ([#5100])
* Add a preset for `emergency=first_aid_kit` ([#5097])
* Add `indoor` and `ref` fields to `emergency=phone` preset
* Add `name` field to `highway=motorway_junction` preset ([#5090], [#5092], thanks [@vershwal])
* Add `building` and `bench` fields to `amenity=shelter` preset ([#5084])

[#5113]: https://github.com/openstreetmap/iD/issues/5113
[#5103]: https://github.com/openstreetmap/iD/issues/5103
[#5100]: https://github.com/openstreetmap/iD/issues/5100
[#5097]: https://github.com/openstreetmap/iD/issues/5097
[#5095]: https://github.com/openstreetmap/iD/issues/5095
[#5092]: https://github.com/openstreetmap/iD/issues/5092
[#5090]: https://github.com/openstreetmap/iD/issues/5090
[#5088]: https://github.com/openstreetmap/iD/issues/5088
[#5084]: https://github.com/openstreetmap/iD/issues/5084
[#4918]: https://github.com/openstreetmap/iD/issues/4918
[@tordans]: https://github.com/tordans
[@vershwal]: https://github.com/vershwal


# 2.9.0
##### 2018-Jun-14

#### :mega: Release Highlights
* :camera: We've added support for [Bing Streetside](https://www.microsoft.com/en-us/maps/streetside)! This new layer provides 360-degree panoramic imagery across large regions of the United States, United Kingdom, France, and Spain. Thank you, Microsoft!<br/>
_Activate the Bing Streetside layer by opening the Map Data pane (shortcut <kbd>F</kbd>)_

#### :tada: New Features
* Add Bing Streetside data layer and service ([#5050], thanks [@jharpster], [@shawnaparadee], [@LorenMueller])
* Changed how icons and other graphics are bundled into iD ([#3924])
  * Added support for more icon sets (such as [FontAwesome](https://fontawesome.com/icons?d=gallery)) for presets or other iD icons ([#3025])
  * Extracted many preset icons from the iD sprite into a separate project: [bhousel/temaki](https://github.com/bhousel/temaki)
  * Many presets that previously did not have a suitable icon now have one.
  * :warning: All icons in iD now use prefixed names. (e.g. `iD-`, `maki-`, etc). See the [preset README](https://github.com/openstreetmap/iD/blob/develop/data/presets/README.md#icons) for more details.

[#5050]: https://github.com/openstreetmap/iD/issues/5050
[#3924]: https://github.com/openstreetmap/iD/issues/3924
[#3025]: https://github.com/openstreetmap/iD/issues/3025
[@jharpster]: https://github.com/jharpster
[@shawnaparadee]: https://github.com/shawnaparadee
[@LorenMueller]: https://github.com/LorenMueller

#### :sparkles: Usability
* When pasting a `key=value` string into tag editor, put `key` and `value` into correct fields ([#5024], [#5070], thanks [@AndreasHae])
* Replace Mapillary street sign spritesheet `.png` with `.svg` ([#4145])
  * Much sharper graphics
  * Adds support for many more street signs
  * Adds support for the Mapillary street sign layer in all browsers
* Render piers similar to other walkable features (sidewalks, rail platforms) ([#5068], thanks [@JamesKingdom])
* Support `minValue`/`maxValue` on numeric fields. Avoid negative values for many fields ([#5043])

[#5070]: https://github.com/openstreetmap/iD/issues/5070
[#5068]: https://github.com/openstreetmap/iD/issues/5068
[#5043]: https://github.com/openstreetmap/iD/issues/5043
[#5024]: https://github.com/openstreetmap/iD/issues/5024
[#4145]: https://github.com/openstreetmap/iD/issues/4145
[@AndreasHae]: https://github.com/AndreasHae
[@JamesKingdom]: https://github.com/JamesKingdom

#### :bug: Bugfixes
* Fix bug causing icons not to update after a node drag ([#5045])
* Fix tooltip location for data layers button ([#5042], thanks [@thomas-hervey])

[#5045]: https://github.com/openstreetmap/iD/issues/5045
[#5042]: https://github.com/openstreetmap/iD/issues/5042
[@thomas-hervey]: https://github.com/thomas-hervey

#### :earth_asia: Localization
* Add Australian address format ([#5039])

[#5039]: https://github.com/openstreetmap/iD/issues/5039

#### :rocket: Presets
* Add a window icon, use it for `craft=glaziery` and a few other presets ([#5018])
* Allow `power=pole` preset for a standalone point ([#5059], [#5051])
* Add preset for `shop=motorcycle_repair` ([#5054], thanks [@demonshreder])
* Add preset for `leisure=bleachers` ([#5031], thanks [@rivermont])

[#5059]: https://github.com/openstreetmap/iD/issues/5059
[#5054]: https://github.com/openstreetmap/iD/issues/5054
[#5051]: https://github.com/openstreetmap/iD/issues/5051
[#5031]: https://github.com/openstreetmap/iD/issues/5031
[#5018]: https://github.com/openstreetmap/iD/issues/5018
[@demonshreder]: https://github.com/demonshreder
[@rivermont]: https://github.com/rivermont


# 2.8.2
##### 2018-May-14

#### :tada: New Features
* Allow performing Merge command when several nodes are selected ([#3774], [#4484], thanks [@ferdibiflator])
* Add support for building iD on Node 10 ([#5028])

[#5028]: https://github.com/openstreetmap/iD/issues/5028
[#4484]: https://github.com/openstreetmap/iD/issues/4484
[#3774]: https://github.com/openstreetmap/iD/issues/3774
[@ferdibiflator]: https://github.com/ferdibiflator

#### :sparkles: Usability
* Exclude non-administrative boundary from address city suggestions ([#5034])
* Replace `suburb` with `town` in "Thank you for editing near.." message ([#4989])
* Rename "Phone" to "Telephone" in Add Field dropdown (so user can type either) ([#5019])

[#5034]: https://github.com/openstreetmap/iD/issues/5034
[#5019]: https://github.com/openstreetmap/iD/issues/5019
[#4989]: https://github.com/openstreetmap/iD/issues/4989

#### :bug: Bugfixes
* Don't write 'undefined' to storage when deleting the changeset source ([#5021])
* Make date parsing from community index more consistent ([#5011])
* Fix a bug in setting some tags as read-only ([#5025], thanks [@guyarad])

[#5025]: https://github.com/openstreetmap/iD/issues/5025
[#5021]: https://github.com/openstreetmap/iD/issues/5021
[#5011]: https://github.com/openstreetmap/iD/issues/5011
[@guyarad]: https://github.com/guyarad

#### :rocket: Presets
* Add preset for `man_made=clearcut` ([#5027], thanks [@obama])
* Add preset for `building=grandstand` ([#5026], thanks [@tyrasd])
* Remove trailing space from health food preset ([#5022])
* Added dance style field to dance hall preset ([#5020], thanks [@hikemaniac])
* Add `natural=reef` preset ([#5006], thanks [@obama])

[#5027]: https://github.com/openstreetmap/iD/issues/5027
[#5026]: https://github.com/openstreetmap/iD/issues/5026
[#5022]: https://github.com/openstreetmap/iD/issues/5022
[#5020]: https://github.com/openstreetmap/iD/issues/5020
[#5006]: https://github.com/openstreetmap/iD/issues/5006
[@obama]: https://github.com/obama
[@tyrasd]: https://github.com/tyrasd
[@hikemaniac]: https://github.com/hikemaniac


# 2.8.1
##### 2018-Apr-24

#### :sparkles: Usability
* Linkify subreddit in community description ([#4997])

[#4997]: https://github.com/openstreetmap/iD/issues/4997

#### :bug: Bugfixes
* Avoid reversing ways when using the join operation ([#4872])
* Fix join-line and join-point cursors ([#4887])
* Fix tabbing between fields in the tag editor on Firefox ([#4991])
* Don't add empty `source` tag on a changeset ([#4993])

[#4993]: https://github.com/openstreetmap/iD/issues/4993
[#4991]: https://github.com/openstreetmap/iD/issues/4991
[#4887]: https://github.com/openstreetmap/iD/issues/4887
[#4872]: https://github.com/openstreetmap/iD/issues/4872

#### :rocket: Presets
* Change `amenity=bureau_de_change` to allow tagging as a building/area ([#5005])
* Remove point as allowable geometry from `barrier=gate` ([#5004])
* Add `brand=*` field to `shop=car` preset ([#4998], [#4999], thanks [@hikemaniac])

[#5005]: https://github.com/openstreetmap/iD/issues/5005
[#5004]: https://github.com/openstreetmap/iD/issues/5004
[#4999]: https://github.com/openstreetmap/iD/issues/4999
[#4998]: https://github.com/openstreetmap/iD/issues/4998
[@hikemaniac]: https://github.com/hikemaniac


# 2.8.0
##### 2018-Apr-16

#### :mega: Release Highlights
* :speech_balloon: We've changed how things look on the post-upload screen.  Now after saving your edits,
you will see a list of OpenStreetMap communities that are active around the area where you are editing.<br/>
_Reach out to nearby mappers and say hello!_

#### :boom: Breaking Changes
* Drop support for node 4 / npm 2 ([#4853])
  * :warning: If you are building the iD project, you will need to upgrade your node version.

[#4853]: https://github.com/openstreetmap/iD/issues/4853

#### :tada: New Features
* Post-upload dialog improvements, and [community index](https://github.com/osmlab/osm-community-index/) integration ([#4815])
  * Social sharing options are gone (was: share your edit on Facebook, Twitter, Google+)
  * Community resources are displayed from most local to global
  * Nice icons come from FontAwesome
  * Each resource has a name, short description, and extended description (all available for translation)
  * Each resource can include a list of which languages are spoken (currently displays language codes)
  * Resources can optionally have events. If events exist, the next upcoming 2 will be shown.
  * Events can have a name, description, where, when
  * Events can optionally be translated (this would be more useful for a big event like a State of the Map)
* Send more information about iD presets to Taginfo service - fields, geometries, icons ([#4940], [#4937], [#3598], thanks [@mmd-osm])
* Remember changeset `source` tag value, make it settable via url param ([#4899])

[#4940]: https://github.com/openstreetmap/iD/issues/4940
[#4937]: https://github.com/openstreetmap/iD/issues/4937
[#4899]: https://github.com/openstreetmap/iD/issues/4899
[#4815]: https://github.com/openstreetmap/iD/issues/4815
[#3598]: https://github.com/openstreetmap/iD/issues/3598
[@mmd-osm]: https://github.com/mmd-osm

#### :sparkles: Usability
* Show a message on the History Panel if the selected feature is new ([#4975])
* Don't click cycle through `alternating` or `reversible` oneway states ([#4970])
* Fix zoom scaleExtent to allow zoom out to z2 (full world) ([#4959])
* Rename "No Turns" to "Only Straight On", add "Only U-turn" preset and icon ([#4952])
* Don't autocomplete numeric values in the combobox ([#4935])
* Hide Turn Restriction field on trivial junctions ([#4934])
* Add 'X' to close side panes (Background, Map Data, Help) ([#4913], [#4599], thanks [@vershwal])
* Add pencil "edit" icon to custom background item ([#4908], [#4798], thanks [@vershwal])
* Add hint alt text for "remove", "undo", "info" buttons ([#4904], [#4833], [#4892] thanks [@vershwal])

[#4975]: https://github.com/openstreetmap/iD/issues/4975
[#4970]: https://github.com/openstreetmap/iD/issues/4970
[#4959]: https://github.com/openstreetmap/iD/issues/4959
[#4952]: https://github.com/openstreetmap/iD/issues/4952
[#4935]: https://github.com/openstreetmap/iD/issues/4935
[#4934]: https://github.com/openstreetmap/iD/issues/4934
[#4913]: https://github.com/openstreetmap/iD/issues/4913
[#4908]: https://github.com/openstreetmap/iD/issues/4908
[#4904]: https://github.com/openstreetmap/iD/issues/4904
[#4892]: https://github.com/openstreetmap/iD/issues/4892
[#4833]: https://github.com/openstreetmap/iD/issues/4833
[#4798]: https://github.com/openstreetmap/iD/issues/4798
[#4599]: https://github.com/openstreetmap/iD/issues/4599
[@vershwal]: https://github.com/vershwal

#### :bug: Bugfixes
* Prevent node drags from breaking many kinds of relations / turn restrictions ([#4921])
* Fix bug preventing adding restrictions when multiple via paths exist ([#4968], [#4969], thanks [@tyrasd])
* Guard code to avoid deleting a turn twice ([#4968], [#4928])
* When connecting nodes, prefer to keep an existing (not new) node ([#4974], [#4674])
* When boundaries are shared with roads, consider them as roads for purposes of filtering ([#4973])
* Fix bug when deleting a "No U-turn" restriction on a bidirectional road ([#4951])
* Prevent clicking in restriction editor from selecting nearby text
* Handle "entry only" and "exit only" variants of 'stop' and 'platform' when identifying PTv2 members ([#4946])
* Fix ';'-space delimiting within `conditional` opening hours style files, add tests ([#4925])

[#4974]: https://github.com/openstreetmap/iD/issues/4974
[#4973]: https://github.com/openstreetmap/iD/issues/4973
[#4969]: https://github.com/openstreetmap/iD/issues/4969
[#4968]: https://github.com/openstreetmap/iD/issues/4968
[#4951]: https://github.com/openstreetmap/iD/issues/4951
[#4946]: https://github.com/openstreetmap/iD/issues/4946
[#4928]: https://github.com/openstreetmap/iD/issues/4928
[#4925]: https://github.com/openstreetmap/iD/issues/4925
[#4921]: https://github.com/openstreetmap/iD/issues/4921
[#4674]: https://github.com/openstreetmap/iD/issues/4674
[@tyrasd]: https://github.com/tyrasd

#### :rocket: Presets
* Add preset for `attraction=maze` ([#4987], [#4986], thanks [@sulfo])
* Add preset for `healthcare=laboratory` ([#4982], [#4980], thanks [@vershwal])
* Add name field to several pitch presets ([#4976], [#4857], thanks [@vershwal])
* Add preset for `advertising=column` ([#4963], [#4961], thanks [@Xavier-J-Ortiz])
* Add `faces=*` field to clock preset ([#4962], [#4961], thanks [@Xavier-J-Ortiz])
* Add preset for `leisure=beach_resort` ([#4956], [#4955], thanks [@Xavier-J-Ortiz])
* Add more kinds of vending machines, change vending to multiple select field ([#4888])
* Add `usage`, `voltage` and `frequency` fields to several rail presets ([#4919])
* Add `industrial=*` field to landuse industrial preset ([#4949], thanks [@hikemaniac])
* Add preset for `shop=pet_grooming` ([#4942], [#4939], thanks [@Xavier-J-Ortiz])
* Add preset for Trail Riding Station, add fields to Horseback Riding and Hiking routes ([#4912], thanks [@NopMap])
* Add preset for `man_made=antenna` ([#4938], thanks [@obama])
* Add preset for `amenity=monastary` ([#4936], [#4932], thanks [@Xavier-J-Ortiz])
* Add `height=*` field to many building presets ([#4905], [#2455], thanks [@vershwal])
* Add preset for `leisure=outdoor_seating` ([#4933], [#4931], thanks [@vershwal])
* Add preset for `natural=mud` ([#4926], [#4923], thanks [@Xavier-J-Ortiz])
* Add preset for `allotments=plot` ([#4920], [#4917], thanks [@vershwal])
* Add `brand=*` field to `amenity=fuel` preset ([#4906], [#2300], thanks [@vershwal])
* Add preset for `highway=passing_place` ([#4891], [#4883], thanks [@Xavier-J-Ortiz])
* Add preset for `man_made=observatory` ([#4889], [#4855], thanks [@vershwal])
* Add field for `maxspeed:advisory=*` to presets for link roads ([#4870], [#4522], thanks [@umarpreet1])
* Add more search terms for memorial (including "stolperstein")

[#4987]: https://github.com/openstreetmap/iD/issues/4987
[#4986]: https://github.com/openstreetmap/iD/issues/4986
[#4982]: https://github.com/openstreetmap/iD/issues/4982
[#4980]: https://github.com/openstreetmap/iD/issues/4980
[#4976]: https://github.com/openstreetmap/iD/issues/4976
[#4963]: https://github.com/openstreetmap/iD/issues/4963
[#4962]: https://github.com/openstreetmap/iD/issues/4962
[#4961]: https://github.com/openstreetmap/iD/issues/4961
[#4956]: https://github.com/openstreetmap/iD/issues/4956
[#4955]: https://github.com/openstreetmap/iD/issues/4955
[#4949]: https://github.com/openstreetmap/iD/issues/4949
[#4942]: https://github.com/openstreetmap/iD/issues/4942
[#4939]: https://github.com/openstreetmap/iD/issues/4939
[#4938]: https://github.com/openstreetmap/iD/issues/4938
[#4936]: https://github.com/openstreetmap/iD/issues/4936
[#4933]: https://github.com/openstreetmap/iD/issues/4933
[#4932]: https://github.com/openstreetmap/iD/issues/4932
[#4931]: https://github.com/openstreetmap/iD/issues/4931
[#4926]: https://github.com/openstreetmap/iD/issues/4926
[#4923]: https://github.com/openstreetmap/iD/issues/4923
[#4920]: https://github.com/openstreetmap/iD/issues/4920
[#4919]: https://github.com/openstreetmap/iD/issues/4919
[#4917]: https://github.com/openstreetmap/iD/issues/4917
[#4912]: https://github.com/openstreetmap/iD/issues/4912
[#4906]: https://github.com/openstreetmap/iD/issues/4906
[#4905]: https://github.com/openstreetmap/iD/issues/4905
[#4891]: https://github.com/openstreetmap/iD/issues/4891
[#4888]: https://github.com/openstreetmap/iD/issues/4888
[#4883]: https://github.com/openstreetmap/iD/issues/4883
[#4889]: https://github.com/openstreetmap/iD/issues/4889
[#4870]: https://github.com/openstreetmap/iD/issues/4870
[#4857]: https://github.com/openstreetmap/iD/issues/4857
[#4855]: https://github.com/openstreetmap/iD/issues/4855
[#4522]: https://github.com/openstreetmap/iD/issues/4522
[#2455]: https://github.com/openstreetmap/iD/issues/2455
[#2300]: https://github.com/openstreetmap/iD/issues/2300
[@sulfo]: https://github.com/sulfo
[@vershwal]: https://github.com/vershwal
[@Xavier-J-Ortiz]: https://github.com/Xavier-J-Ortiz
[@hikemaniac]: https://github.com/hikemaniac
[@NopMap]: https://github.com/NopMap
[@obama]: https://github.com/obama
[@umarpreet1]: https://github.com/umarpreet1


# 2.7.1
##### 2018-Mar-11

#### :tada: New Features
* Add support for EPSG:4326 WMS layers ([#4858], thanks [@tyrasd])

[#4858]: https://github.com/openstreetmap/iD/issues/4858
[@tyrasd]: https://github.com/tyrasd

#### :bug: Bugfixes
* Allow user to press <kbd>esc</kbd> to finish drawing in an invalid position ([#4845], [#4860], thanks [@jguthrie100])
* Remove code attempting to extend short leaf ways in turn restriction editor ([#4869])
* Properly split ways which are members of a via way turn restriction ([#4861])
* Avoid reordering stops and platforms in PTv2 routes ([#4864])
* `only_` restrictions should only count if they leave the FROM towards the VIA ([#4849])

[#4869]: https://github.com/openstreetmap/iD/issues/4869
[#4864]: https://github.com/openstreetmap/iD/issues/4864
[#4861]: https://github.com/openstreetmap/iD/issues/4861
[#4860]: https://github.com/openstreetmap/iD/issues/4860
[#4849]: https://github.com/openstreetmap/iD/issues/4849
[#4845]: https://github.com/openstreetmap/iD/issues/4845
[@jguthrie100]: https://github.com/jguthrie100

#### :earth_asia: Localization
* For Kurdish languages - set `ckb` to RTL and `ku` to LTR ([#4783])

[#4783]: https://github.com/openstreetmap/iD/issues/4783

#### :rocket: Presets
* Fix duplicate `opening_hours` on `shop=beauty` preset ([#4868], [#4867], thanks [@hikemaniac])
* Add `name` field to `leisure=pitch` and `amenity=parking` presets ([#4865], [#4857], thanks [@umarpreet1])
* Fix subway platform presets to use `subway=yes` tag ([#4862])
* Add preset for Dance School - `leisure=dance`+`dance:teaching=yes` ([#4846], thanks [@hikemaniac])

[#4868]: https://github.com/openstreetmap/iD/issues/4868
[#4867]: https://github.com/openstreetmap/iD/issues/4867
[#4865]: https://github.com/openstreetmap/iD/issues/4865
[#4857]: https://github.com/openstreetmap/iD/issues/4857
[#4862]: https://github.com/openstreetmap/iD/issues/4862
[#4846]: https://github.com/openstreetmap/iD/issues/4846
[@hikemaniac]: https://github.com/hikemaniac
[@umarpreet1]: https://github.com/umarpreet1


# 2.7.0
##### 2018-Mar-02

#### :mega: Release Highlights
* :world_map: We've added support for more background imagery from WMS servers. Thanks Martin Raifer [@tyrasd] and Guillaume Rischard [@grischard] for your work on this!

  _Press <kbd>B</kbd> to see if new imagery is available in your area._

* :arrow_right_hook: The turn restriction editor just got a big update!
  * Include nearby connected roads (with configurable distance)
  * Hover over a from way to see which paths are restricted or allowed
  * Add restrictions that span one or more via ways (e.g. divided highway u-turns)
  * Add `only_` turn restrictions (e.g. only straight on)
  * View popup help for more information about working with turn restrictions

  _Try selecting a junction node in a complex intersection, editing turn restrictions, and viewing the popup help._

[@tyrasd]: https://github.com/tyrasd
[@grischard]: https://github.com/grischard

#### :tada: New Features
* Support background imagery on WMS servers supporting EPSG:3857 ([#1141], [#4814], thanks [@tyrasd] and [@grischard])
* Add support for complex intersection via way, and `only_` restrictions ([#2346], [#2622], [#4768])
  * :warning: code depending on any of these modules will need modification:
  `actionRestrictTurn`, `actionUnrestrictTurn`, `osmIntersection`, `osmInferRestriction`, `uiFieldRestrictions`
* Added `uiFieldHelp` component for popup field help (currently used only for restrictions field) ([#4768])

[#4814]: https://github.com/openstreetmap/iD/issues/4814
[#4768]: https://github.com/openstreetmap/iD/issues/4768
[#2622]: https://github.com/openstreetmap/iD/issues/2622
[#2346]: https://github.com/openstreetmap/iD/issues/2346
[#1141]: https://github.com/openstreetmap/iD/issues/1141
[@tyrasd]: https://github.com/tyrasd
[@grischard]: https://github.com/grischard

#### :sparkles: Usability
* When combobox is attached to textarea, let user up/down arrow ([#4750])
* Improve rendering of tree row, use a thicker line ([#4825])
* Vertex navigation for home/end should work with way selected ([#4841])
* Improve combobox option visibility ([#4761])
* Increase max height of combobox, so they can show more items ([#4819], [#4831], thanks [@SteevenBosse])

[#4841]: https://github.com/openstreetmap/iD/issues/4841
[#4831]: https://github.com/openstreetmap/iD/issues/4831
[#4825]: https://github.com/openstreetmap/iD/issues/4825
[#4819]: https://github.com/openstreetmap/iD/issues/4819
[#4761]: https://github.com/openstreetmap/iD/issues/4761
[#4750]: https://github.com/openstreetmap/iD/issues/4750
[@SteevenBosse]: https://github.com/SteevenBosse

#### :bug: Bugfixes
* Fix bug trying to stop Mapillary autoplaying if `_mlyViewer` is not initialized ([#4804], [#4809], thanks [@fritruc])
* Fix bug trying to show labels when `.geojson` file has `null` properties ([#4795], [#4805], thanks [@vershwal])
* Query the appropriate metadata for esri clarity background imagery ([#4766], [#4767], thanks [@jgravois])

[#4809]: https://github.com/openstreetmap/iD/issues/4809
[#4805]: https://github.com/openstreetmap/iD/issues/4805
[#4804]: https://github.com/openstreetmap/iD/issues/4804
[#4795]: https://github.com/openstreetmap/iD/issues/4795
[#4767]: https://github.com/openstreetmap/iD/issues/4767
[#4766]: https://github.com/openstreetmap/iD/issues/4766
[@fritruc]: https://github.com/fritruc
[@vershwal]: https://github.com/vershwal
[@jgravois]: https://github.com/jgravois

#### :earth_asia: Localization
* Do not localize decimalCoordinatePair appearing in info panels ([#4765])
* Fix Polish address format to not show place and city together ([#4784], thanks [@MKuranowski])

[#4784]: https://github.com/openstreetmap/iD/issues/4784
[#4765]: https://github.com/openstreetmap/iD/issues/4765
[@MKuranowski]: https://github.com/MKuranowski

#### :hourglass: Performance
* Don't draw line and area touch targets for segments outside the viewport
* Improve performance of `coreDifference`, `actionDiscardTags` (slow changeset comment typing) ([#2743], [#4611])

[#4611]: https://github.com/openstreetmap/iD/issues/4611
[#2743]: https://github.com/openstreetmap/iD/issues/2743

#### :rocket: Presets
* Rename `building=farm` to "Farm House", add `building=farm_auxiliary` as "Farm Building" ([#4839], [#4826], thanks [@MaciejWWojcik])
* Reduce the search priority for "Boat Builder" below "Building" ([#4808], thanks [@bencostamagna])
* Add religion and denomination fields to `historic=wayside_shrine` preset ([#4785], thanks [@hikemaniac])
* Add `leisure=amusement_arcade` preset ([#4774], [#4777], thanks [@fritruc])
* Change caption on `shop=agrarian` preset to "Farm Supply Shop" ([#4775])
* Add presets for `shop=wholesale` and `shop=health_food` ([#4754], [#4773], thanks [@fritruc])
* Add `dispensing` field to `amenity=pharmacy` preset ([#4763])
* Add `opening_hours` field to `amenity=police` preset ([#4753])

[#4839]: https://github.com/openstreetmap/iD/issues/4839
[#4826]: https://github.com/openstreetmap/iD/issues/4826
[#4808]: https://github.com/openstreetmap/iD/issues/4808
[#4785]: https://github.com/openstreetmap/iD/issues/4785
[#4774]: https://github.com/openstreetmap/iD/issues/4774
[#4777]: https://github.com/openstreetmap/iD/issues/4777
[#4775]: https://github.com/openstreetmap/iD/issues/4775
[#4754]: https://github.com/openstreetmap/iD/issues/4754
[#4773]: https://github.com/openstreetmap/iD/issues/4773
[#4763]: https://github.com/openstreetmap/iD/issues/4763
[#4753]: https://github.com/openstreetmap/iD/issues/4753
[@MaciejWWojcik]: https://github.com/MaciejWWojcik
[@bencostamagna]: https://github.com/bencostamagna
[@hikemaniac]: https://github.com/hikemaniac
[@fritruc]: https://github.com/fritruc


# 2.6.1
##### 2018-Feb-01

#### :tada: New Features
* Add Esri World Imagery (Clarity) layer ([editor-layer-index#391], thanks [@jgravois])
* Support multiple semicolon delimited direction values ([#4755])
* No longer imply `oneway=yes` for `highway=motorway_link` without a `oneway` tag ([#4727])

[editor-layer-index#391]: https://github.com/osmlab/editor-layer-index/pull/391
[#4755]: https://github.com/openstreetmap/iD/issues/4755
[#4727]: https://github.com/openstreetmap/iD/issues/4727
[@jgravois]: https://github.com/jgravois

#### :sparkles: Usability
* Replace help icon ([#4650])
* Improve details of delete summary warning ([#4666], [#4751], thanks [@bencostamagna])
* Support fallback mode for Mapillary viewer when WebGL disabled ([#3804])
* Hide the active vertex while drawing in wireframe mode ([#4739])
* Describe relation in tooltip in add membership list ([#4694], thanks [@1ec5])
* Persist more user preferences to browser storage ([#2864], [#4720], [#4738], thanks [@bagage])
  * wireframe area fill
  * recently used background imagery
  * selected feature filters
* Increase GPX labels readability ([#4617], [#4678], thanks [@nnodot])
* Draw covered/underground lines beneath areas ([#4718])

[#4751]: https://github.com/openstreetmap/iD/issues/4751
[#4739]: https://github.com/openstreetmap/iD/issues/4739
[#4738]: https://github.com/openstreetmap/iD/issues/4738
[#4720]: https://github.com/openstreetmap/iD/issues/4720
[#4718]: https://github.com/openstreetmap/iD/issues/4718
[#4694]: https://github.com/openstreetmap/iD/issues/4694
[#4678]: https://github.com/openstreetmap/iD/issues/4678
[#4666]: https://github.com/openstreetmap/iD/issues/4666
[#4650]: https://github.com/openstreetmap/iD/issues/4650
[#4617]: https://github.com/openstreetmap/iD/issues/4617
[#3804]: https://github.com/openstreetmap/iD/issues/3804
[#2864]: https://github.com/openstreetmap/iD/issues/2864
[@bencostamagna]: https://github.com/bencostamagna
[@1ec5]: https://github.com/1ec5
[@bagage]: https://github.com/bagage
[@nnodot]: https://github.com/nnodot

#### :bug: Bugfixes
* Remove any duplicate vertex created when moving a way ([#4433], [#3797])
* Fix way shape deformation when moving ([#4146])
* Stop sequence from playing when the Mapillary viewer is hidden ([#4707])
* Graceful fallback when clicking on a Mapillary marker along a sequence not yet processed ([#4536])
* Fix bug making nodes undraggable along a degenerate multipolygon ([#4741])
* Fix <kbd>⌘S</kbd>/<kbd>Ctrl+S</kbd> keybinding ([#4728])

[#4741]: https://github.com/openstreetmap/iD/issues/4741
[#4728]: https://github.com/openstreetmap/iD/issues/4728
[#4707]: https://github.com/openstreetmap/iD/issues/4707
[#4536]: https://github.com/openstreetmap/iD/issues/4536
[#4433]: https://github.com/openstreetmap/iD/issues/4433
[#4146]: https://github.com/openstreetmap/iD/issues/4146
[#3797]: https://github.com/openstreetmap/iD/issues/3797

#### :earth_asia: Localization
* Localize nominatim search results ([#4725])
* Localize numbers, units in scale, info panels ([#4672], thanks [@1ec5])

[#4725]: https://github.com/openstreetmap/iD/issues/4725
[#4672]: https://github.com/openstreetmap/iD/issues/4672
[@1ec5]: https://github.com/1ec5

#### :rocket: Presets
* Remove address field from parking preset ([#4748], [#4756], thanks [@bencostamagna])
* Add preset for `barrier=kerb` ([#4702], [#4715], thanks [@jay-manday])
* Add preset for `amenity=smoking_area` ([#4701], [#4737], thanks [@bencostamagna])
* Add preset for `emergency=water_tank` ([#4736], thanks [@bencostamagna])
* Add religion, denomination fields to school preset ([#4722])
* Add religion, denomination fields to religious landuse preset ([#4721])

[#4756]: https://github.com/openstreetmap/iD/issues/4756
[#4748]: https://github.com/openstreetmap/iD/issues/4748
[#4737]: https://github.com/openstreetmap/iD/issues/4737
[#4736]: https://github.com/openstreetmap/iD/issues/4736
[#4722]: https://github.com/openstreetmap/iD/issues/4722
[#4721]: https://github.com/openstreetmap/iD/issues/4721
[#4715]: https://github.com/openstreetmap/iD/issues/4715
[#4702]: https://github.com/openstreetmap/iD/issues/4702
[#4701]: https://github.com/openstreetmap/iD/issues/4701
[@bencostamagna]: https://github.com/bencostamagna
[@jay-manday]: https://github.com/jay-manday


# 2.6.0
##### 2018-Jan-21

#### :mega: Release Highlights

* :level_slider: You can now adjust imagery brightness, contrast, saturation, and sharpness. (Not currently available in Internet Explorer or Edge)<br/>
_Try enhancing the background imagery by opening the Background pane (shortcut <kbd>B</kbd>) and
adjusting the slider controls._

* :no_entry_sign: iD will now prevent users from drawing many self-crossing lines and areas. See issue [#4646] for examples and more info. You can override these checks by holding down the <kbd>Alt</kbd>/<kbd>Option</kbd> key while drawing.

* :arrow_up_down: Features with a direction-type tag will display view cones indicating the directions they face. This is useful for mapping features like street signs, traffic signals, billboards, security cameras, and more.

* :tram: Transit-related presets have been updated to support Public Transport v2 tagging schema. Many presets have new icons too, to better match the mode of transport.<br/>
_Try mapping some transit platforms, stations, stop positions, etc._

* :book: We've completely refreshed the in-app Help content in iD. Huge thanks to Manfred Brandl [@manfredbrandl], Minh Nguyễn [@1ec5], and our many volunteers on Transifex for their work on this!<br/>
_Check out the new help texts by opening the Help pane (shortcut <kbd>H</kbd>)._

[#4646]: https://github.com/openstreetmap/iD/issues/4646
[@manfredbrandl]: https://github.com/manfredbrandl
[@1ec5]: https://github.com/1ec5

#### :tada: New Features
* Prevent self-intersecting lines and areas without a junction node ([#4646], [#4013], [#4602])
* Add support for `oneway=alternating`, `oneway=reversible` ([#4291])
* Allow checkbox field to display non-standard values (i.e. not 'yes' or 'no) in the field label
* New Display Controls allow users to enhance background imagery ([#2211], [#4575])
  * Sliders for Brightness, Contrast, Saturation, Sharpness
  * Slider controls go from 25% up to 200%
  * Not available on Internet Explorer / Edge (these browsers will see only a Brightness slider)
  * This replaces the brightness buttons (which many people found confusing)
* Add node count to Measurement info panel ([#4644], thanks [@willemarcel])
* Draw directional cones on nodes that have a direction ([#3815], [#4602])
* Add scroll zooming support to the OpenStreetCam viewer ([#4561])

[#4646]: https://github.com/openstreetmap/iD/issues/4646
[#4644]: https://github.com/openstreetmap/iD/issues/4644
[#4602]: https://github.com/openstreetmap/iD/issues/4602
[#4575]: https://github.com/openstreetmap/iD/issues/4575
[#4561]: https://github.com/openstreetmap/iD/issues/4561
[#4291]: https://github.com/openstreetmap/iD/issues/4291
[#4013]: https://github.com/openstreetmap/iD/issues/4013
[#3815]: https://github.com/openstreetmap/iD/issues/3815
[#2211]: https://github.com/openstreetmap/iD/issues/2211
[@willemarcel]: https://github.com/willemarcel

#### :sparkles: Usability
* Make Help pane slightly wider ([#4651])
* In combo boxes, don't autocomplete a longer value if the user has typed a shorter value ([#4549])
* Move link to imagery faq, reword as "Imagery Info / Report a Problem" ([#4546])
* Side panes (Background, Map Data, Help) no longer auto-close, so that users can interact with the map
* Style changeset comment field in red if comment is missing ([#4624], [#4613], thanks [@nnodot])
* Improve label placement around tagged features ([#4271], [#3636])
* Slight adjustment to improve rendering of icons on vertices
* Display vertices (and points rendered as vertices in wireframe mode) when dragging ([#3003])
* Use <kbd>⌘F</kbd>/<kbd>Ctrl+F</kbd> to focus the feature search box ([#4545])
* Flash message if drag not allowed because of a hidden connection ([#4493])
* Larger headings on Help, Map Data and Background panes
* Restyle uiDisclosures, larger text, svg expand/contract icon
* When deleting final nodes from a way, pan to final node's location ([#4541])

[#4651]: https://github.com/openstreetmap/iD/issues/4651
[#4624]: https://github.com/openstreetmap/iD/issues/4624
[#4613]: https://github.com/openstreetmap/iD/issues/4613
[#4549]: https://github.com/openstreetmap/iD/issues/4549
[#4546]: https://github.com/openstreetmap/iD/issues/4546
[#4545]: https://github.com/openstreetmap/iD/issues/4545
[#4541]: https://github.com/openstreetmap/iD/issues/4541
[#4493]: https://github.com/openstreetmap/iD/issues/4493
[#4271]: https://github.com/openstreetmap/iD/issues/4271
[#3636]: https://github.com/openstreetmap/iD/issues/3636
[#3003]: https://github.com/openstreetmap/iD/issues/3003
[@nnodot]: https://github.com/nnodot


#### :bug: Bugfixes
* Fix crash when user tried drawing during map panning to a new location ([#4706])
* Allow `Relation.replaceMember` to optionally preserve duplicates ([#4696])
* Fix joining ways to apply any necessary reversal actions ([#4688])
* Fix bugs when editing route relations that double back over themselves ([#4589])
* Fix bug causing duplicate uploads if user hits <kbd>enter</kbd> ([#4641], [#4658])
* Fix bug that quit save mode if user zoomed out too far ([#4664])
* Fix bug causing open/close of panels to mess up the url ([#4570])
* Fix manual entry of offset values in the imagery offset control ([#4553])
* Allow self connecting to a way when drawing ([#4455])
* Fix bugs on conflict resolution screen ([#4351])
* Draw streetview photo viewer close 'X' below keyboard shortcuts screen ([#4596], thanks [@briandaviddavidson])
* Remove click counter if user skips to another step in walkthrough ([#4605], [#4630], thanks [@ajlomagno])
* When reversing direction of a way, reverse `traffic_signals:direction` on children ([#4595])
* Don't try to override capital letters entered in the `source=*` field  ([#4558])

[#4706]: https://github.com/openstreetmap/iD/issues/4706
[#4696]: https://github.com/openstreetmap/iD/issues/4696
[#4688]: https://github.com/openstreetmap/iD/issues/4688
[#4664]: https://github.com/openstreetmap/iD/issues/4664
[#4658]: https://github.com/openstreetmap/iD/issues/4658
[#4641]: https://github.com/openstreetmap/iD/issues/4641
[#4630]: https://github.com/openstreetmap/iD/issues/4630
[#4605]: https://github.com/openstreetmap/iD/issues/4605
[#4596]: https://github.com/openstreetmap/iD/issues/4596
[#4595]: https://github.com/openstreetmap/iD/issues/4595
[#4589]: https://github.com/openstreetmap/iD/issues/4589
[#4570]: https://github.com/openstreetmap/iD/issues/4570
[#4558]: https://github.com/openstreetmap/iD/issues/4558
[#4455]: https://github.com/openstreetmap/iD/issues/4455
[#4553]: https://github.com/openstreetmap/iD/issues/4553
[#4351]: https://github.com/openstreetmap/iD/issues/4351
[@briandaviddavidson]: https://github.com/briandaviddavidson
[@ajlomagno]: https://github.com/ajlomagno

#### :earth_asia: Localization
* Remove `addr:unit` from several local address formats:
  * "default" format
  * `gb`, `ie`, `si`, `tr` ([#4675], thanks [@althio])
  * `ua` ([#4671], thanks [@Andygol])
  * `fr`, `lu`, `mo` ([#4667], thanks [@althio])
* Fix key shortcuts on non-Latin keyboard layouts (e.g. Cyrillic) ([#4618])
* Improve int'l date/time strings on imagery and history tools ([#4594])

[#4675]: https://github.com/openstreetmap/iD/issues/4675
[#4671]: https://github.com/openstreetmap/iD/issues/4671
[#4667]: https://github.com/openstreetmap/iD/issues/4667
[#4618]: https://github.com/openstreetmap/iD/issues/4618
[#4594]: https://github.com/openstreetmap/iD/issues/4594
[@althio]: https://github.com/althio
[@Andygol]: https://github.com/Andygol

#### :hourglass: Performance
* Faster uploading - only perform conflict check if the server returns "409 Conflict" ([#3056])
* Avoid deferred fetching of OSM tiles at low zooms or with layer disabled ([#4572])
* Optimise image files in `dist/` ([#4573], thanks [@grischard])

[#4573]: https://github.com/openstreetmap/iD/issues/4573
[#4572]: https://github.com/openstreetmap/iD/issues/4572
[#3056]: https://github.com/openstreetmap/iD/issues/3056
[@grischard]: https://github.com/grischard

#### :mortar_board: Walkthrough / Help
* Fixed typo in add playground walkthrough instruction: extra word "be" ([#4620], thanks [@SeanBarber])
* Updated all the help content! ([#4468], [#4018], thanks [@manfredbrandl] and [@1ec5])

[#4620]: https://github.com/openstreetmap/iD/issues/4620
[#4468]: https://github.com/openstreetmap/iD/issues/4468
[#4018]: https://github.com/openstreetmap/iD/issues/4018
[@SeanBarber]: https://github.com/SeanBarber
[@manfredbrandl]: https://github.com/manfredbrandl
[@1ec5]: https://github.com/1ec5

#### :rocket: Presets
* Add preset for `highway=bus_guideway` ([#4638], [#4709], thanks [@bencostamagna])
* Improve search terms for Hindu Temple preset ([#4708], thanks [@planemad])
* Changed sports_centre preset to not default to `building=yes` ([#4682], [#4705], thanks [@bencostamagna])
* Rename `landuse=garage` preset ([#4697], thanks [@JamesKingdom])
* Add `name` and `elevation` fields to Guidepost preset ([#4700], thanks [@JamesKingdom])
* Added a Boathouse preset ([#4661], [#4699], thanks [@bencostamagna])
* Add `ref:isil` field to Library preset ([#4684], thanks [@ltog])
* Add several common building presets ([#4505])
* Add Car Pooling preset ([#4623])
* Set Payment Type as universal field, add it to many presets ([#4437])
* Allow fallback presets (area, line, point) to appear in the recent list ([#4612])
* Use "suitcase" icon for most offices/commercial presets
* Remove duplicate Notary Office preset ([#4634])
* Add support for `junction=circular` (same as `junction=roundabout`) ([#4637])
* Add search terms "kennel" "cattery" "pet" to Animal Boarding preset ([#4647])
* Add light bulb icon for `highway=street_lamp` preset ([#4609])
* Add preset for `amenity=love_hotel` ([#4643], thanks [@willemarcel])
* Add a field for Draft Beers `brewery=*` tag, add to Bar, Biergarten, Pub presets ([#4598], thanks [@nlehuby])
* Add direction-style field to several presets ([#3815], [#4602]):
  * Signals: Traffic Signals, Railway Signals
  * Info: Billboard, Information, Map, Railway Milestone
  * Traffic: Stop Sign, Give Way, Traffic Calmings, Traffic Mirror
  * Cameras: Speed Camera, Surveillance
  * Natural: Adit, Cave Entrance, Viewpoint
  * Others:  Street Lamp
* Add preset for `landuse=greenhouse_horticulture` ([#4571])
* Don't show `building=mosque` with a house icon ([#4586])
* Recycling Center / Recycling Container preset cleanups ([#4569])
* Add Retail Building to buildings, switch Commercial icon to suitcase ([#4590])
* Change tourist attraction icon from monument to star ([#4563], [#4584], thanks [@lucymk])
* Add preset for `man_made=monitoring_station` ([#4581], thanks [@abdeldjalil09])
* Deprecate (i.e. make non-searchable) `office=administrative` ([#4578])
* Update transit-related presets for Public Transport v2 schema ([#3041], [#3508], [#4566], [#4585])
* Changed Marketplace preset to not default to `building=yes` ([#4559], [#4568], thanks [@tastrax])
* Add preset for `railway=miniature` ([#4555], thanks [@tastrax])
* Add preset for `route=subway` relation ([#4548])
* Add a few icons for route presets, including `route=piste`, `route=subway` ([#4355])
* Add preset for piste route relation
* Add `route=light_rail` relation route preset ([#4538])
* Rename "News Kiosk" preset to simply "Kiosk" ([#4539], thanks [@tohaklim])
* Add common fields to Telephone preset (operator, phone, fee, etc) ([#4535], thanks [@Vonter])

[#4709]: https://github.com/openstreetmap/iD/issues/4709
[#4708]: https://github.com/openstreetmap/iD/issues/4708
[#4705]: https://github.com/openstreetmap/iD/issues/4705
[#4700]: https://github.com/openstreetmap/iD/issues/4700
[#4699]: https://github.com/openstreetmap/iD/issues/4699
[#4697]: https://github.com/openstreetmap/iD/issues/4697
[#4684]: https://github.com/openstreetmap/iD/issues/4684
[#4682]: https://github.com/openstreetmap/iD/issues/4682
[#4661]: https://github.com/openstreetmap/iD/issues/4661
[#4647]: https://github.com/openstreetmap/iD/issues/4647
[#4643]: https://github.com/openstreetmap/iD/issues/4643
[#4638]: https://github.com/openstreetmap/iD/issues/4638
[#4637]: https://github.com/openstreetmap/iD/issues/4637
[#4634]: https://github.com/openstreetmap/iD/issues/4634
[#4623]: https://github.com/openstreetmap/iD/issues/4623
[#4612]: https://github.com/openstreetmap/iD/issues/4612
[#4609]: https://github.com/openstreetmap/iD/issues/4609
[#4602]: https://github.com/openstreetmap/iD/issues/4602
[#4598]: https://github.com/openstreetmap/iD/issues/4598
[#4590]: https://github.com/openstreetmap/iD/issues/4590
[#4586]: https://github.com/openstreetmap/iD/issues/4586
[#4585]: https://github.com/openstreetmap/iD/issues/4585
[#4584]: https://github.com/openstreetmap/iD/issues/4584
[#4581]: https://github.com/openstreetmap/iD/issues/4581
[#4578]: https://github.com/openstreetmap/iD/issues/4578
[#4571]: https://github.com/openstreetmap/iD/issues/4571
[#4569]: https://github.com/openstreetmap/iD/issues/4569
[#4568]: https://github.com/openstreetmap/iD/issues/4568
[#4566]: https://github.com/openstreetmap/iD/issues/4566
[#4563]: https://github.com/openstreetmap/iD/issues/4563
[#4559]: https://github.com/openstreetmap/iD/issues/4559
[#4555]: https://github.com/openstreetmap/iD/issues/4555
[#4548]: https://github.com/openstreetmap/iD/issues/4548
[#4539]: https://github.com/openstreetmap/iD/issues/4539
[#4538]: https://github.com/openstreetmap/iD/issues/4538
[#4535]: https://github.com/openstreetmap/iD/issues/4535
[#4505]: https://github.com/openstreetmap/iD/issues/4505
[#4437]: https://github.com/openstreetmap/iD/issues/4437
[#4355]: https://github.com/openstreetmap/iD/issues/4355
[#3815]: https://github.com/openstreetmap/iD/issues/3815
[#3508]: https://github.com/openstreetmap/iD/issues/3508
[#3041]: https://github.com/openstreetmap/iD/issues/3041
[@bencostamagna]: https://github.com/bencostamagna
[@planemad]: https://github.com/planemad
[@JamesKingdom]: https://github.com/JamesKingdom
[@ltog]: https://github.com/ltog
[@willemarcel]: https://github.com/willemarcel
[@nlehuby]: https://github.com/nlehuby
[@lucymk]: https://github.com/lucymk
[@abdeldjalil09]: https://github.com/abdeldjalil09
[@tastrax]: https://github.com/tastrax
[@tohaklim]: https://github.com/tohaklim
[@Vonter]: https://github.com/Vonter


# 2.5.1
##### 2017-Nov-16

#### :sparkles: Usability

* Keep the highlighted feature selected when cancelling save mode ([#4407])

[#4407]: https://github.com/openstreetmap/iD/issues/4407

#### :bug: Bugfixes

* Fix crash when exiting the walkthrough ([#4533])
* Fix crash in Firefox when doing a lot of zoom (e.g. when pressing "Zoom in to edit" button) ([#4421])
* Fix garbled label text - vertex labels being drawn over node labels ([#4473])
* Don't use real filenames in the imagery_used field (for privacy) ([#4530])
* Don't pull stale data from OSM after switching connection between live/dev servers ([#4288])
* Switch OpenStreetCam from `http` to `https` to avoid mixed content issues ([#4527])
* Fix issue where Mapillary sitelink was always linking to first image viewed ([#4526])

[#4533]: https://github.com/openstreetmap/iD/issues/4533
[#4530]: https://github.com/openstreetmap/iD/issues/4530
[#4527]: https://github.com/openstreetmap/iD/issues/4527
[#4526]: https://github.com/openstreetmap/iD/issues/4526
[#4473]: https://github.com/openstreetmap/iD/issues/4473
[#4421]: https://github.com/openstreetmap/iD/issues/4421
[#4288]: https://github.com/openstreetmap/iD/issues/4288

#### :rocket: Presets

* Add preset for `railway=light_rail` ([#4531], [#4528], thanks [@Vonter])

[#4531]: https://github.com/openstreetmap/iD/issues/4531
[#4528]: https://github.com/openstreetmap/iD/issues/4528
[@Vonter]: https://github.com/Vonter


# 2.5.0
##### 2017-Nov-10

#### :mega: Release Highlights

* :camera: We've added support for [OpenStreetCam](http://openstreetcam.org/) in the photo viewer!
This brings over 100 million user-contributed photos into the iD editor for improving OpenStreetMap.<br/>
_Check out what streetlevel photo coverage is available by opening the Map Data pane (shortcut <kbd>F</kbd>)_

* :pray: Special thank you to all of our new and first-time contributors who submitted pull requests for
[Hacktoberfest](https://hacktoberfest.digitalocean.com/)!

#### :tada: New Features

* Add support for OpenStreetCam ([#4499], [#3795])
* Add support for DigitalGlobe imagery vintage overlays (see [editor-layer-index/issues/#371], thanks [@marracci])
* Add API parameter to conditionally disable feature types ([#4439], [#4393], thanks [@ferdibiflator])
* Display name of gpx file in `imagery_used` instead of "Local GPX" ([#4440], [#4385], thanks [@ferdibiflator])
* Remove lodash from build scripts ([#4447], [#4378], [@DzikowskiW])

[editor-layer-index/issues/#371]: https://github.com/osmlab/editor-layer-index/issues/371
[#4499]: https://github.com/openstreetmap/iD/issues/4499
[#4447]: https://github.com/openstreetmap/iD/issues/4447
[#4440]: https://github.com/openstreetmap/iD/issues/4440
[#4439]: https://github.com/openstreetmap/iD/issues/4439
[#4393]: https://github.com/openstreetmap/iD/issues/4393
[#4385]: https://github.com/openstreetmap/iD/issues/4385
[#4378]: https://github.com/openstreetmap/iD/issues/4378
[#3795]: https://github.com/openstreetmap/iD/issues/3795
[@marracci]: https://github.com/marracci
[@ferdibiflator]: https://github.com/ferdibiflator
[@DzikowskiW]: https://github.com/DzikowskiW

#### :sparkles: Usability

* Improvements to Mapillary and OpenStreetCam usability ([#4512])
  * Traces are the only thing drawn at low zoom, circles appear at zoom 16, viewfield cones appear at zoom 18
  * Everything is drawn very dim by default
  * Hovering a marker will brighten that marker, the parent trace, and other markers along the trace
  * The selected marker is drawn bright yellow and scaled up to be extra visible
  * Standardize on "username | captured_at | sitelink" for attribution line
  * Render panoramic Mapillary viewfields as a sphere instead of cone ([#3154])
* Bump default max_zoom from 20 to 22 (this affects custom imagery layers)
* Allow spellcheck in textarea fields ([#4471])
* Move "Zoom in to edit" button out of the way, and allow wheel events to pass through to the map ([#4482])
* Better capitalization for "Zoom in", "Zoom out", "Edit now", "Zoom in to edit" ([#4492], thanks [@jaller94])

[#4512]: https://github.com/openstreetmap/iD/issues/4512
[#4492]: https://github.com/openstreetmap/iD/issues/4492
[#4482]: https://github.com/openstreetmap/iD/issues/4482
[#4471]: https://github.com/openstreetmap/iD/issues/4471
[#3154]: https://github.com/openstreetmap/iD/issues/3154
[@jaller94]: https://github.com/jaller94

#### :bug: Bugfixes

* Add code so `tunnel=building_passage` doesn't default to `layer=-1` ([#4516])
* Clicking on a search result should take you to that location the first time ([#4276])
* Fix label placement on areas that don't have an icon ([#4479])
* Don't add underscores to `source=*` field ([#4475], [#4474], thanks [@octagonal])
* Depend on `bhousel/node-diff3` which includes fix for conflict resolution node duplication bug ([#3544], [#3058])
* Allow copying text from info panels ([#4456], [#4406], thanks [@ferdibiflator])
* Make sure `imagery_used` field is updated if a user cancels save and makes more edits ([#4445], [#4443], thanks [@moshen])
* Fallback Area preset should preserve the `area=yes` tag ([#4424])

[#4516]: https://github.com/openstreetmap/iD/issues/4516
[#4479]: https://github.com/openstreetmap/iD/issues/4479
[#4475]: https://github.com/openstreetmap/iD/issues/4475
[#4474]: https://github.com/openstreetmap/iD/issues/4474
[#4456]: https://github.com/openstreetmap/iD/issues/4456
[#4445]: https://github.com/openstreetmap/iD/issues/4445
[#4443]: https://github.com/openstreetmap/iD/issues/4443
[#4424]: https://github.com/openstreetmap/iD/issues/4424
[#4406]: https://github.com/openstreetmap/iD/issues/4406
[#4276]: https://github.com/openstreetmap/iD/issues/4276
[#3544]: https://github.com/openstreetmap/iD/issues/3544
[#3058]: https://github.com/openstreetmap/iD/issues/3058
[@octagonal]: https://github.com/octagonal
[@ferdibiflator]: https://github.com/ferdibiflator
[@moshen]: https://github.com/moshen

#### :rocket: Presets

* Add `government=*` type field to Government Office preset ([#4517])
* Change `craft=sweep` -> `craft=chimney_sweeper` ([#4510])
* Add `shop=agrarian` preset and `agrarian=*` field ([#4507], thanks [@willemarcel])
* Change `max_age` to `min_age` for `min_age` field ([#4506], thanks [@JamesKingdom])
* Rename sculpter to sculptor ([#4504], thanks [@simonpoole])
* Add preset for music schools ([#4500], thanks [@tyrasd])
* Add `voltage`,`operator`,`ref` fields to several `power=*` presets.
* Add `power=switch` preset ([#4441])
* Drop `vertex` geometry from `office=*` presets (i.e. make them like `shop=*` presets)
* Add preset for "Pedestrian Area" (highway=pedestrian + area=yes) ([#4488])
* Rename `tourism=chalet` to "Holiday Cottage" and add search terms ([#4490])
* Remove poi-foot icon from `place=square` ([#4486])
* Add several presets for common `office=*` types ([#4491], [#4489], thanks [@Nmargolis])
* Add preset for `tourism=wilderness_hut` ([#4485], [#4483], thanks [@YuliyaVeklicheva])
* Fix reference links for `highway=crossing`, `footway=crossing` ([#4480])
* Add preset for `landuse=religious` ([#4478], [#4476], thanks [@YuliyaVeklicheva])
* Add "Climbing hut" search term to alpine hut ([#4470], [#4469], thanks [@JamesKingdom])
* Add presets for many kinds of Fitness Station equipment ([#4404], [#4373], thanks [@JamesKingdom])
* Deprecate `amenity=scrapyard` in favor of "approved" `industrial=scrap_yard` (revert of [#3387])
* Add `industrial=slaughterhouse` preset ([#4467], [#4466], thanks [@JamesKingdom])
* Add `power=transformer` preset ([#4464], [#4442], thanks [@ToeBee])
* Change drain icon to ditch ([#4462], [#4460], thanks [@AndreasHae])
* Add preset for `place=islet` ([#4461], [#4458], thanks [@AndreasHae])
* Add `leisure=boules` as "Boules/Bocce Court" ([#4451], [#4449], thanks [@DzikowskiW])
* Add `landuse=brownfield` and `landuse=greenfield` presets ([#4448], [#4444], thanks [@manfredbrandl])
* Add `leisure=sauna` preset ([#4438], [#4436], thanks [@haroldb])
* Add `substance=*` field to pipeline preset ([#4432], [#4430], thanks [@xmile1])
* Add `place=plot` preset ([#4427], [#4423], thanks [@humanforklift])

[#4517]: https://github.com/openstreetmap/iD/issues/4517
[#4510]: https://github.com/openstreetmap/iD/issues/4510
[#4507]: https://github.com/openstreetmap/iD/issues/4507
[#4506]: https://github.com/openstreetmap/iD/issues/4506
[#4504]: https://github.com/openstreetmap/iD/issues/4504
[#4500]: https://github.com/openstreetmap/iD/issues/4500
[#4441]: https://github.com/openstreetmap/iD/issues/4441
[#4488]: https://github.com/openstreetmap/iD/issues/4488
[#4490]: https://github.com/openstreetmap/iD/issues/4490
[#4486]: https://github.com/openstreetmap/iD/issues/4486
[#4491]: https://github.com/openstreetmap/iD/issues/4491
[#4489]: https://github.com/openstreetmap/iD/issues/4489
[#4485]: https://github.com/openstreetmap/iD/issues/4485
[#4483]: https://github.com/openstreetmap/iD/issues/4483
[#4480]: https://github.com/openstreetmap/iD/issues/4480
[#4478]: https://github.com/openstreetmap/iD/issues/4478
[#4476]: https://github.com/openstreetmap/iD/issues/4476
[#4470]: https://github.com/openstreetmap/iD/issues/4470
[#4469]: https://github.com/openstreetmap/iD/issues/4469
[#4404]: https://github.com/openstreetmap/iD/issues/4404
[#4373]: https://github.com/openstreetmap/iD/issues/4373
[#4467]: https://github.com/openstreetmap/iD/issues/4467
[#4466]: https://github.com/openstreetmap/iD/issues/4466
[#4464]: https://github.com/openstreetmap/iD/issues/4464
[#4462]: https://github.com/openstreetmap/iD/issues/4462
[#4442]: https://github.com/openstreetmap/iD/issues/4442
[#4461]: https://github.com/openstreetmap/iD/issues/4461
[#4460]: https://github.com/openstreetmap/iD/issues/4460
[#4458]: https://github.com/openstreetmap/iD/issues/4458
[#4451]: https://github.com/openstreetmap/iD/issues/4451
[#4449]: https://github.com/openstreetmap/iD/issues/4449
[#4448]: https://github.com/openstreetmap/iD/issues/4448
[#4444]: https://github.com/openstreetmap/iD/issues/4444
[#4438]: https://github.com/openstreetmap/iD/issues/4438
[#4436]: https://github.com/openstreetmap/iD/issues/4436
[#4432]: https://github.com/openstreetmap/iD/issues/4432
[#4430]: https://github.com/openstreetmap/iD/issues/4430
[#4427]: https://github.com/openstreetmap/iD/issues/4427
[#4423]: https://github.com/openstreetmap/iD/issues/4423
[#3387]: https://github.com/openstreetmap/iD/issues/3387
[@willemarcel]: https://github.com/willemarcel
[@JamesKingdom]: https://github.com/JamesKingdom
[@simonpoole]: https://github.com/simonpoole
[@tyrasd]: https://github.com/tyrasd
[@Nmargolis]: https://github.com/Nmargolis
[@YuliyaVeklicheva]: https://github.com/YuliyaVeklicheva
[@ToeBee]: https://github.com/ToeBee
[@AndreasHae]: https://github.com/AndreasHae
[@DzikowskiW]: https://github.com/DzikowskiW
[@manfredbrandl]: https://github.com/manfredbrandl
[@haroldb]: https://github.com/haroldb
[@xmile1]: https://github.com/xmile1
[@humanforklift]: https://github.com/humanforklift


# 2.4.3
##### 2017-Oct-09

#### :bug: Bugfixes

* Include unicode characters in hashtag matching ([#4398], [#4419], thanks [@mojodna])
* Allow common punctuation to split hashtags ([#4412], thanks [@mojodna])

[#4419]: https://github.com/openstreetmap/iD/issues/4419
[#4412]: https://github.com/openstreetmap/iD/issues/4412
[#4398]: https://github.com/openstreetmap/iD/issues/4398
[@mojodna]: https://github.com/mojodna

#### :mortar_board: Walkthrough / Help

* Make sure "Add Field" scrolls into view during "Area" chapter of walkthrough ([#4417])

[#4417]: https://github.com/openstreetmap/iD/issues/4417

#### :rocket: Presets

* Refined playground presets terms for Spring Rider and Play Roundabout ([#4415], thanks, [@1ec5])

[#4415]: https://github.com/openstreetmap/iD/issues/4415
[@1ec5]: https://github.com/1ec5


# 2.4.2
##### 2017-Oct-08

#### :tada: New Features

* Upgraded to TIGER 2017 overlay layer (thanks, [@iandees])
* Improve tunnel field on waterway presets to include `layer=*` subfield ([#4384])
* Standardize on one "simple" access field (for parking, toilets, swimming pools) that includes "yes" option ([#4383])
* Treat OSM data layer like other vector layers and give it a show/hide toggle on the Map Data pane ([#2904])
* Add link at bottom of save screen to download your changes as an osmChange file ([#4346], [#4350])
* Allow universal fields to have default values (related: [#4323])
* Display vintage and other metadata in the Background Panel for Esri World Imagery layer ([#4335], thanks [@jgravois])

[#4384]: https://github.com/openstreetmap/iD/issues/4384
[#4383]: https://github.com/openstreetmap/iD/issues/4383
[#4350]: https://github.com/openstreetmap/iD/issues/4350
[#4346]: https://github.com/openstreetmap/iD/issues/4346
[#4335]: https://github.com/openstreetmap/iD/issues/4335
[#4323]: https://github.com/openstreetmap/iD/issues/4323
[#2904]: https://github.com/openstreetmap/iD/issues/2904
[@iandees]: https://github.com/iandees
[@jgravois]: https://github.com/jgravois

#### :sparkles: Usability

* Change label for hashtag field to "Suggested Hashtags") ([#4396] thanks [@arka-nitd])
* Match generic Address preset for point, vertex, area, and if any part of the address is present ([#4353])
* Hide administrative boundaries by default ([#4292])
* Disable Undo/Redo when map is not editable ([#4358])
* Use the browser's pointer cursor (before it was a mix of browser pointer and custom cursor)
* Move "zoom to edit" button on top of map, allowing search when zoomed out ([#4279], [#3679], thanks [@leegenes])
* Sort preset with higher priority in preset list when search matches name exactly ([#4325])

[#4396]: https://github.com/openstreetmap/iD/issues/4396
[#4358]: https://github.com/openstreetmap/iD/issues/4358
[#4353]: https://github.com/openstreetmap/iD/issues/4353
[#4325]: https://github.com/openstreetmap/iD/issues/4325
[#4292]: https://github.com/openstreetmap/iD/issues/4292
[#4279]: https://github.com/openstreetmap/iD/issues/4279
[#3679]: https://github.com/openstreetmap/iD/issues/3679
[@arka-nitd]: https://github.com/arka-nitd
[@leegenes]: https://github.com/leegenes

#### :bug: Bugfixes

* Fix overlapping in preset list when multiple tag references are expanded ([#4023], [#4412], thanks [@jleh])
* Clicking delete button on the structure field (bridge, tunnel, etc.) should remove `layer=*` value also
* Disable source switcher during walkthrough, ([#4402], thanks [@pwelby])
* Prevent topbar buttons from moving in Firefox during save mode when css filter is active ([#4348])
* Refresh tag popup documentation when user switches presets ([#4209])
* Fix "request review" checkbox and button alignment ([#4354])
* Fix multiselect items that span more than one line ([#4349])
* Fix labels for detected objects in Mapillary viewer ([#4282])
* Ignore URLish fragments when detecting hashtags in changeset comment ([#4289])
* Several changes to avoid storing stale hashtags ([#4304])
* Match fewer punctuation characters in hashtags ([#4303])
* Avoid requesting blank tiles from Esri World Imagery ([#4327], thanks [@jgravois])
* Fix reflect actions to be invertable ([#4300], [#4328], thanks [@leegenes])

[#4412]: https://github.com/openstreetmap/iD/issues/4412
[#4402]: https://github.com/openstreetmap/iD/issues/4402
[#4354]: https://github.com/openstreetmap/iD/issues/4354
[#4349]: https://github.com/openstreetmap/iD/issues/4349
[#4348]: https://github.com/openstreetmap/iD/issues/4348
[#4328]: https://github.com/openstreetmap/iD/issues/4328
[#4327]: https://github.com/openstreetmap/iD/issues/4327
[#4304]: https://github.com/openstreetmap/iD/issues/4304
[#4303]: https://github.com/openstreetmap/iD/issues/4303
[#4300]: https://github.com/openstreetmap/iD/issues/4300
[#4289]: https://github.com/openstreetmap/iD/issues/4289
[#4282]: https://github.com/openstreetmap/iD/issues/4282
[#4209]: https://github.com/openstreetmap/iD/issues/4209
[#4023]: https://github.com/openstreetmap/iD/issues/4023
[@jleh]: https://github.com/jleh
[@pwelby]: https://github.com/pwelby
[@jgravois]: https://github.com/jgravois
[@leegenes]: https://github.com/leegenes

#### :earth_asia: Localization

* Improve Address format for Poland ([#4328], thanks [@Teiron])
* Improve Phone formats for Austria, Ivory Coast and Benin ([#4314], thanks [@manfredbrandl])
* Remove `addr:unit` from Germany, Austria, Switzerland addresses fields ([#4301], thanks [@manfredbrandl])
* Remove `addr:unit` from Brazil addresses field ([#4284], thanks [@willemarcel])

[#4328]: https://github.com/openstreetmap/iD/issues/4328
[#4314]: https://github.com/openstreetmap/iD/issues/4314
[#4301]: https://github.com/openstreetmap/iD/issues/4301
[#4284]: https://github.com/openstreetmap/iD/issues/4284
[@Teiron]: https://github.com/Teiron
[@manfredbrandl]: https://github.com/manfredbrandl
[@willemarcel]: https://github.com/willemarcel

#### :rocket: Presets

* Add Tile Shop and Trade Shop presets ([#4410], thanks [@TheGreenToaster])
* Allow camera presets to be placed on vertex geometry (e.g. along walls) ([#4400], thanks [@JamesKingdom])
* Add preset for `man_made=crane` ([#4374], thanks [@willemarcel])
* Rename "Confectionery" to "Candy Maker" and add "sweet" as search term ([#4388], thanks [@JamesKingdom])
* Add "trim trail" as a search term for Fitness Station preset
* Add several presets for common playground equipment ([#4352], [#4375], thanks [@JamesKingdom])
* Add fields for volcano type and status ([#4366], [#4365] thanks [@JamesKingdom])
* Add "trig point" search term to Survey Point preset ([#4367], thanks [@JamesKingdom])
* Fix misspellings in healthcare preset search terms ([#4363], thanks [@willemarcel])
* Add memorial type dropdown field ([#4357], thanks [@boothym])
* Deprecate preset for `shop=furnace` ([#4347])
* Add healthcare presets, and `healthcare=*` tags to some existing presets ([#4329], [#3589], thanks [@JamesKingdom])
* Add `intermittent=yes` checkbox field, and Intermittent Stream preset ([#4337])
* Add `tourism=attraction` as a universal field ([#4323])
* Add preset for Hackerspace ([#4332], thanks [@willemarcel])
* Add preset for Feminine Hygiene Vending Machine ([#4331], [#4275], thanks [@willemarcel])
* Don't allow certain presets to be used on areas ([#4319], [#4330], thanks [@willemarcel])
* Improve `traffic_calming=table` presets (raised pedestrian crossing) ([#4309])
* Add `maxspeed=*` field back to Living Street preset ([#4260], thanks [@JamesKingdom])
* Remove `artwork_type=*` field from Art Shop and Art Gallery presets ([#4298], thanks [@simonpoole])
* Add additional fields (operator, duration, access) to Ferry Route preset ([#4296], thanks [@willemarcel])
* Add Waterway relation preset ([#4318], [#4299], thanks [@JamesKingdom])
* Allow Defibrillator preset to be placed on vertex geometry (e.g. along walls) ([#4290], [#4287] thanks [@JamesKingdom])
* Add name field back to Wood preset ([#4200], thanks [@JamesKingdom])

[#4410]: https://github.com/openstreetmap/iD/issues/4410
[#4400]: https://github.com/openstreetmap/iD/issues/4400
[#4388]: https://github.com/openstreetmap/iD/issues/4388
[#4375]: https://github.com/openstreetmap/iD/issues/4375
[#4374]: https://github.com/openstreetmap/iD/issues/4374
[#4367]: https://github.com/openstreetmap/iD/issues/4367
[#4366]: https://github.com/openstreetmap/iD/issues/4366
[#4365]: https://github.com/openstreetmap/iD/issues/4365
[#4363]: https://github.com/openstreetmap/iD/issues/4363
[#4357]: https://github.com/openstreetmap/iD/issues/4357
[#4352]: https://github.com/openstreetmap/iD/issues/4352
[#4347]: https://github.com/openstreetmap/iD/issues/4347
[#4337]: https://github.com/openstreetmap/iD/issues/4337
[#4332]: https://github.com/openstreetmap/iD/issues/4332
[#4331]: https://github.com/openstreetmap/iD/issues/4331
[#4330]: https://github.com/openstreetmap/iD/issues/4330
[#4329]: https://github.com/openstreetmap/iD/issues/4329
[#4323]: https://github.com/openstreetmap/iD/issues/4323
[#4319]: https://github.com/openstreetmap/iD/issues/4319
[#4318]: https://github.com/openstreetmap/iD/issues/4318
[#4309]: https://github.com/openstreetmap/iD/issues/4309
[#4299]: https://github.com/openstreetmap/iD/issues/4299
[#4298]: https://github.com/openstreetmap/iD/issues/4298
[#4296]: https://github.com/openstreetmap/iD/issues/4296
[#4290]: https://github.com/openstreetmap/iD/issues/4290
[#4287]: https://github.com/openstreetmap/iD/issues/4287
[#4275]: https://github.com/openstreetmap/iD/issues/4275
[#4260]: https://github.com/openstreetmap/iD/issues/4260
[#4200]: https://github.com/openstreetmap/iD/issues/4200
[#3589]: https://github.com/openstreetmap/iD/issues/3589
[@TheGreenToaster]: https://github.com/TheGreenToaster
[@JamesKingdom]: https://github.com/JamesKingdom
[@willemarcel]: https://github.com/willemarcel
[@boothym]: https://github.com/boothym
[@simonpoole]: https://github.com/simonpoole


# 2.4.1
##### 2017-Aug-26

#### :bug: Bugfixes

* Write post-save count, not pre-save count to the changesets_count tag ([#4283])

[#4283]: https://github.com/openstreetmap/iD/issues/4283


# 2.4.0
##### 2017-Aug-25

#### :mega: Release Highlights

* :artificial_satellite: We added a **new global imagery layer**: Esri World Imagery<br/>
Thank you Esri for making your imagery available for OSM use!<br/>
_Check out the new imagery by opening the Background pane (shortcut <kbd>B</kbd>)_

#### :tada: New Features

* Updates to save workflow ([#4223]):
  * Add `review_requested` changeset tag and checkbox ([#4133], thanks [@kepta])
  * Add `source` changeset tag and multiselect field
  * Add `hashtags` changeset tag, API parameter, and auto fill hashtags from `comment` ([#2834])
  * Write changeset tags for new mappers to indicate walkthrough progress - These tags all start with `ideditor:` ([#3968])
  * Write changeset tag for `changesets_count` - it will contain `"0"` for someone making their first edit ([#3968])
  * Refactor `uiCommit` into several smaller modules
* Add `addr:unit` input to address field for many countries ([#4235], thanks [@JamesKingdom])
* Make rotation and reflection operations available for more geometry types ([#4237])
* Change raw tag editor `readOnlyTags` function to accept array of regular expressions
* `name` field is no longer automatically added to every preset ([#4200], [#4210], [#4201] thanks [@JamesKingdom])
* Field refactor ([#3914], [#4214])
  * Add options for fields, allow unwrapped fields (no label, buttons, etc)
  * `uiField` can now be used anywhere, not just inside the preset editor
  * Rename `uiPreset` -> `uiPresetEditor` (consistent with raw tag editor, raw member editor, etc)

[#4237]: https://github.com/openstreetmap/iD/issues/4237
[#4235]: https://github.com/openstreetmap/iD/issues/4235
[#4133]: https://github.com/openstreetmap/iD/issues/4133
[#4223]: https://github.com/openstreetmap/iD/issues/4223
[#4214]: https://github.com/openstreetmap/iD/issues/4214
[#4210]: https://github.com/openstreetmap/iD/issues/4210
[#4201]: https://github.com/openstreetmap/iD/issues/4201
[#4200]: https://github.com/openstreetmap/iD/issues/4200
[#3968]: https://github.com/openstreetmap/iD/issues/3968
[#3914]: https://github.com/openstreetmap/iD/issues/3914
[#2834]: https://github.com/openstreetmap/iD/issues/2834
[@kepta]: https://github.com/kepta
[@JamesKingdom]: https://github.com/JamesKingdom

#### :sparkles: Usability

* In save mode, <kbd>esc</kbd> should cancel and return to browse mode ([#4230])
* Recognize more kinds of concrete surface as "paved"
* When drawing, ignore accidental clicks on mode buttons ([#4042])
* Change to 80px arrow key panning (this matches Leaflet default) ([#4207])
* Smoother border around the round vertex preset icon circles ([#4190])
* Render railway platform slightly different from sidewalk ([#4182])
* Treat a few special tags as areas even in the absence of a proper `area=yes` tag. ([#4194])

[#4230]: https://github.com/openstreetmap/iD/issues/4230
[#4207]: https://github.com/openstreetmap/iD/issues/4207
[#4194]: https://github.com/openstreetmap/iD/issues/4194
[#4190]: https://github.com/openstreetmap/iD/issues/4190
[#4182]: https://github.com/openstreetmap/iD/issues/4182
[#4042]: https://github.com/openstreetmap/iD/issues/4042

#### :bug: Bugfixes

* Include imagery offset when calculating tiles for background layer ([#4232])
* Return to browse mode when zooming out beyond edit limit ([#4184])
* Make sure bool url params actually contain value 'true' ([#4222])

[#4232]: https://github.com/openstreetmap/iD/issues/4232
[#4222]: https://github.com/openstreetmap/iD/issues/4222
[#4184]: https://github.com/openstreetmap/iD/issues/4184

#### :earth_asia: Localization

* Update Chinese address format ([#4248], thanks [@Stenive])
* Swap placement of increment/decrement spin buttons when RTL
* Fix RTL styling for info panel close buttons
* Fix RTL styling for spin control and form buttons

[#4248]: https://github.com/openstreetmap/iD/issues/4248
[@Stenive]: https://github.com/Stenive

#### :hourglass: Performance

* Use `requestIdleCallback` in supported browsers for deferred data fetching ([#4259], thanks [@kepta])
  * Avoid reparsing duplicate entities that appear across adjacent OSM tiles
  * Schedule parsing as a low priority task
  * Schedule redraws during idle browser times

[#4259]: https://github.com/openstreetmap/iD/issues/4259
[@kepta]: https://github.com/kepta

#### :rocket: Presets

* Add signpost term to guidepost preset ([#4277], thanks [@JamesKingdom])
* Remove maxspeed field from living street ([#4260], thanks [@JamesKingdom])
* Make `office=physician` non-searchable ([#4255], thanks [@M1dgard])
* Add preset for `amenity=shower` ([#4256], thanks [@JamesKingdom])
* Add preset for `emergency=life_ring` ([#4251], thanks [@JamesKingdom])
* Allow traffic mirror preset on vertex ([#4250], thanks [@JamesKingdom])
* Add presets for many theme park attractions ([#4236], thanks [@willemarcel])
* Improve search terms for wetland preset ([#4226], thanks [@boothym])
* Add jetty search term to `amenity=pier` preset ([#4224], thanks [@boothym])
* Remove `bin=yes` from excrement bag vending machine ([#4191])
* Improve search terms for group home and social facility presets ([#4219], thanks [@JamesKingdom])
* Allow aerialway station to be drawn as an area ([#4217], thanks [@JamesKingdom])
* Improve search terms for T-bar lift ([#4217], thanks [@JamesKingdom])
* Add hedge preset to barrier category ([#4215], thanks [@Stalfur])
* Add railway presets for Derailer, Milestone, Signal, Switch, Train Wash and icons ([#4196], thanks [@JamesKingdom])
* Add railway preset for Buffer Stop, and icon ([#4192], thanks [@JamesKingdom])
* Replace generic "Reference" field with more specific named fields ([#4180], thanks [@JamesKingdom])
* Add preset for Telecom Manhole ([#4185], thanks [@JamesKingdom])

[#4277]: https://github.com/openstreetmap/iD/issues/4277
[#4260]: https://github.com/openstreetmap/iD/issues/4260
[#4255]: https://github.com/openstreetmap/iD/issues/4255
[#4256]: https://github.com/openstreetmap/iD/issues/4256
[#4251]: https://github.com/openstreetmap/iD/issues/4251
[#4250]: https://github.com/openstreetmap/iD/issues/4250
[#4236]: https://github.com/openstreetmap/iD/issues/4236
[#4226]: https://github.com/openstreetmap/iD/issues/4226
[#4224]: https://github.com/openstreetmap/iD/issues/4224
[#4219]: https://github.com/openstreetmap/iD/issues/4219
[#4217]: https://github.com/openstreetmap/iD/issues/4217
[#4215]: https://github.com/openstreetmap/iD/issues/4215
[#4196]: https://github.com/openstreetmap/iD/issues/4196
[#4192]: https://github.com/openstreetmap/iD/issues/4192
[#4191]: https://github.com/openstreetmap/iD/issues/4191
[#4185]: https://github.com/openstreetmap/iD/issues/4185
[#4180]: https://github.com/openstreetmap/iD/issues/4180

[@JamesKingdom]: https://github.com/JamesKingdom
[@M1dgard]: https://github.com/M1dgard
[@willemarcel]: https://github.com/willemarcel
[@boothym]: https://github.com/boothym
[@Stalfur]: https://github.com/Stalfur


# 2.3.2
##### 2017-Jul-24

#### :tada: New Features

* Display capture date on the attribution line at bottom of Mapillary viewer ([#4156])
* Highlight detected objects and signs in Mapillary images ([#3772], [#4148], thanks [@kepta])

[#4156]: https://github.com/openstreetmap/iD/issues/4156
[#4148]: https://github.com/openstreetmap/iD/issues/4148
[#3772]: https://github.com/openstreetmap/iD/issues/3772
[@kepta]: https://github.com/kepta

#### :sparkles: Usability

* Prevent user from tabbing from fields in the sidebar to the browser's address bar ([#4159])
* Distinguish between default vs. tagged `service=*` highways and railways ([#4157])
* Fix styles for several aeroway, highway, railway mapped as areas ([#4167])
* Change rendering for non-grass sport pitches (basketball, skateboard, beachvolleyball)
* Render `railway=platform` like sidewalks and footpaths
* Place pasted point at cursor (not offset) when pasting while dragging the map ([#4155])

[#4167]: https://github.com/openstreetmap/iD/issues/4167
[#4159]: https://github.com/openstreetmap/iD/issues/4159
[#4157]: https://github.com/openstreetmap/iD/issues/4157
[#4155]: https://github.com/openstreetmap/iD/issues/4155

#### :bug: Bugfixes

* Make expandable sidebar sections work with incognito mode ([#4159])
* Remember the chosen custom background when set by url ([#4162], [#4165], thanks [@pgiraud])
* Fix: <kbd>⌘⇧B</kbd> / <kbd>Ctrl+Shift+B</kbd> should not also swap the background like <kbd>⌘B</kbd> / <kbd>Ctrl+B</kbd> ([#4153])

[#4165]: https://github.com/openstreetmap/iD/issues/4165
[#4162]: https://github.com/openstreetmap/iD/issues/4162
[#4159]: https://github.com/openstreetmap/iD/issues/4159
[#4153]: https://github.com/openstreetmap/iD/issues/4153
[@pgiraud]: https://github.com/pgiraud

#### :rocket: Presets

* Add presets, icons for Wind and Nuclear `power=generator`, and `output:electricity` field
* Add presets, icons for Shinto, Taoist, Hindu, Sikh `amenity=place_of_worship` ([#4175])
* Add preset for Dog Excrement Bin, `waste=dog_excrement` ([#4172], thanks [@JamesKingdom])
* Add Clothes field to Clothing Store, Botique, Fashion ([#4149])
* Change caption for content field from "Contents" to "Content" ([#4169])
* Add presets for Windmill and Watermill ([#4168])

[#4175]: https://github.com/openstreetmap/iD/issues/4175
[#4172]: https://github.com/openstreetmap/iD/issues/4172
[#4169]: https://github.com/openstreetmap/iD/issues/4169
[#4168]: https://github.com/openstreetmap/iD/issues/4168
[#4149]: https://github.com/openstreetmap/iD/issues/4149
[@JamesKingdom]: https://github.com/JamesKingdom


# 2.3.1
##### 2017-Jul-11

#### :sparkles: Usability

* Display left click icon for "Place a point" on keyboard shortcuts screen

#### :bug: Bugfixes

* Don't lose the imagery offset when switching between "Custom" and another background imagery layer ([#3982])
* After splitting a way, update all matching relation members (fix for broken u-turn relations) ([#4140])

[#3982]: https://github.com/openstreetmap/iD/issues/3982
[#4140]: https://github.com/openstreetmap/iD/issues/4140


# 2.3.0
##### 2017-Jul-07

#### :tada: New Features

* Toggleable information panels can be used to expose more advanced features without cluttering the UI ([#4121])
  * <kbd>⌘I</kbd> / <kbd>Ctrl+I</kbd>: Toggle visibility of all info panels
  (by default, will toggle the Measurement panel)
  * <kbd>⌘⇧M</kbd> / <kbd>Ctrl+Shift+M</kbd> : Toggle Measurement Panel<br/>
  Show selected object area, length, perimeter, calculate center, etc.
  * <kbd>⌘⇧L</kbd> / <kbd>Ctrl+Shift+L</kbd> : Toggle Location Panel<br/>
  Show location coordinates ([#2183]) and reverse geocode ([#2515])
  * <kbd>⌘⇧H</kbd> / <kbd>Ctrl+Shift+H</kbd> : Toggle History Panel<br/>
  Show last edited by ([#2273]), links to user and changeset info, object history ([#3761])
  * <kbd>⌘⇧B</kbd> / <kbd>Ctrl+Shift+B</kbd> : Toggle Background Panel<br/>
  Show imagery age if available ([#2492]), and toggle tile debugging

[#4121]: https://github.com/openstreetmap/iD/issues/4121
[#3761]: https://github.com/openstreetmap/iD/issues/3761
[#2515]: https://github.com/openstreetmap/iD/issues/2515
[#2492]: https://github.com/openstreetmap/iD/issues/2492
[#2273]: https://github.com/openstreetmap/iD/issues/2273
[#2183]: https://github.com/openstreetmap/iD/issues/2183

#### :sparkles: Usability

* Improve wording of "Restore my changes" / "Discard my changes" prompt ([#4117])
* Add example and improve the text on the custom url template prompt ([#3887])
* Adjust imagery attribution colors for better visibility ([#4047])
* Show background imagery icons from [editor-layer-index](https://github.com/osmlab/editor-layer-index), upgrade Bing icon and others

[#4117]: https://github.com/openstreetmap/iD/issues/4117
[#4047]: https://github.com/openstreetmap/iD/issues/4047
[#3887]: https://github.com/openstreetmap/iD/issues/3887

#### :bug: Bugfixes

* Don't remove important tags when performing point-area merge ([#4114])
* Don't break undo/redo when performing point-area merge ([#4113])
* Fix wikidata clearing, failed lookups when feature no longer selected ([#3987], [#3684])

[#4114]: https://github.com/openstreetmap/iD/issues/4114
[#4113]: https://github.com/openstreetmap/iD/issues/4113
[#3987]: https://github.com/openstreetmap/iD/issues/3987
[#3684]: https://github.com/openstreetmap/iD/issues/3684

#### :earth_asia: Localization

* Support localization of more keyboard shortcuts ([#4081])
* Support localization of background imagery names, descriptions, and attribution text ([#4034])

[#4081]: https://github.com/openstreetmap/iD/issues/4081
[#4034]: https://github.com/openstreetmap/iD/issues/4034

#### :mortar_board: Walkthrough / Help

* Add `walkthrough=true` url parameter to auto-start the walkthrough ([#4111])
* Mention keyboard shortcuts <kbd>?</kbd> at the end of the walkthrough ([#4107])

[#4111]: https://github.com/openstreetmap/iD/issues/4111
[#4107]: https://github.com/openstreetmap/iD/issues/4107

#### :rocket: Presets

* Allow subway entrance preset as vertex geometry (attached to a line), update terms ([#4122])
* Add presets for manholes and storm drains
* Add preset for `amenity=scrapyard` ([#3387])

[#4122]: https://github.com/openstreetmap/iD/issues/4122
[#3387]: https://github.com/openstreetmap/iD/issues/3387


# 2.2.2
##### 2017-Jun-12

#### :tada: New Features

* Update to Mapillary API v3, use traffic signs from Mapillary sprites ([#4050], thanks [@nickplesha])
* iD editor translation project on Transifex has moved to the [OpenStreetMap organization](https://www.transifex.com/openstreetmap/)
* New Keyboard Shortcuts help screen, press <kbd>?</kbd> to view ([#3791], [#1481], thanks [@ajithranka] and [@kepta])

[#4050]: https://github.com/openstreetmap/iD/issues/4050
[#3791]: https://github.com/openstreetmap/iD/issues/3791
[#1481]: https://github.com/openstreetmap/iD/issues/1481

[@nickplesha]: https://github.com/nickplesha
[@ajithranka]: https://github.com/ajithranka
[@kepta]: https://github.com/kepta

#### :sparkles: Usability

* Don't omit tags (e.g. `address`, `name`) when copy/pasting ([#4067])

[#4067]: https://github.com/openstreetmap/iD/issues/4067

#### :bug: Bugfixes

* Fix: Switching background while drawing a line was caused the line to get cancelled ([#4099])
* Fix: "View on osm.org" link was unclickable after uploading changes ([#4104], thanks [@tyrasd])
* Fix fullscreen shortcuts - <kbd>⌃⌘F</kbd> and <kbd>F11</kbd> on Mac, only <kbd>F11</kbd> on others ([#4081])
* Fix detection of keyboard shortcuts generated by <kbd>AltGr</kbd> key on Windows ([#4096])
* Fix for "entity not found" errors on due to Chrome bug ([#3973], thanks [@tyrasd])
* Improved keyboard shortcut key detection ([#3572], thanks [@tyrasd])
* Improved wiki documentation lookup for certain presets ([#4059])

[#4099]: https://github.com/openstreetmap/iD/issues/4099
[#4104]: https://github.com/openstreetmap/iD/issues/4104
[#4081]: https://github.com/openstreetmap/iD/issues/4081
[#4096]: https://github.com/openstreetmap/iD/issues/4096
[#3973]: https://github.com/openstreetmap/iD/issues/3973
[#3572]: https://github.com/openstreetmap/iD/issues/3572
[#4059]: https://github.com/openstreetmap/iD/issues/4059

[@tyrasd]: https://github.com/tyrasd

#### :rocket: Presets

* Add preset for `craft=distillery` ([#4085], thanks [@JamesKingdom])
* Add preset for `highway=elevator` ([#4068])
* Add preset for `craft=electronics_repair` ([#4049])
* Add preset for `shop=appliance`
* Adding "football" terms to soccer pitch ([#4052], thanks [@JamesKingdom])
* Rename "Curb Ramp" to "Curb"

[#4085]: https://github.com/openstreetmap/iD/issues/4085
[#4068]: https://github.com/openstreetmap/iD/issues/4068
[#4049]: https://github.com/openstreetmap/iD/issues/4049
[#4052]: https://github.com/openstreetmap/iD/issues/4052

[@JamesKingdom]: https://github.com/JamesKingdom


# 2.2.1
##### 2017-May-12

#### :bug: Bugfixes

* Allow right-click and contextmenu events to work on the sidebar ([#4036])
* Omit global search UI when no geocoder ([#4032], thanks [@mojodna])
* Don't replace spaces with underscores in `opening_hours` field ([#4030])

[#4036]: https://github.com/openstreetmap/iD/issues/4036
[#4030]: https://github.com/openstreetmap/iD/issues/4030
[#4032]: https://github.com/openstreetmap/iD/issues/4032

[@mojodna]: https://github.com/mojodna


# 2.2.0
##### 2017-May-09

#### :mega: Release Highlights

* :artificial_satellite: Two **new global satellite imagery layers**: DigitalGlobe Premium and DigitalGlobe Standard!<br/>
These new layers cover many parts of the world that previously had no usable imagery.<br/>
_Check out the new imagery by opening the Background pane (shortcut <kbd>B</kbd>)_

* :point_right: A new **right-click editing menu** replaces the old radial menu.<br/>
The new editing menu gives iD room to grow and won't get in the way of your editing.<br/>
_Remember: Right-click on map features to use the new menu._

* :woman_student: The **introductory walkthrough** has been completely revised, covering
more OpenStreetMap concepts and common editing tasks using the new right-click menu.
Users can explore and practice editing in the example town - now much
better mapped than before and completely localizable. Even long time iD users should give it a try!<br/>
_Replay the walkthrough from the Help pane (shortcut <kbd>H</kbd>)._

* :vertical_traffic_light: Big refresh of icons!  You'll see **a lot more icons** for
commonly mapped features.<br/>
_Map traffic signals, stop signs, benches, crossings, street lamps, fountains, towers, and many more._

* :writing_hand: You can now **see and edit changeset tags** before uploading to OpenStreetMap.

#### :tada: New Features
* Features for detecting and cleaning up old-style multipolygons
  * Add a validation warning when user creates old-style multipolygons ([#3933])
  * Render old-style multipolygons with small gaps along edge ([#3908])
  * Ignore uninteresting tags in old-style multipolygon code
* Expire saved changeset comment older than 2 days ([#3947])
* Update links to `preview.ideditor.com` mirrors ([#3912])
* Add ability for history to set named checkpoints and reset to them
* Add n-times argument to `history.pop()`
* Add type and layer subfields to `structure` radiobutton field ([#2087], [#3911])
* Add semiCombo field type for setting values in semicolon-delimited lists ([#3905])
* Allow users to add and edit changeset tags in a tag editor ([#2633], [#3898])
* Allow raw tag editor to have readonly tags (to restrict editing of certain changeset tags)
* Add "What's new in iD" notification when user sees a new version for the first time ([#1856])
* Always access OSM over https now
* Replace radial menu with a context menu ([#3671], [#3753], thanks [@kepta], [@rasagy], [@samanpwbb], [@slhh])
  * :warning: users may continue to use the radial menu by setting a flag in localStorage, but it is deprecated and will be removed eventually

[#3933]: https://github.com/openstreetmap/iD/issues/3933
[#3908]: https://github.com/openstreetmap/iD/issues/3908
[#3947]: https://github.com/openstreetmap/iD/issues/3947
[#3912]: https://github.com/openstreetmap/iD/issues/3912
[#2087]: https://github.com/openstreetmap/iD/issues/2087
[#3911]: https://github.com/openstreetmap/iD/issues/3911
[#3905]: https://github.com/openstreetmap/iD/issues/3905
[#2633]: https://github.com/openstreetmap/iD/issues/2633
[#3898]: https://github.com/openstreetmap/iD/issues/3898
[#1856]: https://github.com/openstreetmap/iD/issues/1856
[#3671]: https://github.com/openstreetmap/iD/issues/3671
[#3753]: https://github.com/openstreetmap/iD/issues/3753

[@kepta]: https://github.com/kepta
[@rasagy]: https://github.com/rasagy
[@samanpwbb]: https://github.com/samanpwbb
[@slhh]: https://github.com/slhh

#### :sparkles: Usability
* Swap position of increment/decrement buttons ([#4027], thanks [@willemarcel])
* Add ability to specify better reference lookups for presets ([#3227])
* Undo/Redo while drawing line/area should keep the user in drawing mode ([#3530])
* Make "Add field" dropdown wider ([#3993])
* Add an ellipse to resolve point ambiguity when dragging ([#3536])
* Allow all nodes and vertices to be dragged ([#3824] - revert of [#3739])
* Don't hover sidebar or vertices when alt key disables snapping
* Raw Tag Editor: Keep track of new row and keep it sorted last ([#3960])
* Smaller nudge regions in drag_node and move ([#3956])
* Draw selected items last, so halos are more visible ([#2914])
* Show tooltip for long background imagery names ([#3448])
* Fix text padding around caret in combo fields ([#3894], thanks [@51114u9])
* Prevent delete of objects when not 80% visible ([#3700])
* Added many new icons, and improve styling of vertex presets ([#3569])
* One way field now includes button to change way direction, supports -1 and 1 values ([#3060], [#3910])
* Normalize mousewheel zooming across browsers ([#3029])
* Add `utilNoAuto` to remove autocorrect/spellcheck features from inputs ([#3839])
* Show flash messages on bottom bar when user performs key shortcuts ([#1734], [#3753])

[#4027]: https://github.com/openstreetmap/iD/issues/4027
[#3227]: https://github.com/openstreetmap/iD/issues/3227
[#3530]: https://github.com/openstreetmap/iD/issues/3530
[#3993]: https://github.com/openstreetmap/iD/issues/3993
[#3536]: https://github.com/openstreetmap/iD/issues/3536
[#3824]: https://github.com/openstreetmap/iD/issues/3824
[#3739]: https://github.com/openstreetmap/iD/issues/3739
[#3960]: https://github.com/openstreetmap/iD/issues/3960
[#3956]: https://github.com/openstreetmap/iD/issues/3956
[#2914]: https://github.com/openstreetmap/iD/issues/2914
[#3448]: https://github.com/openstreetmap/iD/issues/3448
[#3894]: https://github.com/openstreetmap/iD/issues/3894
[#3700]: https://github.com/openstreetmap/iD/issues/3700
[#3569]: https://github.com/openstreetmap/iD/issues/3569
[#3060]: https://github.com/openstreetmap/iD/issues/3060
[#3910]: https://github.com/openstreetmap/iD/issues/3910
[#3029]: https://github.com/openstreetmap/iD/issues/3029
[#3839]: https://github.com/openstreetmap/iD/issues/3839
[#1734]: https://github.com/openstreetmap/iD/issues/1734
[#3753]: https://github.com/openstreetmap/iD/issues/3753

[@willemarcel]: https://github.com/willemarcel
[@51114u9]: https://github.com/51114u9

#### :bug: Bugfixes
* Fix field reference buttons ([#4008])
* Don't let window.location changes occur during draw modes ([#3996])
* Don't redo into un-annotated edit states ([#4006])
* Add `-ms-user-select` rules to prevent shift-click from extending selection on IE/Edge ([#2921])
* Fix combobox accept on click in IE11 ([#3991])
* Fix css font specification on IE11
* Limit members editor and memberships editor to 1000 entrires to prevent crash on coastlines ([#3737])
* Correct lodash `_.omit` usage ([#3965])
* Use `window.top.location` instead of `window.location` ([#3950])
* Fix wikipedia field link button ([#2024])
* Fix `dist:min` build script on Windows ([#3899], thanks [@slibby])
* Force inspector to recreate all of its content after a save ([#3844])
* Fix bug causing combo placeholders to sometimes not appear ([#3874])
* Avoid adding an unneeded `area=yes` after geometry merge, rematch preset ([#3851])
* Fix child-parent order of relations when uploading changeset to avoid server error ([#3871], [#3208], thanks [@mstn])
* Fix gitignore from ignoring new images in `/dist/img` ([#3854], thanks [@MindFreeze])

[#4008]: https://github.com/openstreetmap/iD/issues/4008
[#3996]: https://github.com/openstreetmap/iD/issues/3996
[#4006]: https://github.com/openstreetmap/iD/issues/4006
[#2921]: https://github.com/openstreetmap/iD/issues/2921
[#3991]: https://github.com/openstreetmap/iD/issues/3991
[#3737]: https://github.com/openstreetmap/iD/issues/3737
[#3965]: https://github.com/openstreetmap/iD/issues/3965
[#3950]: https://github.com/openstreetmap/iD/issues/3950
[#2024]: https://github.com/openstreetmap/iD/issues/2024
[#3899]: https://github.com/openstreetmap/iD/issues/3899
[#3844]: https://github.com/openstreetmap/iD/issues/3844
[#3874]: https://github.com/openstreetmap/iD/issues/3874
[#3851]: https://github.com/openstreetmap/iD/issues/3851
[#3871]: https://github.com/openstreetmap/iD/issues/3871
[#3208]: https://github.com/openstreetmap/iD/issues/3208
[#3854]: https://github.com/openstreetmap/iD/issues/3854

[@MindFreeze]: https://github.com/MindFreeze
[@mstn]: https://github.com/mstn
[@slibby]: https://github.com/slibby

#### :earth_asia: Localization
* Add Chinese (PRC) Address and Phone Number formats ([#4024], [#4025], thanks [@Stenive])
* Add Ukraine Address and Phone Number formats ([#3995], [#3997], thanks [@Andygol])
* Many RTL improvements throughout code
* Support Arabic vowel signs, include Thaana and Hebrew in generic RTL fix ([#3923], thanks [@mapmeld])
* Better detection of culture-specific locale in language list ([#3842])

[#4024]: https://github.com/openstreetmap/iD/issues/4024
[#4025]: https://github.com/openstreetmap/iD/issues/4025
[#3995]: https://github.com/openstreetmap/iD/issues/3995
[#3997]: https://github.com/openstreetmap/iD/issues/3997
[#3923]: https://github.com/openstreetmap/iD/issues/3923
[#3842]: https://github.com/openstreetmap/iD/issues/3842

[@Stenive]: https://github.com/Stenive
[@Andygol]: https://github.com/Andygol
[@mapmeld]: https://github.com/mapmeld

#### :hourglass: Performance
* Taginfo performance improvements ([#3955], [#3975])
* Only draw midpoints in select mode

[#3955]: https://github.com/openstreetmap/iD/issues/3955
[#3975]: https://github.com/openstreetmap/iD/issues/3975

#### :mortar_board: Walkthrough / Help - major updates! ([#3921])
* Add training for modifiying geometry, moving nodes, reshaping ways ([#2381])
* Add training for new right-click context menu
* Allow user to freeform play and explore ([#3067])
* Refresh walkthrough data with POIs, Buildings, Addresses ([#3068])
* Add training for drawing square and circular buildings ([#3085])
* Add training for Undo ([#3680])
* Improve RTL tooltip and curtain placement ([#3925], [#2386])
* Walkthrough is now fully localizable, including addresses!
* More gentle introduction to jargon

[#3921]: https://github.com/openstreetmap/iD/issues/3921
[#2381]: https://github.com/openstreetmap/iD/issues/2381
[#3067]: https://github.com/openstreetmap/iD/issues/3067
[#3068]: https://github.com/openstreetmap/iD/issues/3068
[#3085]: https://github.com/openstreetmap/iD/issues/3085
[#3680]: https://github.com/openstreetmap/iD/issues/3680
[#3925]: https://github.com/openstreetmap/iD/issues/3925
[#2386]: https://github.com/openstreetmap/iD/issues/2386

#### :rocket: Presets
* Adjust field ordering of highway preset fields, move surface and lanes up ([#4026], thanks [@willemarcel])
* Add preset for beach volleyball pitch ([#3983])
* Make opening_hours a combo ([#974-comment])
* Don't try to force opening-hours value lookups to lowercase ([#3629])
* Add inscription field to historic presets ([#3949])
* Add pavilion preset ([#3962], thanks [@JamesKingdom])
* Add preset for club=* ([#3651])
* Add preset for place=quarter ([#3651])
* Add preset for amenity=watering_place ([#3651])
* Add presets for Animal Boarding, Animal Breeding, Animal Shelter ([#3651])
* Add preset for amenity=driving_school ([#3651])
* Add presets for shop=gas, shop=perfumery ([#3651])
* Add preset for leisure=pitch+sport=equestrian ([#3833])
* Change leisure=track preset to work for line or area, update racing sport presets ([#3890])
* Add ref and operator fields to fire hydrant preset ([#3900], thanks [@ToastHawaii])
* New support for multivalues in semicolon lists: cuisine, animal boarding, crop, produce, trees, etc.
* Adjust matchScores so Parking Lot sorts before Parking Vending Machine, Parking Space, etc.
* Add covered=* field to Drive-through preset
* Add preset for highway=speed_camera ([#3809])
* Add start_date universal field ([#3439])
* Add historic:civilization field to some historic presets ([#3439])
* Add historic=tomb preset and tomb=* field ([#3439])
* Add service_times field to all amenity=place_of_worship presets ([#3439])
* Add service:vehicle:* multiselect to shop=car and shop=car_repair ([#3535])
* Add preset for leisure=pitch+sport=cricket, leisure=pitch+sport=table_tennis ([#3864])
* Add preset for railway=tram_stop ([#3677])
* Add communication types multiselect to man_made=mast preset ([#3630])
* Add preset for landuse=railway ([#3853])
* Add preset for landuse=harbour ([#3653])

[#4026]: https://github.com/openstreetmap/iD/issues/4026
[#3983]: https://github.com/openstreetmap/iD/issues/3983
[#974-comment]: https://github.com/openstreetmap/iD/issues/974#issuecomment-296665907
[#3629]: https://github.com/openstreetmap/iD/issues/3629
[#3949]: https://github.com/openstreetmap/iD/issues/3949
[#3962]: https://github.com/openstreetmap/iD/issues/3962
[#3651]: https://github.com/openstreetmap/iD/issues/3651
[#3833]: https://github.com/openstreetmap/iD/issues/3833
[#3890]: https://github.com/openstreetmap/iD/issues/3890
[#3900]: https://github.com/openstreetmap/iD/issues/3900
[#3809]: https://github.com/openstreetmap/iD/issues/3809
[#3439]: https://github.com/openstreetmap/iD/issues/3439
[#3535]: https://github.com/openstreetmap/iD/issues/3535
[#3864]: https://github.com/openstreetmap/iD/issues/3864
[#3677]: https://github.com/openstreetmap/iD/issues/3677
[#3630]: https://github.com/openstreetmap/iD/issues/3630
[#3853]: https://github.com/openstreetmap/iD/issues/3853
[#3653]: https://github.com/openstreetmap/iD/issues/3653

[@willemarcel]: https://github.com/willemarcel
[@ToastHawaii]: https://github.com/ToastHawaii
[@JamesKingdom]: https://github.com/JamesKingdom


# 2.1.3
##### 2017-Feb-24

#### :bug: Bugfixes
* Check all blacklist regexs in API imagery blacklist ([#3858], thanks [@tyrasd])
* Remove autocorrect/spellcheck features from inputs ([#3839])
* Better detection of culture-specific locale in language list ([#3842])

[#3858]: https://github.com/openstreetmap/iD/issues/3858
[#3839]: https://github.com/openstreetmap/iD/issues/3839
[#3842]: https://github.com/openstreetmap/iD/issues/3842

[@tyrasd]: https://github.com/tyrasd

#### :rocket: Presets
* Adjust aeroway runway, taxiway, apron styles for visibility ([#3845])
* Add preset for landuse=aquaculture ([#3849], thanks [@willemarcel])
* Update UK/IE placeholders ([#3837], thanks [@boothym])
* Add social_facility=nursing_home preset

[#3845]: https://github.com/openstreetmap/iD/issues/3845
[#3849]: https://github.com/openstreetmap/iD/issues/3849
[#3837]: https://github.com/openstreetmap/iD/issues/3837

[@willemarcel]: https://github.com/willemarcel
[@boothym]: https://github.com/boothym


# 2.1.2
##### 2017-Feb-07

#### :bug: Bugfixes
* Fix point dragging regression ([#3829])

[#3829]: https://github.com/openstreetmap/iD/issues/3829


# 2.1.1
##### 2017-Feb-06

#### :bug: Bugfixes
* Fix issues with dragging sibling nodes of a selected way ([#3824])
* Fix map centering for custom KML and GeoJSON layers ([#3826], thanks [@tyrasd])
* Fix regression in GPX layer loading from URL ([#3820], thanks [@tyrasd])

[#3824]: https://github.com/openstreetmap/iD/issues/3824
[#3826]: https://github.com/openstreetmap/iD/issues/3826
[#3820]: https://github.com/openstreetmap/iD/issues/3820

[@tyrasd]: https://github.com/tyrasd

#### :rocket: Presets
* Add presets NoExit, Watch Shop, add Living Street to Road category ([#3821], thanks [@willemarcel])

[#3821]: https://github.com/openstreetmap/iD/issues/3821

[@willemarcel]: https://github.com/willemarcel


# 2.1.0
##### 2017-Feb-04

#### :tada: New Features
* Add KML and GeoJSON support to GPX layer ([#3811], thanks [@mertemin])
* Add language debugging mode that shows translation keys ([#3755])
* Upgrade to MapillaryJS viewer v2.4
* Add ability to restart ui and change locale on the fly ([#3764], thanks [@kepta])
* Upgrade to latest maki icons ([#3024], [#3756], thanks [@ajithranka])
  * Includes icon for tourism information objects ([#3573])
  * Includes icon for subway_entrance ([#3255])
* Support replacing the geocoder service ([#3754], thanks [@kepta])
  * :warning: `iD.services.nominatim` is now `iD.services.geocoder`
* Support smoothly transitioned actions ([#3659])
* Add Reflect Long / Reflect Short operations ([#3555], [#3375], thanks [@Psigio])
* Improved address field customization, allow country-specific placeholders ([#3643], thanks [@Natsuyasumi])

[#3811]: https://github.com/openstreetmap/iD/issues/3811
[#3755]: https://github.com/openstreetmap/iD/issues/3755
[#3764]: https://github.com/openstreetmap/iD/issues/3764
[#3024]: https://github.com/openstreetmap/iD/issues/3024
[#3756]: https://github.com/openstreetmap/iD/issues/3756
[#3573]: https://github.com/openstreetmap/iD/issues/3573
[#3255]: https://github.com/openstreetmap/iD/issues/3255
[#3754]: https://github.com/openstreetmap/iD/issues/3754
[#3659]: https://github.com/openstreetmap/iD/issues/3659
[#3555]: https://github.com/openstreetmap/iD/issues/3555
[#3375]: https://github.com/openstreetmap/iD/issues/3375
[#3643]: https://github.com/openstreetmap/iD/issues/3643

[@mertemin]: https://github.com/mertemin
[@kepta]: https://github.com/kepta
[@ajithranka]: https://github.com/ajithranka
[@Psigio]: https://github.com/Psigio
[@Natsuyasumi]: https://github.com/Natsuyasumi

#### :sparkles: Usability
* Warn if user creates an untagged relation ([#3812])
* Improve save flow so user knows there is more to do after clicking Save ([#3777], [#2378])
  * Desaturate the map, to call attention to upload pane
  * Don't show two save buttons, rename one to Upload
  * Show icon with the Save button
* Warn if user creates an unconneted highway ([#3786])
* Draw slightly larger circles for unconneted vertices ([#3775])
* Use 'pt' wiki pages in 'pt-BR' iD localization ([#3776])
* User must select nodes before dragging them ([#3739], thanks [@edpop])

[#3812]: https://github.com/openstreetmap/iD/issues/3812
[#3777]: https://github.com/openstreetmap/iD/issues/3777
[#2378]: https://github.com/openstreetmap/iD/issues/2378
[#3786]: https://github.com/openstreetmap/iD/issues/3786
[#3775]: https://github.com/openstreetmap/iD/issues/3775
[#3776]: https://github.com/openstreetmap/iD/issues/3776
[#3739]: https://github.com/openstreetmap/iD/issues/3739

[@edpop]: https://github.com/edpop

#### :bug: Bugfixes
* Improve tests for line joins in walkthrough ([#3695])
* Fix country code lookup / address,phone fields on IE11 (Object.assign issue)
* Show "You have unsaved changes" message also in save mode ([#3788], thanks [@tyrasd])
* Eliminate duplicates from commit message dropdown ([#3759], thanks [@Abbe98])
* Don't create extra combobox caret divs in the address field ([#3715])
* Fix issue with mouse coordinates while dragging and nudging/zooming ([#3594])
* Fix for lasso behavior missing mouseup event ([#3800])
* Fix spinner position when UI is RTL ([#3794])
* Don't write history while user is in draw_line/draw_way, etc. ([#3750])
* Don't show radial menu when selecting entity from member/membership editor
* More checks to prevent duplicate consecutive nodes ([#3676], [#1296], thanks [@slhh])
* Fix RTL languages along linestring paths on Chrome and Safari ([#3707], thanks [@miladkdz])
* When merging node to area, preserve original node if possible ([#3683])
* Allow double-clicking on midpoints to create vertex ([#3687], thanks [@edpop])
* Don't jump cursor to end of line when editing housenumber ([#3650])

[#3695]: https://github.com/openstreetmap/iD/issues/3695
[#3788]: https://github.com/openstreetmap/iD/issues/3788
[#3759]: https://github.com/openstreetmap/iD/issues/3759
[#3715]: https://github.com/openstreetmap/iD/issues/3715
[#3594]: https://github.com/openstreetmap/iD/issues/3594
[#3800]: https://github.com/openstreetmap/iD/issues/3800
[#3794]: https://github.com/openstreetmap/iD/issues/3794
[#3750]: https://github.com/openstreetmap/iD/issues/3750
[#3676]: https://github.com/openstreetmap/iD/issues/3676
[#1296]: https://github.com/openstreetmap/iD/issues/1296
[#3707]: https://github.com/openstreetmap/iD/issues/3707
[#3683]: https://github.com/openstreetmap/iD/issues/3683
[#3687]: https://github.com/openstreetmap/iD/issues/3687
[#3650]: https://github.com/openstreetmap/iD/issues/3650

[@tyrasd]: https://github.com/tyrasd
[@Abbe98]: https://github.com/Abbe98
[@slhh]: https://github.com/slhh
[@miladkdz]: https://github.com/miladkdz
[@edpop]: https://github.com/edpop

#### :hourglass: Performance
* Use the same ids for temporary nodes and ways created in draw modes ([#1369])

[#1369]: https://github.com/openstreetmap/iD/issues/1369

#### :rocket: Presets
* Add Notary preset ([#3813], thanks [@Zverik])
* Add additional aerialway presets ([#3733], thanks [@ajithranka])
* Add natural features category ([#2843], thanks [@ajithranka])
* Add step_count field to Steps preset ([#3740], thanks [@boothym])
* Add universal email and fax fields ([#3735], thanks [@M1dgard])
* Show tracktype as first field for Track preset ([#3718])
* Add preset for place=square ([#3658])
* Add preset for leisure=horse_riding ([#3619])
* Add presets for barrier=toll_booth, barrier=border_control ([#3719])
* Improve Social Facility presets ([#3702])
* Improve military presets ([#3663])
* Add presets for natural Bare Rock, Ridge, Sand ([#3646])
* Add outdoor_seating checkbox ([#3730], thanks [@mertemin])
* Improve Turkish address scheme ([#3729], thanks [@mertemin])
* Prefer office=coworking over amenity=coworking_space ([#3714], thanks [@iandees])
* Improve Japanese address scheme ([#3712], thanks [@Natsuyasumi])
* Add fire_hydrant:position field to presets ([#3708], thanks [@wopfel])
* Add Castle Type field to Castle preset ([#3685], thanks [@abdeldjalil09])
* Add Taiwan phone format ([#3655], thanks [@Supaplextw])

[#3813]: https://github.com/openstreetmap/iD/issues/3813
[#3733]: https://github.com/openstreetmap/iD/issues/3733
[#2843]: https://github.com/openstreetmap/iD/issues/2843
[#3740]: https://github.com/openstreetmap/iD/issues/3740
[#3735]: https://github.com/openstreetmap/iD/issues/3735
[#3718]: https://github.com/openstreetmap/iD/issues/3718
[#3658]: https://github.com/openstreetmap/iD/issues/3658
[#3619]: https://github.com/openstreetmap/iD/issues/3619
[#3719]: https://github.com/openstreetmap/iD/issues/3719
[#3702]: https://github.com/openstreetmap/iD/issues/3702
[#3663]: https://github.com/openstreetmap/iD/issues/3663
[#3646]: https://github.com/openstreetmap/iD/issues/3646
[#3730]: https://github.com/openstreetmap/iD/issues/3730
[#3729]: https://github.com/openstreetmap/iD/issues/3729
[#3714]: https://github.com/openstreetmap/iD/issues/3714
[#3712]: https://github.com/openstreetmap/iD/issues/3712
[#3708]: https://github.com/openstreetmap/iD/issues/3708
[#3685]: https://github.com/openstreetmap/iD/issues/3685
[#3655]: https://github.com/openstreetmap/iD/issues/3655

[@Zverik]: https://github.com/Zverik
[@ajithranka]: https://github.com/ajithranka
[@boothym]: https://github.com/boothym
[@M1dgard]: https://github.com/M1dgard
[@mertemin]: https://github.com/mertemin
[@iandees]: https://github.com/iandees
[@Natsuyasumi]: https://github.com/Natsuyasumi
[@wopfel]: https://github.com/wopfel
[@abdeldjalil09]: https://github.com/abdeldjalil09


# 2.0.2
##### 2016-Dec-22

#### :tada: New Features
* Pull LTR/RTL list from Transifex instead of hardcoding it ([#3489])
* Refocus map and selectedIDs on undo/redo ([#2204])
* Display labels for vertices ([#2709])

[#3489]: https://github.com/openstreetmap/iD/issues/3489
[#2204]: https://github.com/openstreetmap/iD/issues/2204
[#2709]: https://github.com/openstreetmap/iD/issues/2709

#### :bug: Bugfixes
* Update imageryBlacklists function to use blacklists from OSM API ([#3623])
* Better checks for invalid ids in Select mode ([#3640])
* Unable to toggle oneway=yes on highways ([#3638])
* Hide labels along selected ways or near selected vertices ([#3636])
* Windows/Chrome bug: missing mouseup was getting users stuck and unable to select features ([#2151])
* Fix map moving with middle mouse click ([#3612])

[#3623]: https://github.com/openstreetmap/iD/issues/3623
[#3640]: https://github.com/openstreetmap/iD/issues/3640
[#3638]: https://github.com/openstreetmap/iD/issues/3638
[#3636]: https://github.com/openstreetmap/iD/issues/3636
[#2151]: https://github.com/openstreetmap/iD/issues/2151
[#3612]: https://github.com/openstreetmap/iD/issues/3612

#### :rocket: Presets
* Add Waterfall Preset ([#3608])
* Adjust matchscores so that barrier doesn't take priority over other features ([#3647])
* Add Public Bath Preset ([#3642], thanks [@Natsuyasumi])
* Remove "Covered" field from Bus Stop preset ([#3627])
* Add surveillance and camera related presets ([#3599], thanks [@bkil])
* Add amenity=food_court and amenity=crematorium ([#3621], thanks [@samely])
* Add maxheight field and add it to many highway presets ([#3605])
* Add fence and wall type fields, add height field to some barriers ([#3602])
* Add presets for Aquarium, Resort, Dance Hall ([#3579])
* Add Internet Access fields to many presets ([#3568], thanks [@bkil])
* Add highway=traffic_mirror preset ([#3568], thanks [@bkil])
* Improvements to Mast/Tower presets ([#3561], thanks [@bkil])

[#3608]: https://github.com/openstreetmap/iD/issues/3608
[#3647]: https://github.com/openstreetmap/iD/issues/3647
[#3642]: https://github.com/openstreetmap/iD/issues/3642
[#3627]: https://github.com/openstreetmap/iD/issues/3627
[#3599]: https://github.com/openstreetmap/iD/issues/3599
[#3621]: https://github.com/openstreetmap/iD/issues/3621
[#3605]: https://github.com/openstreetmap/iD/issues/3605
[#3602]: https://github.com/openstreetmap/iD/issues/3602
[#3579]: https://github.com/openstreetmap/iD/issues/3579
[#3568]: https://github.com/openstreetmap/iD/issues/3568
[#3568]: https://github.com/openstreetmap/iD/issues/3568
[#3561]: https://github.com/openstreetmap/iD/issues/3561

[@Natsuyasumi]: https://github.com/Natsuyasumi
[@bkil]: https://github.com/bkil
[@samely]: https://github.com/samely


# 2.0.1
##### 2016-Nov-17

#### :bug: Bugfixes
* When starting iD with an object selected, the map should focus on that object ([#3588], thanks [@tyrasd])
* Fix for "Best" imagery not being automatically selected ([#3586])

[#3588]: https://github.com/openstreetmap/iD/issues/3588
[#3586]: https://github.com/openstreetmap/iD/issues/3586

[@tyrasd]: https://github.com/tyrasd

#### :hourglass: Performance
* Adjust max Mapillary pages fetched per zoom, adjust min viewfield zoom


# 2.0.0
##### 2016-Nov-15

#### :boom: Breaking Changes
* :warning: iD is now written in a modular code style using ES6 `import`/`export` and [rollup.js](http://rollupjs.org/) as a build tool (#3118, #3179, #3180)
  * Many thanks to @tmcw, @kepta, @tyrasd, @beaugunderson, @davidchouse
* :warning: Flattened namespace means that all functions have changed names (#3479)
  * e.g. `iD.actions.Move` -> `iD.actionMove`, `iD.geo.Extent` -> `iD.geoExtent`
  * Many deprecated names are still exported as symbols, e.g. `iD.Context` - we will remove these eventually
* :warning: Customized iD deployments can manipulate live objects, rather than iD.Context accessors
  * No longer need to call things like `presets()`, `imagery()`, `taginfo()` when creating `iD.Context`
  * See [API.md](https://github.com/openstreetmap/iD/blob/develop/API.md#customized-deployments) for details on customized deployments
* :warning: iD has upgraded to the latest released versions of d3, lodash, rbush, etc.
  * d3 no longer adds itself to the global namespace, but can now be accessed via `iD.d3`
* :warning: iD now uses `npm` scripts for all build processes
  * iD requires Node v4 or higher, but does not require `make` anymore
  * Update install instructions and prerequisites (#3466, thanks @tyrasd)
* :warning: iD url hash map order has changed to `zoom/latitude/longitude` to match OSM and others (#3554)
* :warning: Authentication methods like `context.preauth`, `connection.switch`, `iD.uiSourceSwitch.keys` options have changed
  * `url` option has been renamed to `urlroot`

#### :tada: New Features
* `ui()` initializer now accepts a callback that will be called when loadLocale is finished (#3550)
* Vertex keyboard navigation (#1917, #3539)
  * `[` or `pageup` - jump to previous vertex
  * `]` or `pagedown` - jump to next vertex
  * `⌘[` or `home` - jump to first vertex
  * `⌘]` or `end` - jump to last vertex
  * `\` or `pause-break` - select next parent, if at intersection
* OSM API calls are now authenticated for logged in users (helps with (#3519, #2262)
* When reversing a way, reverse tags on its child nodes (#3076, thanks @Psigio)
* Allow user to click an 'X' to remove an item from the selection list (#2950, thanks @ebrelsford)
* Bundled Mapillary JS plugin upgraded to v2.0 (#3496)
* Allow `Del` key as a without modifier as a Delete shortcut (#3455)

#### :bug: Bugfixes
* Prevent imagery offset nudging buttons from getting stuck if user clicks again (#3576)
* Don't include terms for non-searchable presets in translation source (#3323)
* Let user know if the documentation points to a redirect page (#3337)
* Fix line labeling placement for IE11, Edge (#3020)
* Better label placement, use smaller collision boxes (#1645)
* Allow "network", "genus", "taxon", "species" taginfo lookups to expect uppercase values (#3377)
* Fix way disappearing due to invalid "layer" tag (#3405, thanks @edpop)
* Add radix parameter for all `parseInt` calls (#3399, thanks @HolgerJeromin)
* Don't limit movement of vertex that combines two endpoints (#2731)
* Don't use checks in walkthrough navigation (#3247)
* Default Wikipedia language field to user's language, not English (#3265)

#### :earth_asia: Localization
* Address field improvements - eliminate duplicates, more dropdowns for address fields (#3553)
* Support Right to Left interface for some languages 'ar', 'fa', 'iw', 'dv' (#3007, #3087, thanks @mapmeld)
* Remove diacritics (accented chars) when doing fuzzy searches (#3159)

#### :hourglass: Performance
* Clip area polygons and clippaths to padded viewport (#3529)
* Throttled redrawing (#3360, thanks @guillaume)
* Use fewer steps for interpolated breathe behavior (#2911)

#### :rocket: Presets
* Add Construction and Tower Type fields to Mast and Tower presets (#3561, thanks @bkil)
* Add Turning Loop (Island) preset, adjust icons for traversable/nontraversable features (#3557)
* Add Internet Cafe preset (#3559)
* Improve styling of Farmyards (#3556, thanks @Thue)
* Add Guest Apartment / Condo preset (#3548)
* Add Waste Transfer preset (#3387)
* Add Billboard preset (#3386)
* Improve traffic calming presets (#3218)
* Improve waste and recycling presets (#2689)
* Rename Camp Site to Campground, and add preset for individual camp pitches (#3385)
* Multiselect field for Bike Shop services (#3517, thanks @willemarcel)
* Add presets for Nail Salon, Tanning Salon (#3516, thanks @skorasaurus)
* Split golf water_hazard presets into separate line and area presets (#3483)
* Update terms lists for Anime preset (#3478, thanks @mbrickn)
* Add Pastry Shop preset (#3444, thanks @Dgleish)
* Add maxspeed field to Railway preset (#3458, thanks @boothym)
* Add E-Cigarette Shop preset (#3457, thanks @boothym)
* Add capacity field to Charging Station preset (#3458, thanks @boothym)
* Add Pumping Station preset (#3384, thanks @kepta)
* Improve Railway crossing presets (#3395, thanks @boothym)
* Improve Gym and Sports Center presets (#3352, thanks @boothym)
* Add Coworking Space preset (#3381, thanks @willemarcel)
* Add access_simple field for Basketball, Tennis, Garden presets (#3336, thanks @Psigio)
* Add icon to fire hydrant preset (#3380, thanks @bagage)
* Add Yoga Studio preset (#3352, thanks @Psigio)
* Add Bowling Green preset (#3363, thanks @boothym)
* Add more fields ("support", "display", "visibility", "date") to Clock preset (#3318, thanks @HolgerJeromin)
* Add more values to the speed limit field (#3316, thanks @1ec5)
* Add network combo field for route relations (#3302, thanks @1ec5)
* Add Blood Donor Center preset (#3285, thanks @M1dgard)
* Add indoor yes/no field for Defibrillator preset (#3284, thanks @M1dgard)
* Add Miniature Golf preset (#3279, thanks @boothym)
* Add second_hand field for shop=car preset (#3274, thanks @skorasaurus)
* Add Planetarium preset (#3268, thanks @willemarcel)
* Add Ice Cream Shop preset (#3253, thanks @ankit-m)
* Add Taiwan address format to Address field (#3261, thanks @david082321)


# 1.9.7
##### 2016-Jul-16
* Treat features on `addr:interpolation` lines as points, not vertices (#3241)
* Add ref field to `amenity=post_box` preset (#3232, thanks @boothym)
* Fix crash calling `_.all` when moving multiple features (#3155, thanks @tyrasd)
* Add `emergency=defibrillator` preset (#3202, thanks @ramyaragupathy)
* Add `man_made=bridge` preset (#3183, thanks @SatyaSudheer)
* Switch from `sloped_curb=*` to `kerb=*` (#3210)
* Rename "Chemist" preset label to "Drugstore" for en_US (#3201)
* Exclude imagery sources more than 20 years old (#3190)
* Add `highway=give_way` preset for yield signs
* Add stars, rooms, internet access fee fields for hotel presets (#3144, thanks @homersimpsons)
* Add stop type, direction forward/backward fields for stop sign preset (#3115, thanks @homersimpsons)
* When setting form's background color also set field color (#3100 thanks @jonnybarnes)
* Add sidewalk preset to Path presets category (#3181, thanks @willemarcel)
* Fix mph/kph imperial units test in maxspeed (#3156)
* Fix d3 bug causing map to translate far away when zooming under heavy load (#2773, thanks @kepta)


# 1.9.6
##### 2016-Jun-07
* Embed interactive Mapillary JS viewer instead of static image (#3128, thanks @kepta, @peterneubauer)
* Add "grill" as search term for `amenity=bbq` preset (#3139, thanks @manfredbrandl)
* When setting Wikipedia value, also set corresponding Wikidata tag (#2732, thanks @1ec5)


# 1.9.5
##### 2016-May-25
* Clean translated combo value when comparing to display value (#3129)
* Change color of Save button as user edits increase (#2749, thanks @tanerochris)
* Migrate to lodash v4 (#3107, thanks @kepta)
* Don't try to snap new ways to offscreen areas (#3114)
* Prevent keypress handlers from being called extra times (#3111)
* Add spacebar click for efficient way drawing (#2784, thanks @brandonreavis)
* Rename `barrier=ditch` preset to "Trench", leave `waterway=ditch` preset as "Ditch"
* Use prison icon for gate-like barriers, roadblock icon for other barriers
* Add Barrier category: wall, fence, ditch (#2344, thanks @Wikiwide)
* Add slight fill to the area icon (#3109)
* Localize phone placeholder for country being edited (#3084, thanks @dobratzp)
* Clicking on scale bar will toggle units from imperial/metric (#2351)
* Use ⌘B for quick background switching, add tooltip, style (#2854, thanks @RoPP)
* Fix greediness of autocompletion (#3077, #3106, thanks @kepta)
* Add preset for `route=horse` relations (#3057, thanks @kepta)
* Keep "move" cursor while adjusting imagery offset (#3101)
* Move generic Building preset to top of Building category list (#3102)
* Update Wikipedia list (#3098, thanks @1ec5)


# 1.9.4
##### 2016-May-03
* Fix bug causing save button to remain disabled even when changeset comment is entered (#3096)
* Support setting imagery offset via url hash parameter (#3093)
* Don't allow user to straighten a line if start/end nodes are at the same location (#2792)
* Add `fee` and `bin` fields to some presets (#2872)
* Add multiCombo field type selecting multiple items from a list (#3034, #3080, thanks @kepta)
  * Support `payment:` tagging, add to vending machine presets (#2872)
  * Support `currency:` tagging, add to vending machine, money exchange, ATM presets (#2872)
  * Support `fuel:` tagging, add to fuel station presets (#1987)
  * Support `recycling:` tagging, add to recycling presets (#2873)
* Improve tabbing and keyboard navigation in the entity editor
* Exclude `name` tag when validating whether a feature has tags (#3091)
* Add taginfo typeahead behavior to combo fields (#3089)
* Lower popularity thresholds for taginfo lookups
* Support looking up languages by English or local names (#3023, thanks @mapmeld)


# 1.9.3
##### 2016-Apr-25
* Display "Choose language" placeholder value for Wikipedia language field (#3071)
* Add prison preset (#3070, thanks @kepta)
* Improve `studio=*` tagging (#3061, thanks @kepta)
* Dedupe relations with same calculated name so they will appear in relation picker (#2891)
* Modal Dialog and Save/Restore improvements (#3036)
* Use case sensitive combo for changeset autocompletion (#3039)
* Add a warning to the changeset page if a user mentions Google (#3063, thanks @tmcw)
* Fix bug when manually assigning a role to a relation member (#2739)
* Imagery offset control now allows dragging or typing to adjust offsets (#1340, thanks @kepta)
* Support terrain imagery backgrounds: Stamen Terrain, Thunderforest Landscape
* Don't fetch overlay tiles or Mapillary data around Null Island (#2751)
* Show values as hover tooltips when field is too narrow to display full value (#3054)
* Don't clean fields (trim whitespace) on every input event (#3045)
* Improve usability of Save and Cancel buttons (#3040)
* Close seams in imagery tiles (#3053)
* Improve instructions for building on Windows (#2574)
* Add Code of Conduct (#3051)
* Add nutrition supplements store preset (#3043)
* Add coffee shop preset (#3042)


# 1.9.2
##### 2016-Mar-18
* Avoid jumpiness when dragging node markers (#3003)
* Rename "Dock" -> "Wet Dock / Dry Dock" (#3030)
* Refresh labels when switching to a new GPX file (#3032)
* Fix bug where adding a space to a name would undo a previous edit (#3035)
* Display GPX tracks immediately when loaded or toggled (#3027)
* Include "Local GPX" in imagery used list when GPX loaded via url parameter (#2804)
* Add Bird Hide preset (#3026)
* Exclude from areaKeys blacklist presets that are point/vertex only (#3009)
* Return to browse mode and block ui while geolocating (#3016)
* Restore highway=unclassified to thick line rendering and rename as "Minor/Unclassified Road" (#3015)
* Allow drawing of freeform shapes when using the shift-click-drag lasso selection tool (#2937, thanks @kepta)
* Rename "Major Roads" -> "Traffic Roads", "Minor Roads" -> "Service Roads" in feature filter list


# 1.9.1
##### 2016-Mar-03
* Add context.asset for building asset filenames, use for Mapillary Traffico files (#3011)
* Fix crash in starting tutorial, bad selector for .layer-background opacity (#3010)


# 1.9.0
##### 2016-Mar-01
* Fix rendering of modified/moved multipolygons (#3008)
* Preserve connectivity when pasting (#2584, thanks @jfirebaugh)
* Fix rendering of bumpy surfaces in turn restriction editor (#3004)
* Draw radial menu on top of data layers (#2994)
* Move data layers out of `iD.Background` (#3001)
* Disambiguate art store, art gallery, etc. (#2999, thanks @harry-wood)
* Post office should have opening_hours instead collection_times (#2996, thanks @HolgerJeromin)
* Improved abandoned/disused railway icons (#2967, thanks @kepta)
* Use access=yes instead of access=public for toilets (#2576, thanks @gileri)
* Rename "Track" -> "Unmaintained Track Road" and add terms (#2982, thanks @brianreavis)
* Mapillary improvements
  * Add support for street signs layer (#2720)
  * Show Mapillary thumbnail on opposite side of map from marker (#2775)
  * Fetch all available Mapillary data, but cull based on density (#2794)
  * Display Mapillary data out to zoom level 12 (#2468, #2675)
  * Add ability to remove/disable Mapillary layers (#2722)
* Add expansion arrows to category presets for better usability (#2972, thanks @kepta)
* Refactor services into iD.services namespace
  * :warning: This means that `iD.taginfo` is now `iD.serviceTaginfo`
* Disallow disconnecting that would damage relations (#1714, thanks @jfirebaugh)
* Allow escape to cancel ⌘-V paste (#2889)
* Enter should accept input and return to browse mode only on preset input fields (#2912, #2957, #2380)
* No need to make FAQ link translatable (#2973)
* Display star for "best" imagery, add link to imagery info (#2902, thanks @kepta)
* Use HTTPS for Nominatim and other services if available (#2960, thanks @kepta)
* Add `shop=storage_rental` preset (#2943, thanks @kepta)
* Add site relation preset (#2930, thanks @kepta)
* Improvements to swimming pool, water park presets (#2927, thanks @kepta)
* Ensure that boundary relation members look like boundaries (thanks, @jfirebaugh)
* Add 'building' combo field for ice rink and swim facility
* Building field should be combo not typeCombo (because `building=yes` is a valid tag)
* Link to wiki for guidance on good changeset comments (#2923, thanks @kepta)
* Make preset fields section collapsible (#2894)
* Make sure DrawLine mode is called with a clean pre-operation graph (#2303, thanks @tyrasd)
* Default to user's language when localizing names (#2882, thanks @kepta)
* Autocomplete changeset comments from previous changeset comments (#2002, thanks @jfirebaugh)
* Add universal multiline text field for description, fixme (#1518)
* Fix crash when selecting a category preset with enter button
* Remove overly aggressive regexes for cleaning up websites and emails (#2892, thanks @kepta)
* Correct typo "Platic" -> "Plastic" (#2925, thanks @M1dgard)
* Rename "Unclassified Road" to "Minor Road" (#2916)


# 1.8.5
##### 2016-Jan-18
* Fix address field to not lose focus while typing (#2903, #2320)
* Bugfixes for Internet Explorer (classList #2909, parentElement #2910)
* Presets for various man_made tags (#2893, thanks @manfredbrandl)


# 1.8.4
##### 2016-Jan-06
* Block UI, disable draws while fetching missing childnodes when user restores saved work
* Add iD.Map#redrawEnable to enable/disable redraws
* Don't select filtered hidden vertices with the lasso
* Adjust matching rules for multipolygon members (#2887)
* Add Diaper Changing field to amenity toilets (#2890, thanks @morray)
* Add rendering for tag-crossing pedestrian crosswalks
* Fix rendering of highway=pedestrian, highway=crossing preset icon
* Waterway presets - dock, boatyard, water point (#2863, thanks @arunasank)
* Amenity presets - hunting stand, parking space, ferry terminal (#2883, thanks @arunasank)
* More search terms for several amenity presets (#2880)
* Disambiguate shop=bicycle and amenity=bicycle_repair_station presets (#2845)
* Cancel debounced history saves in flush() and clearSaved()
* Cancel throttled hash updates in hash.off()
* Several fixes for "Entity Not Found" errors (#2736)
* Don't call childNodes unless necessary (avoid extra _childNodes caching)
* Clear search results pane when changing modes
* Center map on feature when selecting feature from search results
* Suppress radial menu when selecting feature from search results
* Rename doctor.json -> doctors.json (#2869)
* Add Breathe behavior for colorblind-friendly interpolated select halos (#1814)
* Many usability improvements to entity editor sidebar:
  * In Taginfo results sort keys with ':' below keys without ':' (#2376)
  * Add back button for feature type reselection (#2453)
  * Return should accept input and return to browse mode (#2380)
  * Enable save as soon as user starts typing (#2342)
  * Change feature editor close X to check mark (#2384)
* Many improvements to the intro walkthrough:
  * Prevent most keyboard shortcuts during walkthrough
  * Prevent user from editing during pause before restarting failed task
  * Shrink introGraph (#1336)
  * Localize some of the features in the walkthrough (#2881)
  * Add search task to walkthrough (#2363)
  * Add button images to walkthrough text (#2404)
  * Better save blocking in intro (#1795)
  * Display Help button in walkthrough, stay on it longer (#2364)
* Set 'Content-Type': 'text/xml' when closing changeset (fix for IE auth warning) (#2874)


# 1.8.3
##### 2015-Dec-11
* Replace nonstandard Array `find` with `_.find` for IE11 (#2871)


# 1.8.2
##### 2015-Dec-10
* Better save and restore map state when entering walkthrough
* Add maxstay field for amenity=parking preset (#2851)
* Add presets for popular vending machines (#2827, thanks @henningvs)
* Fix turn restriction rendering under Firefox (#2860)
* Handle situation when user closes oauth dialog window (#2858)
* Don't set `building=yes` for `amenity=fuel` preset (#2857)
* Eliminate rounding causing jumpiness and loss of precision (#2849)


# 1.8.1
##### 2015-Dec-02
* Fix tag help lookup (#2844)
* Support Internet Explorer 11 and Edge browsers (#2571)
* New road styling for bumpy/unpaved roads (#2564, #2750, #2847)
* Disambiguate building/office presets (#2793, #2799)
* Add handrail field to steps preset (#2815)
* Choose "best" imagery by default (#2826)
* Fix language detection when `navigator.languages` is empty (#2838) (thanks @jleedev)
* Support multiple overlays and fix alignment of minimap (#2813) (thanks @brianreavis)


# 1.8.0
##### 2015-Nov-07
* Don't update the urlhash during the walkthrough (#1795)
* Add surface type to parking preset (#2816)
* Make 100% background brightness the default (#2824)
* Use SVG for preset and feature icons (#2785)
  * :warning: Projects that have customized the icon spritesheet may need to upgrade their custom icons
* Add "Help Translate" icon next to "Report a Bug" (#2766)
* Update highway colors to match openstreetmap-carto (#2764)
* Prefer suggested capitalization in autocomplete box (#2791)
* Better support for browser language preferences (#2810) (Thanks @kriscarle)
* Disallow joining ways with conflicting tags (#2358) (Thanks @jfirebaugh)
* Add rugby union and rugby league presets (#2808) (Thanks @bagage)
* Add military presets (#2177) (Thanks @arunasank)
* Discard yh:WIDTH tags (#2806)
* Fetch proper tag references for relation types (#2797) (Thanks @tyrasd)
* Proper perimeter calculation in infobox (#2789)
* Fix bug creating points at edge of screen when panning (#2758)
* Add motorcycle parking preset (#2787)
* Better autocomplete suggestions in taginfo-sourced dropdowns (#2748)
* Add traffic signal type preset
* Fix bug where pressing '1' triggered fullscreen (#2786)
* Improvements to translated preset terms (#2777, #2756) (Thanks @bagage)
* Disable save button when changeset comment is empty (#1488)
* Better handling of multilingual `alt_name`, `old_name`, etc (#2658)
* Add preset for Semi-Detached House (#2776)

# 1.7.5
##### 2015-Sep-28
* Relicense iD with ISC license


# 1.7.4
##### 2015-Sep-15
* Show docs for the selected value in raw tag editor (#2754) (Thanks @M1dgard)
* Improve display of implied values in access UI field (#2763)
* Better handling of preset search terms (#2756) (Thanks @M1dgard)
* Support cross-browser fullscreen display mode with F11 / ⌘⇧F (#2755) (Thanks @PaulAnnekov)
* Fix performance issue with multipolygon outer test (#2755)
* Change caption "Access" -> "Allowed Access" (#2761)
* Fix broken link and other help improvements (#2760)
* Fix bug with displaying label when centroid undefined (#2757) (Thanks @tyrasd)
* Replace close 'X' with Cancel button on save panel (#2378)
* Add `recycling:glass_bottles`, `recycling:plastic` (#2730)
* Add preset for `leisure=bowling_alley` (#2734)
* Render `highway=road` differently from `highway=unclassified` (#2742)
* Improve rendering of `highway=track` - dashed casing now more visible on dark backgrounds (#657)
* Change `highway=path` rendering to be more like `highway=footway` to avoid new user errors (#2327)
* Prevent users from accidentally adding `highway=yes` (#2744)
* Better styling for ephemeral tags (e.g. razed/abandoned/construction/proposed) (#2740, #1893)
* Add `bicycle=dismount` access option (#2726)
* Add support for Irish postcodes in address field (#2729) (Thanks @rory)
* Add "Road Surface" preset for `area:highway=*` (#2627)
* Add presets for Casino and Adult Gaming Center (#2684)
* Restore complete list of `address:` keys for address UI field (#2698)
* Preset searching should consider tag values (#2719)
* Add `highway=corridor` preset and universal `level` field for indoor mapping (#2687, #2218)
* Use space key to toggle radial menu (#2706)
* Add presets (`volcano`, `saddle`, `adit`, `tree_row`, `plant_nursery`) (Thanks @jmespadero)
* Use HTTPS if location protocol is HTTPS in `iD.Connection` (#2681) (Thanks @frewsxcv)
* Don't write unsavable changes to `localStorage` (#2705)
* Add recycling_type preset field (#2689) (Thanks @ebrelsford)
* Fast zoom and pan with Cmd/Control modifier key (#2691) (Thanks @rowanhogan)
* Improve handling of Wikipedia URLs (#2694) (Thanks @1ec5)
* Add minimap toggle to background menu, show GPX layer in minimap (#2693) (Thanks @rowanhogan)
* Add cycleway UI field for highways with bike lanes (#2686) (Thanks @ebrelsford)
* Improve appearance of Mapillary markers (#2690) (Thanks @pgiraud)


# 1.7.3
##### 2015-Jun-10
* Add fee field to toilet preset (#2639) (Thanks @alexandrz)
* Several improvements for more reliable save and post-save data fetch (#2667)
* Use locale passed in from container iframe instead of detected locale (#2672)
* Allow html entities in translated documentation titles (#2674)
* Add presets for `man_made=storage_tank` and `man_made=silo` (#2662)
* Add presets for RV/Marine toilet disposal and related fields (#2623)
* Add preset for `waterway=fuel` (#2589)
* Add preset for `amenity=biergarten` (#2641)
* Infobox for distance/area measurement and more info, hotkey Cmd-I (#2573)
* Fallback to 'en-US' when no language detected (#2650)
* Don't clean description/note/fixme values (#2659)
* Only urlencode tag values that start with http (#2657)
* Remove `platform` and `browser` from changeset tags (#2643)
* Clip oneway markers to viewport (#2638)
* Performance improvements for iD.Difference
* Fix error restoring changes after deleting a node (#2637)


# 1.7.2
##### 2015-May-03
* Fix for 404 Error caused by duplicates in multi-fetch node request (#2626)
* Fix oil well preset (#2621) (Thanks @1ec5)


# 1.7.1
##### 2015-Apr-30
* Add oil well preset (#2618) (Thanks @1ec5)
* Add radio mast preset (#2613) (Thanks @1ec5)
* Don't commit empty changesets (#1483)
* Add place=farm preset (#2604) (Thanks @Stalfur)
* Cleanup strings for website and email tags (#2323)
* Use semicolon-space as separator for opening_hours tags (#2301)
* Clear cached userDetails when auth events occur (#2588)
* New styling for barriers (#2592)
* In wireframe mode, draw all points (#2591)
* Invert background opacity widget display values (#2595)
* Save custom background imagery layer to localstorage (#2566)
* Better introductory help text (#2504) (Thanks @hkirat)
* Smarter way movement - avoid zorroing connected ways (#2516, #729)
* Add basic browser and platform info to changeset tags (#2559, #2449)
* Add drive_through preset to fast_food, atm, etc (#2459) (Thanks @brianegge)
* Use combo not checkbox for building field (#2553)
* Fix bug with copy/paste when originals are deleted (#2557)
* Tag motorway_link with explicit oneway=yes (#2555)
* Map-In-Map locator (toggle with '/' key) (#2554)
* Add service field for railways (#2552)
* Feature filtering: don't match multipolygon lines as 'Others' (#2548)
* Add network=* tag to public transport presets (#2549) (Thanks @gileri)
* Add incline field for highway=steps preset (#2456)
* Support node v0.12 (#2535)
* Resolve editing conflicts before saving (#2525, #1053)
* Don't delete ways from route, boundary, multipolygon relations (#2526, #1461) (Thanks @systemed)


# 1.7.0
##### 2015-Feb-12
* Fix typo in smoothness field - should be "impassable" (#2523)
* Update to Mapillary API v2 calls (#2522) (Thanks @peterneubauer)
* Add Rounded tooltips (#2521) (Thanks @samanpwbb)
* Add gender field to amenity=toilets preset (#2422)
* Update landuse presets (no single nodes, and better descriptions) (#2518)
* Update tree and forest presets to use leaf_type and leaf_cycle fields (#2512)
* Add shop=houseware preset (#2509)
* Make "Yes" and "No" translatable (#2286)
* Fix group home preset (#2510)
* Add amenity=grit_bin preset (#2500)
* Prevent user from zooming out too far when drawing (#2499)
* Add amenity=bicycle_repair_station preset (#2497)
* Add leisure=nature_reserve preset (#2496)
* Support copy and paste of selected features with ⌘-C/⌘-V (#642)
* Add amenity=public_bookcase preset (#2507) (Thanks @guillaumep)
* Add substation type field (#2486)
* Add junction=yes preset (#2484)
* Add takeaway and delivery fields to food presets (#2483)
* Add levels field to building=commercial preset (#2454)
* Add amenity=register_office preset (#2431)
* Add landuse=garages preset (#2430)
* Add natural=cave_entrance preset (#2412)
* Add amenity=fast_food preset (#2446)
* Switch to landuse=farmland as preferred Farm preset (#2478)
* Add bench and covered fields to bus stop preset (#2451)
* Replace icon fields with dropdown (#2433)
* Add Map Data panel
  * Data Layers (GPX, Mapillary)
  * Area filling options (full, partial, wireframe) (#813)
  * Map Features filtering (#1299, #1871, #2033)
* Allow customization of presets, imagery, and taginfo
  * :warning: These _must_ be set when creating an`iD()` object - see `index.html` example


# 1.6.2
##### 2014-Oct-24
* Fix "TypeError: r is undefined" (#2421)


# 1.6.1
##### 2014-Oct-23
* Remember raw tag editor expansion state across sessions (#2416)
* Translate text in changes section on save panel (#2417)
* Encode URL hash correctly (#2406)
* Capture ⌘-S even in input fields (#2409)
* Added some traffic_calming=* presets
* Prefer power=substation to sub_station
* Include state/province in U.S. and Canadian address formats
* Improve the error message on saving when offline (#2373)


# 1.6.0
##### 2014-Oct-06
* Add network field to Road Route relation preset (#2372)
* Updated TIGER layer to use TIGER 2014
* Added support for street-level imagery from Mapillary
* Added support for taginfo projects data
* Better infer restriction for no_u_turn (#2345)
* Update to rbush 1.3.3
* Improved a variety of presets
* Added `comment` url param to prefill changeset comment (#2311)


# 1.5.4
##### 2014-Jul-29
* Do not fully fill certain landuse values, e.g. landuse=residential (#542)
* Class midpoints to match parent way and adjust styles
* Test visibility of gpx coords instead of just comparing extents


# 1.5.3
##### 2014-Jul-25
* When adding gpx, only rezoom map if gpx not in viewport (#2297)
* Workaround for Chrome crash (#2295)
* Add mtb fields (#2244)
* Support option strings for combo fields (#2296)
* Render triangular midpoints to show direction of any selected way (#2292)


# 1.5.2
##### 2014-Jul-15
* Fixed Chrome/Windows selection bug (#2151)
* Don't automatically tag motorways, etc. as oneway=yes
* Disable Move and Rotate operations if area < 80% contained in the viewport


# 1.5.1
##### 2014-Jul-10
* Fix mixed content errors on https osm.org (#2281)
* Fix suggested access values for parking (#2280)


# 1.5.0
##### 2014-Jul-08
* Add support for localized address fields (#2246)
* Rendering improvements for layers (#2250)
* Add a map scale (#2266)
* Fix preset buttons (#2247)
* Better midpoint rendering (#2257)


# 1.4.0
##### 2014-May-29
* Ensure combobox menus are closed on blur (#2207)
* Limit imagery_used tag to 255 characters (#2181)
* Simplify and fix midpoint drawing logic (#2136)
* Prefer more specific 'Crosswalk' preset over generic 'Crossing'
* Add amenity=dojo preset
* Correctly trim whitespace in semicolon-separated multivalues (#2236)
* oneway fields now show "Assumed to be No" or "Assumed to be Yes" instead of "Unknown" (#2220)
* Add turn restriction editor


# 1.3.10
##### 2014-May-21
* `oneway=no` overrides implicit oneways on junction=roundabout, etc. (#2220)
* Add presets for fords, parking_entrance, charging_station, compressed_air, churchyard, shop=wine
* Improve access placeholders (#2221)
* Trim tag keys, and prevent duplicate tag keys (#2043)
* Fix inline tag help for fields that handle multiple tags
* Add 'width', 'length', 'lit' for appropriate presets (cycleways, sidewalks, sports pitch, etc)
* Render embankment/cutting with dashed casing
* Rendering fixes for buildings, tunnels
* Add population field for various place presets
* Improvements to circularize action (#2194)
* Building field is yes/no (fixes #2111)
* Area fill colors in preset icons match map fill colors
* Add fill style for landuse=military


# 1.3.9
##### 2014-Apr-09
* Prevent closed areas from invalid disconnection (#2178)
* Remove layer field from waterway=stream
* Add preset for place=suburb and shop=seafood
* Remember last custom tile layer (#2094)
* Mapbox Satellite now supports z17-z19


# 1.3.8
##### 2014-Mar-28
* Disable circularize and orthogonalize operations when way is <80% contained in the viewport
* Add place=neighbourhood preset
* Add denomination=* field for cemetery, graveyard, funeral home
* Add preset for shop=funeral_directors
* Add icon for public_transport=stop_position
* Support quartile scheme for any imagery source (#2112)
* Zoom to GPX after adding (#2144)
* Correctly update UI after choosing GPX file (#2144)
* Add preset for leisure=ice_rink
* Add picnic area stuff: firepit, picnic_table, bbq
* Add 35 as an option in the maxspeed dropdown
* Add religion to cemetery preset (#2164)
* Fix tag reference layout on FF (#2159)
* Add "crop" field for landuse=farm/farmland/farmyard (#2149)
* Add "trees" field for landuse=orchard
* Add landuse=landfill
* Add the hoops=* field to the basketball preset (#1984)
* Add amenity=nightclub
* Add smoking field for many presets under amenity, building, office, tourism (#1990)
* barrier=fence shouldn't be an area (fixes #2158)
* Remove building_area from hospital, school, kindergarten
* Fix recycling field keys (#2140)


# 1.3.7
##### 2014-Feb-25
* Added building presets
* Improve how tags are merged when merging to a multipolygon
* Disable merge operation if at least one relation is incomplete
* Add shop=bookmaker, shop=lottery, and shop=art presets
* Use https URLs where supported
* Fix duplicate/missing objects after restoring data from localStorage
* Remove addr:housename field from address preset


# 1.3.6
##### 2014-Feb-05
* More protection against relation loops (#2096)
* Fix freeze when using Clinic preset (#2102)
* Allow rotating closed multipolygon members (#1718)
* Bump threshold for Orthogonalize to 12 degrees
* Added social_facility presets (#2109)


# 1.3.5
##### 2014-Jan-08
* Smoother and faster panning, zooming, and tooltips
* Fix bug relating to deleted nodes outside the viewport (#2085)
* Ensure "New Relation..." is always available (#2066)
* Add area=yes when necessary (#2069)
* Suppress radial menu when clicking warning (#2035)
* Protect against relation loops (#2072)
* Correct arrow direction on drawn segment (#2078)
* Don't upload tags with empty values (#1894)
* Add support for ids and locations as search input (#2056)
* Sort relation suggestions most recent first (#2052)
* Fix for Safari selection bug in combo box (#2051)
* Fix midpoint missing after undoing split (#2040)
* Don't remove addr:housenumber when changing address preset (#2047)
* Many preset additions: clock, rest area, service area, veterinary, funiculars, narrow gauge railways,
  gauge field, electrified field, tunnel field, crafts, doctor, dentist, clinic, studio, aerialways,
  and pistes.


# 1.3.4
##### 2013-Nov-26
* Replace TIGER 2012 layer with next-generation TIGER 2013 layer (#2010)
* Add tooltips to "untagged feature" warnings
* Add pressets and category for golf features (#2013)
* Information and bike parking preset refinements
* Faster/smoother zooming and panning
* Add "quick add" presets for common proper names
* Fix zoom to feature when clicking search results (#2023)


# 1.3.3
##### 2013-Nov-22
* Support for loading GPX-files via url parameter (#1965)
* Update osm-auth (#1904)
* Update 3rd party dependencies (Lodash, D3, RBush)
* Build areaKeys from presets
* Add public_transport, military, emankment presets
* Reverse cardinal directions for relation member roles
* Improved warning visibility (#1973)
* Fix undo-related bug (#1978)


# 1.3.2
##### 2013-Nov-14
* Update maki
* Fix Disconnect of way with multiple intersections (#1955)
* Fix unclosed area rendering (#1958)
* Add presets for amenity=shelter, footway=sidewalk, footway=crossing, and various office values
* Add area categories
* Full-height background settings pane
* Add suggestions of common shop and amenity names
* Handle https wikipedia URLs
* Use assumed values for access placeholders (#1924)
* Distinguish between power=line and power=minor_line
* Reset invalid opacity values to default (#1923)


# 1.3.1
##### 2013-Oct-26
* Fix misalignment -> Fix alignment (#1913)
* Update maki (#1916)
* Prioritize boundary tag to minimize area fills (#1920)
* Fix background defaulting to 0% brightness (#1923)


# 1.3.0
##### 2013-Oct-24
* Fix corner case that could cause getting stuck in drag mode (#1910)
* Improved display of changed objects in save screen
* Improved performance
* Show attribution for overlay layers (#1909)
* Add OpenStreetMap GPS traces layer
* Show a list of multiple selected features in the sidebar
* Autocomplete city and postcode values (#1753)
* Add a button to trigger file browser for GPX (#1758)
* Prevent 'zoom in to edit' from showing up during save success (#1792)
* Add delete button to all forms (#1492)
* Omit non-OSM features from search results (#1890)
* Add additional check to prevent snapping to area fills (#1887)
* Fix adding localized value before name (#1797)
* Disable removing incomplete relation members (#1768)
* Show all combobox entries when clicking the caret (#1755)
* Improvements and fixes to the behavior of multilingual name fields
* Don't show combobox menu with only one item
* Don't prevent following an existing way when drawing (#1430)
* Allow "yes" and "no" check values to be translated (#1819)
* Treat a sole area=yes tag as "untagged" (#1867)
* Special case 'yes' values for type fields (#1876)
* Don't add addr:housenumber=yes when applying Address preset (#1874)
* Ensure preset fields are consistently ordered (#1876)
* Preserve existing Wikipedia language (#1868)
* Don't allow dragging of the map when the click starts in a button (#1869)
* Prefer to render highway=* styles over railway=* (#1880)
* Workaround cosmetic issues caused by a Chrome regression (#1879)
* New presets: man_made=observation, shop=locksmith, leisure=common and more


# 1.2.1
##### 2013-Sep-30
* Split only the line of a node shared by a line and an area
* Handle multipolygon corner case when splitting (#1799)
* Don't automatically apply building tags to shop=car (#1813)
* Don't suggest adding a relation to itself (#1820)
* Fix restoring changes when something is selected (#1857)
* Use generic access value as placeholder (#1780)
* Filter on combobox value, not title (#1836)
* Show relation documentation for relation presets (#1862)
* Limit squaring to near square or near straight nodes (#1733)
* More clever splitting of closed ways
* Improve circularize action
* Add more tags to areas list


# 1.2.0
##### 2013-Sep-26
* Don't auto-save intro tutorial edits (#1745, #1795)
* Added waypoint display to GPX layer
* Added "Straighten" operation
* Improve "Orthogonalize" behavior, rename to "Square"
* Add and improve many presets
* Save commit messages on blur (#1783)
* Add KSJ2 tags to discard list (#1794)
* Fix display of labels with wide characters
* Catch localStorage quota exception (#1807)
* Avoid consecutive identical nodes when adding a midpoint (#1296)
* Stop nudge when exiting move mode (#1766)
* Add "Continue" operation
* Delete relations that become empty (#465, #1454)
* Support polygon imagery bounds (#768)
* Pull imagery from editor-imagery-index
* Insert areas in sorted order (#1693)
* Fix some walkthrough glitches (#1744)


# 1.1.6
##### 2013-Aug-24
* Fix walkthrough on Firefox (#1743)
* Fix icon at end of walkthough (#1740)
* Fix walkthrough (#1739)


# 1.1.5
##### 2013-Aug-23
* Add amenity=ranger_station preset (1723)
* Add terms for tourism=artwork (#1726)
* Reduce prominence of share links, add G+
* Default wildcard tag values to "yes" (#1715)
* Add help topic on relations (#1708)
* Add default "Locator Overlay" layer (#1301)
* Refine toilet preset (#1697)
* Change delete shortcut to ⌘⌫/Ctrl-Backspace (#1698)
* Fix close button event binding in save dialog (#1713)
* Fix error when deleting a triangle vertex (#1712)
* Add support for an externally provided asset map (#1699)


# 1.1.4
##### 2013-Aug-17
* Fix adding multilingual name (#1694)
* Fix social buttons (#1690)
* Work around a Firefox bug that sometimes caused elements to be unselectable or stuck dragging (#1691, #1692)


# 1.1.3
##### 2013-Aug-15
* Fix behavior of enter key in name field (#1681)
* Remove area=yes when choosing an area preset (#1684)
* Save history more frequently (#1345)
* Fix combobox menu scroll bar behavior (#963)
* After editing, give a sense when map is updated (#1660)
* Clarify undo/redo tooltips (#1670)
* Add emergency=fire_hydrant preset (#1674)
* Refine power=generator preset (#1675)
* Add leisure=track preset (#1683)


# 1.1.2
##### 2013-Aug-12
* Fix cursor offset when clicking/dragging after resizing the window (#1678)
* Include low-frequency tag values if they have a wiki entry
* Fix tag value suggestions in preset comboboxes (#1679, #1680)


# 1.1.1
##### 2013-Aug-09
* Improve performance when drawing
* Tail should appear only first time
* Fix radial menu tooltip positioning on Firefox


# 1.1.0
##### 2013-Aug-09
* Fix radial menu tooltip positioning


# 1.1.0rc1
* Custom layers support TMS-flipped Y coordinate with {ty} replacement.
* Allow to join more than two ways (#649)
* Many preset additions and improvements
* Fix Japanese language input (#1594)
* Prevent merging over restriction relations (#1512)
* Support multiple overlay layers
* Fix name field for suffixed ISO 639-1 codes (#1628)
* Add ability to create a new relation (#1576)
* Permit translating all preset term lists (#1633)
* Include GPX and overlay layers in imagery_used (#1463)
* Move sidebar to left, map controls to right
* Rework search UI and consolidate with geocoder
* More dramatic different between hover and active edit feature pane


# 1.1.0beta1
* Performance improvements
* Added a UI for multilingual name tags
* "Report a bug" in footer is now an icon
* New style for radio buttons and check boxes
* Incomplete relations can no longer be deleted (previously, attempting to do so would generate a JS error)
* Render bridge casing for bridge=viaduct, etc. (#1500)
* Only draw intersections for {high,water,rail,aero}way lines (#1471)
* Improve tag reference loading feedback (#1262)
* Added relation presets
* Display relation members and memberships in inspector
* The sidebar is now persistent, rather than sliding in and out
* The feature being hovered over is previewed in the sidebar
* Zoom to feature only if map parameter isn't also specified
* Don't zoom too far in (>z20) (#1511)
* Don't zoom too far out (<z16). (#1522)
* Added the ability to create multipolygons
* Fix URL template host rotation
* Fix strokes sometimes being clipped as polygons (#1527)
* Refine selection behavior when dragging a node:
  * Preserve the sidebar state (#1401)
  * Show vertices of selected way (#1478)
  * Reselect exact previous selection when finished
* Fix one way marker rendering (#1534)
* You can now click the preset icon to return to the preset list
* All preset fields now have placeholders
* The save dialog now appears in the sidebar
* Added Address preset (#1524)
* Shorten "Zoom in" text, don't hide it on narrow screens (#1477)
* Fix "View on OSM" in sidebar footer (#1473)
* When deleting a vertex, reselect another vertex if possible (#1457)
* The sidebar now has a searchable Feature List (#1545)
* You can add a member to a relation via the "All relations" section of the sidebar

# 1.0.1
##### 2013-May-10
* Test, imagery, translation, and preset updates
* Fix untranslatable strings
* Prefer to keep existing ways when joining
* Fix creating intersecting ways and cope with 0 and 1 node ways
* Fix IE detection in `dist`
* Fix GPX track display
* Fixes for Opera compatibility
* Update `osm-auth` to 0.2.1
* Fix the `note` functionality and textarea UI in presets
* Fix walkthrough translation issues<|MERGE_RESOLUTION|>--- conflicted
+++ resolved
@@ -60,14 +60,11 @@
 #### :bug: Bugfixes
 * Fix hidden tooltips on map control toolbar ([#8781])
 * Fix glitching out turn restriction minimap on narrow sidebars ([#8792])
-<<<<<<< HEAD
+* Fix non-string properties of GeoJSON custom map data not being displayed correctly ([#8825], thanks [@k-yle])
 * Fix a bug which made it impossible to switch to a custom TMS imagery layer after using a custom WMS source and vice versa ([#8057])
 * Fix a bug where the validator might show wrong tagging suggestions for a preset if another preset has a partial match ([#8828], thanks [@bhousel])
 * Show correct vintage and other metadata for "Esri World Imagery"'s higher zoom levels
 * Fix wrong order of route relation members after a split operation ([#8519], thanks [@tpetillon])
-=======
-* Fix non-string properties of GeoJSON custom map data not being displayed correctly ([#8825], thanks [@k-yle])
->>>>>>> 8ef66e7c
 #### :earth_asia: Localization
 * Deprecate ~`t.html`~ for providing localized texts, which is replaced by the new method `t.append` which directly and safely appends the localized strings to the DOM ([#8817])
 #### :hourglass: Performance
@@ -78,13 +75,8 @@
 * Add colours for preset categories ([#8799])
 #### :hammer: Development
 
-<<<<<<< HEAD
 [#8057]: https://github.com/openstreetmap/iD/issues/8057
 [#8519]: https://github.com/openstreetmap/iD/issues/8519
-=======
-[@k-yle]: https://github.com/k-yle
-
->>>>>>> 8ef66e7c
 [#8771]: https://github.com/openstreetmap/iD/issues/8771
 [#8781]: https://github.com/openstreetmap/iD/issues/8781
 [#8782]: https://github.com/openstreetmap/iD/pull/8782
@@ -94,19 +86,16 @@
 [#8800]: https://github.com/openstreetmap/iD/pull/8800
 [#8805]: https://github.com/openstreetmap/iD/issues/8805
 [#8807]: https://github.com/openstreetmap/iD/issues/8807
-<<<<<<< HEAD
 [#8813]: https://github.com/openstreetmap/iD/issues/8813
 [#8817]: https://github.com/openstreetmap/iD/pull/8817
 [#8818]: https://github.com/openstreetmap/iD/issues/8818
+[#8825]: https://github.com/openstreetmap/iD/pull/8825
 [#8828]: https://github.com/openstreetmap/iD/pull/8828
 [#8831]: https://github.com/openstreetmap/iD/issues/8831
 [#8836]: https://github.com/openstreetmap/iD/issues/8836
 [#8839]: https://github.com/openstreetmap/iD/pull/8839
 [@k-yle]: https://github.com/k-yle
 [@tpetillon]: https://github.com/tpetillon
-=======
-[#8825]: https://github.com/openstreetmap/iD/pull/8825
->>>>>>> 8ef66e7c
 
 # 2.20.2
 ##### 2021-Oct-28
