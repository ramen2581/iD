--- conflicted
+++ resolved
@@ -47,15 +47,12 @@
 #### :boom: Breaking Changes
 #### :tada: New Features
 #### :sparkles: Usability & Accessibility
-<<<<<<< HEAD
 * Overhauled the background imagery selector menu: ([#8826])
   * List layers grouped by categories (see [ELI#733]) instead of the distinction between backgrounds and overlays
   * New more focused sorting of background layers: by "best" flag, then by rough layer extent size, then by vintage, then alphabetically – locally relevant and recent layers are now on the top!
   * Show many previously excluded background layers: mostly quality assurance layers and OSM-based maps
   * Display the imagery layer icons, if present and the third party icons are enabled in the preferences
-=======
 * Add a preview to colour fields, showing a native colour picker dialog on click ([#8782], thanks [@k-yle])
->>>>>>> 6c610dd5
 #### :scissors: Operations
 * Split operation now indicates more clearly when multiple ways will be affected and gives a hint how to restrict the operation to a single line ([#8818])
 #### :camera: Street-Level
@@ -89,15 +86,11 @@
 [#8807]: https://github.com/openstreetmap/iD/issues/8807
 [#8813]: https://github.com/openstreetmap/iD/issues/8813
 [#8817]: https://github.com/openstreetmap/iD/pull/8817
-<<<<<<< HEAD
+[#8818]: https://github.com/openstreetmap/iD/issues/8818
 [#8826]: https://github.com/openstreetmap/iD/pull/8826
 [#8828]: https://github.com/openstreetmap/iD/pull/8828
 [ELI#733]: https://github.com/osmlab/editor-layer-index/pull/733
-=======
-[#8818]: https://github.com/openstreetmap/iD/issues/8818
-[#8828]: https://github.com/openstreetmap/iD/pull/8828
 [@k-yle]: https://github.com/k-yle
->>>>>>> 6c610dd5
 
 # 2.20.2
 ##### 2021-Oct-28
