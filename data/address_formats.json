--- conflicted
+++ resolved
@@ -211,7 +211,6 @@
     ]
   },
   {
-<<<<<<< HEAD
     "countryCodes": ["ru"],
     "format": [
       ["housenumber", "street+place"],
@@ -223,13 +222,14 @@
     "format": [
       ["street", "housenumber"],
       ["postcode", "city"]
-=======
+    ]
+  },
+  {
     "countryCodes": ["ph"],
     "format": [
       ["unit", "housenumber", "street"],
 	  ["district", "city"],
 	  ["postcode", "province"]
->>>>>>> f19a55fa
     ]
   }
 ]