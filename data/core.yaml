--- conflicted
+++ resolved
@@ -16,7 +16,6 @@
     recent: Recent
     favorites: Favorites
     add_feature: Add Feature
-<<<<<<< HEAD
     finish: Finish
     generic:
       title: Geometries
@@ -49,14 +48,12 @@
     toolbox:
       title: Tools
       tooltip: Customize the toolbar.
-=======
   title:
     format:
       context: "{base} – {context}"
       changes: "({changes}) {base}"
       changes_context: "({changes}) {base} – {context}"
     labeled_and_more: "{labeled} and {count} more"
->>>>>>> 94c88ee7
   modes:
     add_feature:
       search_placeholder: Search feature types
