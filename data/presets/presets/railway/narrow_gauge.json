{
<<<<<<< HEAD
    "icon": "railway-rail",
=======
    "icon": "iD-railway-rail",
>>>>>>> 30c7f7db
    "fields": [
        "name",
        "structure",
        "gauge",
        "electrified",
        "service_rail",
        "usage_rail",
        "voltage",
        "frequency"
    ],
    "geometry": [
        "line"
    ],
    "tags": {
        "railway": "narrow_gauge"
    },
    "terms": [
        "narrow gauge railway",
        "narrow gauge railroad"
    ],
    "name": "Narrow Gauge Rail"
}<|MERGE_RESOLUTION|>--- conflicted
+++ resolved
@@ -1,9 +1,5 @@
 {
-<<<<<<< HEAD
-    "icon": "railway-rail",
-=======
     "icon": "iD-railway-rail",
->>>>>>> 30c7f7db
     "fields": [
         "name",
         "structure",
