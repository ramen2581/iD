--- conflicted
+++ resolved
@@ -2498,7 +2498,7 @@
           star: Star / Wye
           # 'windings:configuration=zigzag'
           zigzag: Zig Zag
-<<<<<<< HEAD
+        terms: '<translate with synonyms or related terms for ''Windings Configuration'', separated by commas>'
     groups:
       toggleable/aerialways:
         description: 'Chair Lifts, Gondolas, Zip Lines, etc.'
@@ -2545,9 +2545,6 @@
       toggleable/water:
         description: 'Rivers, Lakes, Ponds, Basins, etc.'
         name: Water Features
-=======
-        terms: '<translate with synonyms or related terms for ''Windings Configuration'', separated by commas>'
->>>>>>> 67afa20d
     presets:
       addr/interpolation:
         # 'addr:interpolation=*'
