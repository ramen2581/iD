{
    "sk": {
        "modes": {
            "add_area": {
                "title": "Plocha",
                "description": "Pridať do mapy parky, budovy, jazerá alebo iné plochy.",
                "tail": "Kliknutím na mapu začnite kresliť plochu ako park, jazero alebo budovu."
            },
            "add_line": {
                "title": "Čiara",
                "description": "Pridať do mapy cesty, ulice, chodníky pre chodcov, kanály alebo iné čiary.",
                "tail": "Kliknutím na mapu začnete kresliť cestu, chodník alebo trať."
            },
            "add_point": {
                "title": "Bod",
                "description": "Pridať do mapy reštaurácie, pamätihodnosti, poštové schránky alebo iné body.",
                "tail": "Kliknutím na mapu pridáte bod."
            },
            "browse": {
                "title": "Prehliadať",
                "description": "Posunúť a priblížiť mapu."
            },
            "draw_area": {
                "tail": "Kliknite pre pridanie uzlov ku ploche. Pre dokončenie plochy, kliknite na prvý uzol."
            },
            "draw_line": {
                "tail": "Kliknite pre pridanie ďalších uzlov ku čiare. Kliknite na iné čiary aby ste ich spojili a potom dva krát kliknite pre ukončenie čiary."
            }
        },
        "operations": {
            "add": {
                "annotation": {
                    "point": "Pridanie bodu.",
                    "vertex": "Pridanie uzla k ceste.",
                    "relation": "Pridanie relácie."
                }
            },
            "start": {
                "annotation": {
                    "line": "Začatie čiary.",
                    "area": "Začatie plochy."
                }
            },
            "continue": {
                "key": "A",
                "title": "Pokračovať",
                "description": "Pokračuj v tejto čiare.",
                "not_eligible": "Nedá sa pokračovať v žiadnej čiare.",
                "multiple": "Je možné pokračovať vo viacerých čiarach. Pre výber čiary stlačte kláves \"Shift\" a kliknutím na ňu ju označte.",
                "annotation": {
                    "line": "Pokračovanie čiary.",
                    "area": "Pokračovanie plochy."
                }
            },
            "cancel_draw": {
                "annotation": "Zrušenie kreslenia."
            },
            "change_role": {
                "annotation": "Zmena roly člena relácie."
            },
            "change_tags": {
                "annotation": "Zmenenie označenia."
            },
            "circularize": {
                "title": "Usporiadať do kruhu",
                "description": {
                    "line": "Usporiadať túto čiaru do kruhu.",
                    "area": "Usporiadať túto plochu do kruhu."
                },
                "key": "O",
                "annotation": {
                    "line": "Usporiadanie čiary do kruhu.",
                    "area": "Usporiadanie plochy do kruhu."
                },
                "not_closed": "Tento objekt nemožno usporiadať do kruhu, pretože nie je uzavretý do slučky.",
                "too_large": "Tento objekt nemožno usporiadať do kruhu, pretože niektoré jeho časti nie sú viditeľné.",
                "connected_to_hidden": "Tento objekt nemožno usporiadať do kruhu, pretože je spojený so skrytým objektom."
            },
            "orthogonalize": {
                "title": "Usporiadať do pravého uhla",
                "description": {
                    "line": "Usporiadať rohy tejto čiary do pravého uhla.",
                    "area": "Usporiadať rohy tejto plochy do pravého uhla."
                },
                "key": "S",
                "annotation": {
                    "line": "Usporiadanie rohov čiary do pravého uhla.",
                    "area": "Usporiadanie rohov plochy do pravého uhla."
                },
                "not_squarish": "Tento objekt nemožno usporiadať do pravého uhla, pretože nie je štvorcový.",
                "too_large": "Tento objekt nemožno usporiadať do pravého uhla, pretože niektoré jeho časti nie sú viditeľné.",
                "connected_to_hidden": "Tento objekt nemožno usporiadať do pravého uhla, pretože je spojený so skrytým objektom."
            },
            "straighten": {
                "title": "Vyrovnať",
                "description": "Vyrovnať túto čiaru.",
                "key": "S",
                "annotation": "Vyrovnanie čiary.",
                "too_bendy": "Tento objekt nemožno vyrovnať, pretože je príliš nepravidelný.",
                "connected_to_hidden": "Túto čiaru nemožno vyrovnať, pretože je spojená so skrytým objektom."
            },
            "delete": {
                "title": "Vymazať",
                "description": {
                    "single": "Vymazať tento objekt natrvalo.",
                    "multiple": "Vymazať tieto objekty natrvalo."
                },
                "annotation": {
                    "point": "Odstránenie bodu.",
                    "vertex": "Odstránenie uzla z cesty.",
                    "line": "Odstránenie čiary.",
                    "area": "Odstránenie plochy.",
                    "relation": "Odstránenie relácie.",
                    "multiple": "Zmazanie {n} objektov."
                },
                "too_large": {
                    "single": "Tento objekt nemožno vymazať, pretože niektoré jeho časti nie sú viditeľné.",
                    "multiple": "Tieto objekty nemožno vymazať, pretože niektoré ich časti nie sú viditeľné."
                },
                "incomplete_relation": {
                    "single": "Tento objekt nemožno vymazať, pretože nebol úplne stiahnutý.",
                    "multiple": "Tiento objekty nemožno vymazať, pretože neboli úplne stiahnuté."
                },
                "part_of_relation": {
                    "single": "Tento objekt nemôžno vymazať, pretože je súčasťou väčšej relácie. Musíte ho najskôr z tejto relácie odobrať.",
                    "multiple": "Tieto objekty nemôžno vymazať, pretože sú súčasťou väčších relácii. Musíte ich z relácií najskôr odobrať."
                },
                "connected_to_hidden": {
                    "single": "Tento objekt nemožno vymazať, pretože je spojený so skrytým objektom.",
                    "multiple": "Tieto objekty nemožno vymazať, pretože niektoré sú spojené so skrytými objektami."
                }
            },
            "add_member": {
                "annotation": "Pridanie člena do relácie."
            },
            "delete_member": {
                "annotation": "Odstránenie člena z relácie."
            },
            "connect": {
                "annotation": {
                    "point": "Pripojenie cesty k bodu.",
                    "vertex": "Pripojenie cesty k inej ceste.",
                    "line": "Pripojenie cesty k čiare.",
                    "area": "Pripojenie cesty k ploche."
                }
            },
            "disconnect": {
                "title": "Odpojiť",
                "description": "Odpojiť od seba tieto čiary alebo plochy.",
                "key": "D",
                "annotation": "Odpojenie čiar alebo plôch.",
                "not_connected": "Nie je dostatočný počet čiar/plôch na odpojenie.",
                "connected_to_hidden": "Tento objekt nemožno odpojiť, pretože je spojený so skrytým objektom.",
                "relation": "Tento objekt nemôžno odpojiť, pretože spája členov v relácii."
            },
            "merge": {
                "title": "Zlúčiť",
                "description": "Zlúčiť tieto objekty.",
                "key": "C",
                "annotation": "Zlúčiť {n} objektov.",
                "not_eligible": "Tieto objekty nemôžno zlúčiť.",
                "not_adjacent": "Tieto objekty nemôžno zlúčiť, pretože ich koncové body nie sú spojené.",
                "incomplete_relation": "Tieto objekty nemôžno zlúčiť, pretože aspoň jeden z nich nebol úplne stiahnutý.",
                "conflicting_tags": "Tieto objekty nemôžno zlúčiť, pretože niktoré ich označenia majú odporujúce si hodnoty."
            },
            "move": {
                "title": "Presunúť",
                "description": {
                    "single": "Presunúť tento objekt na iné miesto.",
                    "multiple": "Presunúť tieto objekty na iné miesto."
                },
                "key": "M",
                "annotation": {
                    "point": "Presunutie bodu.",
                    "vertex": "Presunutie cestného uzla.",
                    "line": "Presunutie čiary.",
                    "area": "Presunutie plochy.",
                    "multiple": "Presunutie viacerých objektov."
                },
                "incomplete_relation": {
                    "single": "Tento objekt nemožno presunúť, pretože nebol úplne stiahnutý.",
                    "multiple": "Tiento objekty nemožno presunúť, pretože neboli úplne stiahnuté."
                },
                "too_large": {
                    "single": "Tento objekt nemožno presunúť, pretože niektoré jeho časti nie sú viditeľné.",
                    "multiple": "Tieto objekty nemožno presunúť, pretože niektoré ich časti nie sú viditeľné."
                },
                "connected_to_hidden": {
                    "single": "Tento objekt nemožno presunúť, pretože je spojený so skrytým objektom.",
                    "multiple": "Tieto objekty nemožno presunúť, pretože niektoré sú spojené so skrytými objektami."
                }
            },
            "reflect": {
                "title": {
                    "long": "Preklopiť na dĺžku",
                    "short": "Preklopiť na šírku"
                },
                "description": {
                    "long": {
                        "single": "Preklopiť tento objekt cez jeho dlhú osu.",
                        "multiple": "Preklopiť tieto objekty cez ich dlhú osu."
                    },
                    "short": {
                        "single": "Preklopiť tento objekt cez jeho krátku osu.",
                        "multiple": "Preklopiť tieto objekty cez ich krátku osu."
                    }
                },
                "key": {
                    "long": "T",
                    "short": "Y"
                },
                "annotation": {
                    "long": {
                        "single": "Preklopenie objektu cez jeho dlhú osu.",
                        "multiple": "Preklopenie viacerých objektov cez ich dlhú osu."
                    },
                    "short": {
                        "single": "Preklopenie objektu cez jeho krátku osu.",
                        "multiple": "Preklopenie viacero objektov cez ich krátku osu."
                    }
                },
                "incomplete_relation": {
                    "single": "Tento objekt nemožno preklopiť, pretože nebol úplne stiahnutý.",
                    "multiple": "Tiento objekty nemožno preklopiť, pretože neboli úplne stiahnuté."
                },
                "too_large": {
                    "single": "Tento objekt nemožno preklopiť, pretože niektoré jeho časti nie sú viditeľné.",
                    "multiple": "Tieto objekty nemožno preklopiť, pretože niektoré ich časti nie sú viditeľné."
                },
                "connected_to_hidden": {
                    "single": "Tento objekt nemožno preklopiť, pretože je spojený so skrytým objektom.",
                    "multiple": "Tieto objekty nemožno preklopiť, pretože niektoré sú spojené so skrytými objektami."
                }
            },
            "rotate": {
                "title": "Otočiť",
                "description": {
                    "single": "Otočiť objekt okolo jeho stredového bodu.",
                    "multiple": "Otočiť tieto objekty okolo ich stredového bodu."
                },
                "key": "R",
                "annotation": {
                    "line": "Otočenie čiary.",
                    "area": "Otočenie plochy.",
                    "multiple": "Otočenie viacerých objektov."
                },
                "incomplete_relation": {
                    "single": "Tento objekt nemožno otočiť, pretože nebol úplne stiahnutý.",
                    "multiple": "Tiento objekty nemožno otočiť, pretože neboli úplne stiahnuté."
                },
                "too_large": {
                    "single": "Tento objekt nemožno otočit, pretože niektoré jeho časti nie sú viditeľné.",
                    "multiple": "Tieto objekty nemožno otočiť, pretože niektoré ich časti nie sú viditeľné."
                },
                "connected_to_hidden": {
                    "single": "Tento objekt nemožno otočiť, pretože je spojený so skrytým objektom.",
                    "multiple": "Tieto objekty nemožno otočiť, pretože niektoré sú spojené so skrytými objektami."
                }
            },
            "reverse": {
                "title": "Obrátiť smer",
                "description": "Obrátiť smer čiary na opačnú stranu.",
                "key": "V",
                "annotation": "Obrátenie smeru čiary."
            },
            "split": {
                "title": "Rozdeliť",
                "description": {
                    "line": "Rozdeliť čiaru v tomto uzle na dve.",
                    "area": "Rozdeliť ohraničenie tejto plochy na dve.",
                    "multiple": "Rozdeliť čiary alebo hranice plôch v tomto uzle na dve."
                },
                "key": "X",
                "annotation": {
                    "line": "Rozdelenie čiary.",
                    "area": "Rozdelenie ohraničenia plochy.",
                    "multiple": "Rozdelenie {n} čiar/hraníc plôch. "
                },
                "not_eligible": "Čiary nemôžno rozdeliť na ich začiatku alebo konci.",
                "multiple_ways": "Príliš veľa čiar na rozdelenie.",
                "connected_to_hidden": "Tento objekt nemôžno rozdeliť, pretože je spojený so skrytým objektom."
            },
            "restriction": {
                "annotation": {
                    "create": "Pridať zákaz odbočenia",
                    "delete": "Odstrániť zákaz odbočenia"
                }
            }
        },
        "undo": {
            "tooltip": "Vrátiť: {action}",
            "nothing": "Nič na vrátenie."
        },
        "redo": {
            "tooltip": "Zopakuj: {action}",
            "nothing": "Nič na zopakovanie."
        },
        "tooltip_keyhint": "Skratka:",
        "browser_notice": "Tento editor je podporovaný v prehliadačoch Firefox, Chrome, Safari, Opera a Internet Explorer 11 a vyžší. Aktualizujte prosím svoj prehliadač alebo použite Potlach 2.",
        "translate": {
            "translate": "Preložiť",
            "localized_translation_label": "Cudzojazyčné meno",
            "localized_translation_language": "Zvoľte jazyk",
            "localized_translation_name": "Meno"
        },
        "login": "prihlásenie",
        "logout": "odhlásiť",
        "loading_auth": "Pripája sa k OpenStreetMap...",
        "report_a_bug": "Nahlásiť chybu",
        "help_translate": "Pomoc s prekladom",
        "feature_info": {
            "hidden_warning": "{count} skrytých objektov",
            "hidden_details": "Tieto objekty sú skryté: {details}"
        },
        "status": {
            "error": "Nepodarilo sa spojiť s API.",
            "offline": "API je offline. Skúste upravovať neskôr.",
            "readonly": "API je iba na čítanie. Budete musieť počkať, aby ste mohli uložiť vaše zmeny.",
            "rateLimit": "OSM obmedzuje anonymné spojenia. Môžete to vyriešiť tým, že sa prihlásite."
        },
        "commit": {
            "title": "Nahrať do OpenStreetMap",
            "upload_explanation": "Zmeny, ktoré nahráte, budú viditeľné na všetkých mapách, ktoré používajú údaje z OpenStreetMap.",
            "upload_explanation_with_user": "Zmeny, ktoré nahráte ako {user}, budú viditeľné na všetkých mapách, ktoré používajú údaje z OpenStreetMap.",
            "request_review": "Chcem aby niekto skontroloval moje úpravy.",
            "save": "Nahrať",
            "cancel": "Zrušiť",
            "changes": "{count} Zmien",
            "download_changes": "Stiahnuť osmChange súbor",
            "warnings": "Upozornenia",
            "modified": "Upravené",
            "deleted": "Odstránené",
            "created": "Vytvorené",
            "about_changeset_comments": "O popisoch súborov zmien",
            "about_changeset_comments_link": "//wiki.openstreetmap.org/wiki/Good_changeset_comments",
            "google_warning": "V popise ste spomenuli Google: nezabúdajte, že kopírovanie z Google máp je prísne zakázané."
        },
        "contributors": {
            "list": "Úpravy od {users}",
            "truncated_list": "Úpravy od {users} a {count} ďalších"
        },
        "info_panels": {
            "key": "I",
            "background": {
                "key": "B",
                "title": "Pozadie",
                "zoom": "Priblíženie",
                "vintage": "Archívne",
                "source": "Zroj",
                "description": "Popis",
                "resolution": "Rozlíšenie",
                "accuracy": "Presnosť",
                "unknown": "Neznáme",
                "show_tiles": "Zobraziť dlaždice",
                "hide_tiles": "Skryť dlaždice"
            },
            "history": {
                "key": "H",
                "title": "História",
                "selected": "{n} vybraných",
                "version": "Verzia",
                "last_edit": "Posledná úprava",
                "edited_by": "Upravené od",
                "changeset": "Súbor zmien",
                "unknown": "Neznáme",
                "link_text": "História na openstreetmap.org"
            },
            "location": {
                "key": "L",
                "title": "Poloha",
                "unknown_location": "Neznáma poloha"
            },
            "measurement": {
                "key": "M",
                "title": "Merania",
                "selected": "{n} vybraných",
                "geometry": "Geometria",
                "center": "Stred",
                "perimeter": "Obvod",
                "length": "Dĺžka",
                "area": "Plocha",
                "centroid": "Ťažisko",
                "location": "Poloha",
                "metric": "Metrické",
                "imperial": "Imperiálne"
            }
        },
        "geometry": {
            "point": "bod",
            "vertex": "vrchol",
            "line": "čiara",
            "area": "plocha",
            "relation": "relácia"
        },
        "geocoder": {
            "search": "Hľadaj celosvetovo...",
            "no_results_visible": "Žiadne výsledky vo viditeľnej mapovej oblasti",
            "no_results_worldwide": "Bez výsledkov"
        },
        "geolocate": {
            "title": "Zobraziť moju polohu",
            "locating": "Lokalizuje sa. Prosím, čakajte..."
        },
        "inspector": {
            "no_documentation_combination": "Pre túto kombináciu označenia nie je dostupná dokumentácia",
            "no_documentation_key": "Pre toto označenie nie je dostupná dokumentácia",
            "documentation_redirect": "Táto dokumantácia bola presmerovaná na novú stránku",
            "show_more": "Zobraziť viac",
            "view_on_osm": "Zobraziť na openstreetmap.org",
            "all_fields": "Všetky polia",
            "all_tags": "Všetky označenia",
            "all_members": "Všetky členy",
            "all_relations": "Všetky relácie",
            "new_relation": "Nová relácia...",
            "role": "Rola",
            "choose": "Zvoľte typ objektu",
            "results": "{n} výsledkov pre {search}",
            "reference": "Zobraziť na Wiki OpenStreetMap",
            "back_tooltip": "Zmeň typ objektu",
            "remove": "Odstráň",
            "search": "Hľadaj",
            "multiselect": "Vybrané objekty",
            "unknown": "Neznámy",
            "incomplete": "<nebolo stiahnuté>",
            "feature_list": "Hľadaj objekty",
            "edit": "Uprav objekt",
            "check": {
                "yes": "Áno",
                "no": "Nie",
                "reverser": "Zmeniť smer"
            },
            "radio": {
                "structure": {
                    "type": "Typ",
                    "default": "Štandardné",
                    "layer": "Vrstva"
                }
            },
            "add": "Pridať",
            "none": "Žiadne",
            "node": "Uzol",
            "way": "Cesta",
            "relation": "Relácia",
            "location": "Poloha",
            "add_fields": "Pridať pole:"
        },
        "background": {
            "title": "Pozadie",
            "description": "Nastavenia pozadia",
            "key": "B",
            "none": "Žiadne",
            "best_imagery": "Najviac známy zdroj obrázkov pre túto polohu",
            "switch": "Prepnúť späť na toto pozadie",
            "custom": "Voliteľné",
            "custom_button": "Upraviť volitelné pozadie",
            "reset": "vynulovať",
            "minimap": {
                "tooltip": "Zobraziť oddialenú mapu pre ľahšie lokalizovanie práve zobrazenej oblasti.",
                "key": "/"
            },
            "fix_misalignment": "Upraviť posun obrázkov",
            "offset": "Potiahnutím kdekoľvek v šedej ploche nižšie upravíte posun obrázkov, alebo zadajte hodnotu posunu v metroch."
        },
        "map_data": {
            "title": "Mapové údaje",
            "description": "Mapové údaje",
            "key": "F",
            "data_layers": "Dátové vrstvy",
            "layers": {
                "osm": {
                    "tooltip": "Mapové dáta z OpenStreetMap",
                    "title": "OpenStreetMap dáta"
                }
            },
            "fill_area": "Výplň plôch",
            "map_features": "Mapové objekty",
            "autohidden": "Tieto objekty boli automaticky skryté, pretože by ich bolo zobrazených príliš veľa. Pre ich editáciu, priblížte mapu.",
            "osmhidden": "Tieto objekty boli automaticky skryté, pretože vrstva OpenStreetMap nie je vidileľná."
        },
        "feature": {
            "points": {
                "description": "Body",
                "tooltip": "Body záujmu"
            },
            "traffic_roads": {
                "description": "Dopravné cesty",
                "tooltip": "Diaľnice, ulice, atď."
            },
            "service_roads": {
                "description": "Servisné cesty",
                "tooltip": "Servisné cesty, parkovacie uličky, lesné cesty, atď."
            },
            "paths": {
                "description": "Cestičky",
                "tooltip": "Chodníky, cestičky pre pešich, cyklocesty, atď."
            },
            "buildings": {
                "description": "Budovy",
                "tooltip": "Budovy, prístrešky, garáže, atď."
            },
            "landuse": {
                "description": "Využitie územia",
                "tooltip": "Lesy, farmy, parky, obytné územie, firemné plochy, atď."
            },
            "boundaries": {
                "description": "Hranice",
                "tooltip": "Administratívne hranice"
            },
            "water": {
                "description": "Vodné objekty",
                "tooltip": "Rieky, jazerá, rybníky, nádrže, atď."
            },
            "rail": {
                "description": "Železničné objekty",
                "tooltip": "Železnice"
            },
            "power": {
                "description": "Elektrické objety",
                "tooltip": "Elektrické vedenia, elektrárne, transformátory, atď."
            },
            "past_future": {
                "description": "Bývalý/Budúci objekt",
                "tooltip": "Navrhovaný, vo výstavbe, opustený, zbúraný, atď."
            },
            "others": {
                "description": "Iné objekty",
                "tooltip": "Všetko ostané"
            }
        },
        "area_fill": {
            "wireframe": {
                "description": "Bez výplne (obrys)",
                "tooltip": "Aktivovanie obrysového módu umožní lepšie vidieť družicové snímky na pozadí.",
                "key": "W"
            },
            "partial": {
                "description": "Čiastočná výplň",
                "tooltip": "Plochy sú vykresné s výplňou iba okolo vnútornych okrajoch. (Odporúčané pre začínajúcich používateľov)"
            },
            "full": {
                "description": "Plná výplň",
                "tooltip": "Plochy su vykreslené plne vyplnené."
            }
        },
        "restore": {
            "heading": "Máte neuložené zmeny",
            "description": "Želáte si obnoviť neuložené zmeny z predchádzajúcej návštevy?",
            "restore": "Obnoviť moje zmeny",
            "reset": "Vymazať moje zmeny"
        },
        "save": {
            "title": "Ulož",
            "help": "Prezrite si znovu Vaše zmeny a nahrajte ich do OpenStreetMap, čím ich sprístupnite ďalším užívateľom.",
            "no_changes": "Žiadne zmeny na uloženie.",
            "error": "Počas ukladania sa vyskyla chyba",
            "status_code": "Server vrátil chybový kód {code}",
            "unknown_error_details": "Uistite sa prosím, že ste pripojený k internetu.",
            "uploading": "Nahrávanie zmien do OpenStreetMap...",
            "unsaved_changes": "Máte neuložené zmeny",
            "conflict": {
                "header": "Vyrieš konfliktné úpravy",
                "count": "Konflikt {num} z {total}",
                "previous": "< Predošlý",
                "next": "Ďaľší >",
                "keep_local": "Zachovaj moje",
                "keep_remote": "Použi ich",
                "restore": "Obnov",
                "delete": "Ponechaj vymazané",
                "download_changes": "Alebo stiahnuť osmChange súbor",
                "done": "Všetky konflikty sú vyriešené!",
                "help": "Iný užívateľ zmenil niektoré objekty, ktoré ste zmenili aj vy.\nPre viac detajlov o konflikte, kliknite na každú položku nižšie a vyberte, či chcete ponechať\nvaše zmeny alebo zmeny druhého užívateľa.\n"
            }
        },
        "merge_remote_changes": {
            "conflict": {
                "deleted": "Tento objekt bol vymazaný užívateľom {user}.",
                "location": "Tento objekt bol posunutý vami a tiež užívateľom {user}.",
                "nodelist": "Body boli zmenené vami a tiež používateľom {user}.",
                "memberlist": "Členy relácie boli zmenené vami a tiež používateľom {user}.",
                "tags": "Zmenili ste označenie <b>{tag}</b> na \"{local}\" a {user} ho zmenil na \"{remote}\"."
            }
        },
        "success": {
            "just_edited": "Práve ste upravili OpenStreetMap!",
            "help_link_text": "Podrobnosti",
            "help_link_url": "https://wiki.openstreetmap.org/wiki/FAQ#I_have_just_made_some_changes_to_the_map._How_do_I_get_to_see_my_changes.3F"
        },
        "confirm": {
            "okay": "OK",
            "cancel": "Zrušiť"
        },
        "splash": {
            "welcome": "Vitajte v iD editore pre OpenStreetMap",
            "text": "iD je prívetivý ale silný nástroj pre prispievanie do najlepšej slobodnej mapy sveta. Toto je verzia {version}. Pre viac informácií navštívte {website} alebo nahlasujte chyby na {github}.",
            "walkthrough": "Začni prehliadku"
        },
        "source_switch": {
            "live": "pripojený",
            "lose_changes": "Máte neuložené zmeny. Zmenou mapového servera ich zrušíte. Ste si istý, že chcete prepnúť na iný server?",
            "dev": "dev"
        },
        "version": {
            "whats_new": "Čo je nové v iD {version}"
        },
        "tag_reference": {
            "description": "Popis",
            "on_wiki": "{tag} na wiki.osm.org",
            "used_with": "použité s {type}"
        },
        "validations": {
            "disconnected_highway": "Rozpojená cesta",
            "disconnected_highway_tooltip": "Cesty by mali byť spojené s ďalšími cestami alebo vchodmi do budov.",
            "old_multipolygon": "Multipolygónové značky na vonkajšej ceste",
            "old_multipolygon_tooltip": "Tento štýl multipolygónu nie je schválený. Pridajte prosím značky samotnému multipolygónu namiesto vonkajšej cesty.",
            "untagged_point": "Neoznačený bod",
            "untagged_point_tooltip": "Vyberte typ objektu, ktorý popisuje, čo je tento bod.",
            "untagged_line": "Neoznačená čiara",
            "untagged_line_tooltip": "Vyberte typ objektu, ktorý popisuje, čo je táto línia.",
            "untagged_area": "Neoznačená plocha",
            "untagged_area_tooltip": "Vyberte typ objektu, ktorý popisuje, čo je táto plocha.",
            "untagged_relation": "Neoznačená relácia",
            "untagged_relation_tooltip": "Vyberte typ objektu, ktorý popisuje, čo je táto relácia.",
            "tag_suggests_area": "Označenie {tag} predpokladá, že objekt by mal byť plochou a nie čiarou.",
            "deprecated_tags": "Neschválené označenie: {tags}"
        },
        "cannot_zoom": "V tomto móde nemožno viac oddialiť.",
        "full_screen": "Prepni na plnú obrazovku",
        "gpx": {
            "local_layer": "Lokálny súbor",
            "drag_drop": "Pretiahnite a pustite .gpx, .geojson or .kml súbor na stránku, alebo kliknite na tlačítko napravo pre výber",
            "zoom": "Priblížiť na vrstvu",
            "browse": "Vybrať súbor"
        },
        "mapillary_images": {
            "tooltip": "Fotografie ulíc z Mapillary",
            "title": "Vrstva fotografií (Mapillary)"
        },
        "mapillary_signs": {
            "tooltip": "Dopravné značenia zo služby Mapillary (musí byť povolená vrstva fotografií)",
            "title": "Vrstva dopravných značení (Mapillary)"
        },
        "mapillary": {
            "view_on_mapillary": "Prezrieť tento obrázok na Mapillary"
        },
        "help": {
            "title": "Nápoveda",
            "key": "H"
        },
        "intro": {
            "done": "hotovo",
            "ok": "OK",
            "graph": {
                "block_number": "<value for addr:block_number>",
                "city": "Smolník nad Žitavou",
                "county": "<value for addr:county>",
                "district": "<value for addr:district>",
                "hamlet": "<value for addr:hamlet>",
                "neighbourhood": "<value for addr:neighbourhood>",
                "postcode": "490 93",
                "province": "<value for addr:province>",
                "quarter": "<value for addr:quarter>",
                "state": "<value for addr:state>",
                "subdistrict": "<value for addr:subdistrict>",
                "suburb": "<value for addr:suburb>",
                "countrycode": "sk",
                "name": {
                    "1st-avenue": "Slnečná",
                    "2nd-avenue": "Nová",
                    "4th-avenue": "Karpatská",
                    "5th-avenue": "Veterná",
                    "6th-avenue": "Kožušnícka",
                    "6th-street": "Agátová",
                    "7th-avenue": "Tehelná",
                    "8th-avenue": "Žitná",
                    "9th-avenue": "Robotnícka",
                    "10th-avenue": "Farská",
                    "11th-avenue": "Jánošíkova",
                    "12th-avenue": "Košická",
                    "access-point-employment": "Agentúra Kappa",
                    "adams-street": "Eleny Maróthy-Šoltésovej",
                    "andrews-elementary-school": "Základná škola Martina Kukučína",
                    "andrews-street": "Kukučínova",
                    "armitage-street": "Inovecká",
                    "barrows-school": "Stredné odborné učilište strojárske",
                    "battle-street": "Duklianska",
                    "bennett-street": "Družstevná",
                    "bowman-park": "Mestský park",
                    "collins-drive": "Kapušianska",
                    "conrail-railroad": "Trať ŽSR",
                    "conservation-park": "Žitavský park",
                    "constantine-street": "Metodova",
                    "cushman-street": "Priečna",
                    "dollar-tree": "Sekáč Bangkok",
                    "douglas-avenue": "Janka Kráľa",
                    "east-street": "Ruská",
                    "elm-street": "Lipová",
                    "flower-street": "Kvetná",
                    "foster-street": "Práce",
                    "french-street": "Francúzska",
                    "garden-street": "Záhadná",
                    "gem-pawnbroker": "Záložňa Uno",
                    "golden-finch-framing": "Sklenárstvo Da Vinci",
                    "grant-avenue": "Národná",
                    "hoffman-pond": "Bottov rybník",
                    "hoffman-street": "Jána Bottu",
                    "hook-avenue": "P. O. Hviezdoslava",
                    "jefferson-street": "Vajanského",
                    "kelsey-street": "Strojárenská",
                    "lafayette-park": "Park SNP",
                    "las-coffee-cafe": "Kaviareň tekvicové latte",
                    "lincoln-avenue": "Svätoplukova",
                    "lowrys-books": "Kníhkupectvo Gutenberg",
                    "lynns-garage": "Autoservis A je to",
                    "main-street-barbell": "Záložňa Golden",
                    "main-street-cafe": "Kaviareň Jarmilka",
                    "main-street-fitness": "Fitness centrum Spartan",
                    "main-street": "Hlavná",
                    "maple-street": "Floriánska",
                    "marina-park": "Žabí park",
                    "market-street": "Obchodná",
                    "memory-isle-park": "Pustý park",
                    "memory-isle": "Pustý ostrov",
                    "michigan-avenue": "Slovenského národného povstania",
                    "middle-street": "Sokolská",
                    "millard-street": "Študentská",
                    "moore-street": "Hurbanova",
                    "morris-avenue": "Štúrova",
                    "mural-mall": "Ulička oddychu",
                    "paisanos-bar-and-grill": "U Fachmana",
                    "paisley-emporium": "Druhá móda",
                    "paparazzi-tattoo": "Super kérky",
                    "pealer-street": "Okružná",
                    "pine-street": "Podhorská",
                    "pizza-hut": "Rýchla pizza",
                    "portage-avenue": "Slovenských partizánov",
                    "portage-river": "Domanižanka",
                    "preferred-insurance-services": "Všeobecná zdravotná poisťovňa",
                    "railroad-drive": "Železničná",
                    "river-city-appliance": "Elektrosvet",
                    "river-drive": "Riečna",
                    "river-road": "Riečna",
                    "river-street": "Žitavská",
                    "riverside-cemetery": "Starý cintorín",
                    "riverwalk-trail": "Nábrežný chodník",
                    "riviera-theatre": "Divadlo Nová scéna",
                    "rocky-river": "Slatina",
                    "saint-joseph-river": "Žitava",
                    "scidmore-park-petting-zoo": "Zoo pri Starom parku",
                    "scidmore-park": "Starý park",
                    "scouter-park": "Park spisovateľov",
                    "sherwin-williams": "Farby-Laky",
                    "south-street": "Južná",
                    "southern-michigan-bank": "Fatrabanka",
                    "spring-street": "Jarná",
                    "sturgeon-river-road": "Mlynská",
                    "three-rivers-city-hall": "Mestský úrad Smolník nad Žitavou",
                    "three-rivers-elementary-school": "1. Základná škola",
                    "three-rivers-fire-department": "Požiarna stanica Smolník",
                    "three-rivers-high-school": "Bilingválne gymnázium Jozefa Zbranského",
                    "three-rivers-middle-school": "Stredná odborná škola jadrovej fúzie",
                    "three-rivers-municipal-airport": "Medzinárodné letisko Jozefa Murgaša",
                    "three-rivers-post-office": "Hlavná pošta",
                    "three-rivers-public-library": "Okresná knižnica",
                    "three-rivers": "Smolník nad Žitavou",
                    "unique-jewelry": "Zlatníctvo KM - Karol Malý",
                    "walnut-street": "1. mája",
                    "washington-street": "Bratislavská",
                    "water-street": "Československej armády",
                    "west-street": "Kmeťova",
                    "wheeler-street": "Krížová",
                    "william-towing": "Autoservis pitstop",
                    "willow-drive": "Odborárov",
                    "wood-street": "Stromová",
                    "world-fare": "Smolnícke suveníry"
                }
            },
            "welcome": {
                "title": "Uvítanie",
                "welcome": "Vitajte! Táto prehliadka Vás naučí základy upravovania OpenStreetMap.",
                "practice": "Všetky údaje v tejto prehliadke sú iba na precvičovanie a úpravy, ktoré počas prehliadky urobíte nebudú uložené.",
                "words": "Táto prehliadka predstaví niekoľko nových pojmov a konceptov. Vždy keď predstavíme nový pojem, uvedieme ho v *kurzíve*.",
                "mouse": "Pre úpravu mapy môžete použiť kocijaké vstupné zariadenie. Táto prehliadka však prespokladá, že máte myš s ľavým a pravým tlačítkom. **Ak chcete pripojiť myš, urobte tak teraz a potom kliknite na OK.**",
                "leftclick": "Keď Vás táto prehliadka požiada, aby ste klikli alebo dvojklikli, myslíme tým ľavé tlačítko. Na trackpade to môže byť jedno kliknutie alebo ťuknutie jedným prstom. **Kliknite ľavým tlačítkom {num} krát.**",
                "rightclick": "Niekedy Vás tiež požiadame, aby ste klikli pravým tlačítkom. To môže byť to isté ako control+klik alebo ťuknutie dvoma prstami na trackpade. Vaša klávesnica tiež môže mať \"menu\" kláves, ktorý funguje ako kliknutie pravým tlačítkom. **Kliknite pravým tlačítkom {num} krát.**",
                "chapters": "Zatiaľ ste všetko zvládli! Pokiaľ chcete preskočiť kapitoly, alebo reštartovať kapitolu, v ktorej ste sa zasekli, použite tlačítka nižšie. Začnime! **Pre pokračovanie kliknite na \"{next}\".**"
            },
            "navigation": {
                "title": "Navigácia",
                "drag": "Hlavná plocha zobrazuje nad pozadím mapové údaje z OpenStreetMap.{br}Presúvať sa môžete ťahaním za mapu alebo scrolovaním rovnako, ako u iných webových máp. **Potiahnite za mapu!**",
                "zoom": "Mapu môžete priblížiť alebo oddialiť skrolovaním pomocou kolieska na myši alebo trackpadu, prípadne kliknutím na tlačítka {plus}/{minus}. **Priblížte mapu!**",
                "features": "Slovo *objekty* používame pre popis vecí, ktoré sa zobrazujú na mape. Všetko v reálnom svete môže byť zmapované ako objekt v OpenStreetMap.",
                "points_lines_areas": "Mapové objekty sú reprezentované pomocou *bodov, čiar alebo plôch.*",
                "nodes_ways": "V OpenStreetMap sa body niekedy volajú *uzly*, a čiary a plochy sa niekedy volajú *cesty*. ",
                "click_townhall": "Všetky objekty na mape môžu byť vybraté tým, že na ne kliknete. **Kliknite na bod, aby ste ho vybrali.**",
                "selected_townhall": "Výborne! Bod je teraz vybraný. Vybrané objekty sú vykreslené s pulzujúcim obrysom. ",
                "editor_townhall": "Keď je objekt vybraný, vedľa mapy sa zobrazí *editor objektov*.",
                "preset_townhall": "Vo vrchnej časti editora objektov sa zobrazuje typ objektu. Tento bod je {preset}.",
                "fields_townhall": "V strednej časti editora objektov sa nachádzajú *polia* ukazujúce vlastnosti objektu ako meno a adresa.",
                "close_townhall": "**Zavrite editor objektov stlačením klávesu escape alebo kliknutím na tlačitko {button} v hornom rohu.**",
                "search_street": "Môžete tiež hľadať objekty v aktuálnom zornom poli alebo na celom svete. **Vyhľadajte \"{name}\".**",
                "choose_street": "**Zvoľte {name} zo zoznamu, aby ste ju vybrali.**",
                "selected_street": "Výborne! {name} je teraz vybraná.",
                "editor_street": "Polia zobrazené pre ulicu sú odližné od polí, ktoré sa zobrazovali pre metský úrad. {br}Pre túto vybranú ulicu editor objektov zobrazuje polia ako \"{field1}\" a \"{field2}\". **Zavrite editor objektov stlačení klavesu escape alebo kliknutím na tlačitko {button}.**",
                "play": "Skúste sa pohybovať po mape a kliknúť na iné objekty, aby ste videli, aké veci sa dajú pridať do OpenStreetMap. **Keď budete pripravený pokračovať na ďalšiu kapitolu, kliknite na \"{next}\".**"
            },
            "points": {
                "title": "Body",
                "add_point": "*Body* môžu byť použité na znázornenie objektov ako obchody, reštaurácie alebo pamätníky.{br}Označujú presnú pozíciu a opisujú, čo sa tam nachádza. **Kliknite na tlačítko {button} Bod a pridajte nový bod.**",
                "place_point": "Pre pridanie nového bodu na mapu, presunte kurzor na miesto, kam má byť bod umiestnený a kliknite ľavým tlačítkom alebo stlačte medzerník. **Premiestnite kurzor na túto budovu a potom kliknite ľavým tlačitkom alebo stlačte medzerník.**",
                "search_cafe": "Tento bod môže znázorňovať veľa rôznych objektov. Bod, ktorý ste práve pridali je kaviareň. **Vyhľadajte \"{preset}\".**",
                "choose_cafe": "**Vyberte {preset} zo zoznamu.**",
                "feature_editor": "Bod je teraz označený ako kaviareň. Pomocou editora objektov môžeme pridať ďalšie informácie o tejto kaviarni.",
                "add_name": "V OpenStreetMap sú všetky polia nepovinné a je vporiadku nechať nejaké pole nevyplnené, ak ste si neni istý.{br}Predstierajme, že máte miestnu znalosť o tejto kaviarni a viete jej meno. **Pridajte meno kaviarne.**",
                "add_close": "Editor objektov si automaticky zapamätá všetky vaše úpravy. **Keď dokončíte pridávanie mena, stlačte escape, enter alebo kliknite na tlačítko {button}, čím zatvoríte editor objektov.**",
                "reselect": "Body už často existujú, ale obsahujú chyby alebo sú neúplné. Existujúce body môžeme upravovať. **Kliknutím vyberte kaviareň, ktorú ste práve vytvorili.**",
                "update": "Poďme vyplniť ďalšie detaily o tejto kaviarni. Môžete zmeniť jej meno, pridať druh kuchyne alebo adresu. **Zmeňte údaje o kaviarni.**",
                "update_close": "**Keď dokončíte aktualizáciu údajov o kaviarni, stlačte escape, enter, alebo kliknite tlačitko {button}, čím zatvoríte editor objektov.**",
                "rightclick": "Keď kliknete pravým tlačítkom na ktorýkoľvek objekt, zobrazíte editačné menu, ktoré ukazuje zoznam úprav, ktoré možno vykonať. **Zobrazte editačné menu tým, že kliknite pravým tlačítkom na bod, ktorý ste vytvorili.**",
                "delete": "Je vporiadku vymazať objekt, ktorý neexistuje v skutočnom svete.{br}Vymazanie objektu z OpenStreetMap ho tiež odstráni z mapy, ktorú všetci používajú, a preto by ste sa mali pred jeho vymazaním ubezpečiť, že fyzický objekt tam už naozaj nie je. **Vymažte bod kliknutím na tlačítko {button}.**",
                "undo": "Vaše úpravy možete vždy vrátiť späť, až dokiaľ ich neuložíte do OpenStreetMap. **Obnovte bod tým, že kliknete na tlačítko {button} a zrušíte jeho vymazanie.**",
                "play": "Teraz, keď už viete ako vytvoriť a upravovať body, skúste cvične vytvoriť ešte zopár bodov! **Keď budete pripravený pokračovať na ďalšiu kapitolu, kliknite \"{next}\".**"
            },
            "areas": {
                "title": "Plochy",
                "start_playground": "Poďme pridať do mapy ihrisko tým, že nakreslíme plochu. Plochy sa kreslia tak, že pridávate *uzly* pozdĺž vonkajšej hrany objektu. **Kliknite alebo stlačte medzerník pre umiestnenie počiatočného uzla na jeden z rohov ihriska.**",
                "continue_playground": "Pokračujte v kreslení plochy pridávaním ďalších uzlov pozdĺž hrany ihriska. Je poriadku ak spojíte plochu s existujúcimi chodníkmi.{br}Tip: Podržaním klávesu \"{alt}\" zabránite uzlom v spájaní s ďalšími objektami. **Pokračujte v kreslní plochy inhriska.**",
                "finish_playground": "Dokončite plochu tým, že stlačíte enter alebo kliknete na prvý alebo posledný uzol. **Dokončite kreslenie plochy ihriska.**",
                "search_playground": "**Vyhľadajte \"{preset}.**",
                "choose_playground": "**Vyberte {preset} zo zoznamu.**",
                "add_field": "Toto ihrisko nemá oficiálne meno, a preto do poľa Meno nič nevyplníme.{br}Namiesto toho pridajme zopár dodatočných údajov o ihrisku do poľa Popis. **Otvorte zoznam vedľa Pridať pole.**",
                "choose_field": "**Vyberte {field} zo zoznamu.**",
                "retry_add_field": "Nezvolili ste pole {field}. Skúsme to ešte raz.",
                "describe_playground": "**Pridajte popis a potom kliknite na tlačítko {button} pre zavretie editora objektov.**",
                "play": "Dobrá práca! Skúste zakresliť zopár ďalších plôch, aby ste sa oboznámili s tým, aké ďalšie plochové objekty môžete pridať to OpenStreetMap. **Keď budete pripravený pokračovať na ďalšiu kapitolu, kliknite \"{next}\".**"
            },
            "lines": {
                "title": "Čiary",
                "add_line": "*Čiary* sa používajú na znázornenie objektov ako cesty, železnice alebo rieky. **Kliknite na tlačitko {button} Čiara a pridajte novú čiaru.**",
                "start_line": "Tu je miesto, kde chýba cesta. Poďme ju pridať!{br}V OpenStreetMap sa čiary kreslia na pozdĺžnu os cesty. Ak je to potrebné, počas kreslenia môžete mapu posúvať a približovať. **Začnite novú čiaru kliknutím na horný koniec chýbajúcej cesty.**",
                "intersect": "Kliknite alebo stlačte medzerník pre pridanie ďalších uzlov čiary.{br}Cesty a tiež iné typy čiar sú súčatou veľkej siete. Aby aplikácie pre navigáciu pracovali správne, je dôležité, aby boli tieto čiary správne prepojené. **Kliknite na {name} a vytvorte križovatku spájajúcu obe čiary.**",
                "retry_intersect": "Cesta musí pretínať {name}. Skúsme to ešte raz!",
                "continue_line": "Pokračujte v kreslení čiary pre novú cestu. Nezabudnite, že mapu môžete posúvať a priblížovať ako potrebujete.{br}Keď dokreslíte, kliknite na ešte raz na posledný uzol. **Dokončite kreslenie cesty.**",
                "choose_category_road": "**Vyberte {category} zo zoznamu**",
                "choose_preset_residential": "Máme veľa typov ciest, ale táto je obytná ulica. **Vyberte typ {preset}.**",
                "retry_preset_residential": "Nevybrali ste typ {preset}. **Kliknite sem a vyberte ešte raz.**",
                "name_road": "**Dajte tejto ceste meno a potom stlačte escape, enter alebo kliknite na tlačítko {button}, čím zatvoríte editor objektov.",
                "did_name_road": "Vyzerá to dobre! Ďalej sa naučíme ako upraviť tvar čiary.",
                "update_line": "Niekedy budete musieť zmeniť tvar existúcej čiary. Tu je cesta, ktorá nevyzerá celkom vporiadku.",
                "add_node": "Môžeme k nej pridať niekoľko uzlov, aby sme vylepšili jej tvar. Jeden zo spôsobov ako pridať uzol je dvojkliknúť na čiaru, kde chcete pridať uzol. **Dvojkliknite na čiaru a pridajte nový uzol.**",
                "start_drag_endpoint": "Keď je čiara vybraná, môžete presunúť hociktorý jej uzol tým, že naň kliknete, podržíte ľavé tlačítko a zaň potiahnete. **Potiahnite za koncový bod a presuňte ho na misto, kde sa obe cesty pretínajú.**",
                "finish_drag_endpoint": "Toto miesto vyzerá dobre. **Uvoľnením ľavého tlačítka na myši dokončíte presúvanie.**",
                "start_drag_midpoint": "V *stredovom bode* medzi uzlami sa zobrazujú malé trojuholníky. Ďalšou možnosťou ako vytvoriť nový uzol je potiahnuť stredový bod na nové miesto. **Potiahnite za trojuholník stredového bodu a vytvorte tak nový bod na cestnom oblúku.**",
                "continue_drag_midpoint": "Teraz už čiara vyzerá oveľa lepšie! Pokračujte v upravovaní čiary dvojkliknutím alebo ťahaním za stredové body, až pokiaľ nebude krivka zodpovedať tvaru cesty. **Keď budete spokojný s tým, ako čiara vyzerá, kliknite na OK.**",
                "delete_lines": "Je vporiadku vymazať čiary, ktorých cesty už neexitujú v reálnom svete.{br}Tu je príklad, keď mesto plánovalo ulicu {street}, ale nikdy ju nepostavilo. Túto časť mapy môžeme vylepšiť tak, že vymažeme prebytočné čiary.",
                "rightclick_intersection": "Posledná existujúca cesta je ulica {street1}, takže ulicu {street2} *rozdelíme* v tejto križovatke a odstránime všetko nad ňou. **Kliknite pravým tlačítkom na uzol križovatky.**",
                "split_intersection": "**Kliknite na tlačítko {button} a rozdeľte ulicu {street}.**",
                "retry_split": "Neklikli ste na na tlačítko Rozdeliť. Skúste to znova.",
                "did_split_multi": "Výborne! {street1} je teraz rozdelená na dve časti. Horná časť môže byť vymazaná. **Kliknite na hornú časť ulice {street2}, aby ste ju vybrali.**",
                "did_split_single": " **Kliknite na hornú časť {street2}, aby ste ju vybrali.**",
                "multi_select": "{selected} je teraz vybraná. Vyberme tiež ulicu {other1}. Vybrať viacero objektov naraz môžete pomocou kliknutia s podržaním klávesu shift.  **Podržte kláves shift a kliknite na {other2}**",
                "multi_rightclick": "Dobre! Obe čiary na určené vymazanie sú vybrané.  **Kliknite pravým tlačitkom na jednu z čiar, čím zobrazíte editačné menu.**",
                "multi_delete": "**Kliknite na tlačítko {button} a vymažte prebytočné čiary.**",
                "retry_delete": "Neklikli ste na tlačítko Vymazať. Skúste to znova.",
                "play": "Výborne! Využite schopnosti, ktoré ste sa naučili v tejto kapitole a cvične upravte zopár čiar. **Keď budete pripravený pokračovať na ďalšiu kapitolu, kliknite na \"{next}\".**"
            },
            "buildings": {
                "title": "Budovy",
                "add_building": "OpenStreetMap je najväčšia databáza budov na svete.{br}Môžete ju pomôcť vylepšiť tým, že obkreslíte budovy, ktoré ešte nie sú zmapované. **Kliknite na tlačítko {button}Plocha a pridajte novú plochu.**",
                "start_building": "Pridajme do mapy tento dom obkreslením jeho obrysov.{br}Budovy by mali byť obkreslované pozdĺž ich pôdorysu tak presne ako je to len možné. **Kliknite alebo stlačte medzerník pre umiestnenie počiatočného uzla na jeden z rohov budovy.**",
                "continue_building": "Pokračujte v pridávaní uzlov a obkreslovaní obrysu budovy. Nezabudnite, že mapu môžete priblížiť ak chcete pridať viac detajlov.{br}Dokončite budovu stlačením klávesu enter, alebo kliknutím buď na prvý alebo posledný uzol. **Dokončite obkreslovanie budovy.**",
                "retry_building": "Zdá sa, že ste mali problém s umiestňovaním uzlov na rohy budovy. Skúste to znova!",
                "choose_category_building": "**Vyberte {category} zo zoznamu.**",
                "choose_preset_house": "Existuje veľa typov budov, ale táto je očividne dom.{br}Ak ste si neni istý typom, je vporiadku vybrať všeobecný typ \"Budova\". **Vyberte {preset} typ.**",
                "close": "**Stlačte escape alebo kliknite na tlačítko {button} a zatvorte editor objektov.**",
                "rightclick_building": "**Kliknite pravým tlačítkom, čim vyberiete budovu, ktorú ste práve vytvorili a zobrazíte editačné menu.**",
                "square_building": "Dom, ktorý ste práve vytvorili bude vyzerať ešte lepšie s dokonale pravouhlými rohmi. **Kliknite na tlačítko {button}, čím usporiadate budovu do pravého uhla.**",
                "retry_square": "Neklikli ste na tlačitko Usporiadať do pravého uhla. Skúste to ešte raz.",
                "done_square": "Vidíte ako sa rohy budovy posunuli na ich správne miesto? Poďme sa naučiť ešte jeden užitočný trik.",
                "add_tank": "Ďalej obkreslíme tento kruhový zásobník. **Kliknite na tlačítko {button} Plocha a pridajte novú plochu.**",
                "start_tank": "Nebojte sa, numusíte nakresliť dokonalý kruh. Stačí, ak nakreslíte plochu vo vnútri zásobníka, ktorá sa dotýka jeho okraja. **Kliknite alebo stlačte medzerník pre umiestnenie počiatočného uzla na okraj zasobníku.**",
                "continue_tank": "Pridajte ešte zopár uzlov okolo jeho okraju. Kruh bude vytvorený na vonkajšej strane uzlov, ktoré nakreslíte.{br}Dokončite plochu stlačením klávesu enter, alebo kliknutím buď na prvý alebo posledný uzol. **Dokončite obkreslovanie zásobníku.**",
                "search_tank": "**Vyhľadajte \"{preset}.**",
                "choose_tank": "**Vyberte {preset} zo zoznamu.**",
                "rightclick_tank": "**Kliknite pravým tlačítkom, čim vyberiete zásobník, ktorý ste práve vytvorili a zobrazíte editačné menu.**",
                "circle_tank": "**Kliknite na tlačítko {button}, čím usporiadate zásobník do kruhu.**",
                "retry_circle": "Neklikli ste na tlačítko Usporiadať do kruhu. Skúste to ešte raz.",
                "play": "Výborne! Skúste obkresliť zopár ďalších budov a vuskúšajte niektoré ďalšie príkazy v editačnom menu. **Keď budete pripravený pokračovať na ďalšiu kapitolu, kliknite \"{next}\".**"
            },
            "startediting": {
                "title": "Začať upravovať",
                "help": "Teraz ste pripravný upravovať OpenStreetMap!{br}Túto prehliadku môžete hocikedy zopakovať alebo si môžete prezrieť dokumentáciu tým, že kliknete na tlačítko {button} Nápoveda alebo stalčením klávesu \"{key}\".",
                "shortcuts": "Zoznam príkazov a ich klávesových skratiek si môžete pozrieť stlačením klávesu \"{key}\".",
                "save": "Nezabudnite pravidelne ukladať vaše zmeny!",
                "start": "Začnite mapovať!"
            }
        },
        "shortcuts": {
            "title": "Klávesové skratky",
            "tooltip": "Zobraziť okno s klávesovými skratkami.",
            "toggle": {
                "key": "?"
            },
            "key": {
                "alt": "Alt",
                "backspace": "Backspace",
                "cmd": "Cmd",
                "ctrl": "Ctrl",
                "delete": "Delete",
                "del": "Del",
                "end": "End",
                "enter": "Enter",
                "esc": "Esc",
                "home": "Home",
                "option": "Option",
                "pause": "Pause",
                "pgdn": "PgDn",
                "pgup": "PgUp",
                "return": "Return",
                "shift": "Shift",
                "space": "Medzerník"
            },
            "gesture": {
                "drag": "potiahnúť"
            },
            "or": "-alebo-",
            "browsing": {
                "title": "Prehliadanie",
                "navigation": {
                    "title": "Navigácia",
                    "pan": "Posun mapy",
                    "pan_more": "Posunúť mapu o jednu obrazovku",
                    "zoom": "Priblížiť / Oddialiť",
                    "zoom_more": "Priblížiť / Oddialiť o hodne"
                },
                "help": {
                    "title": "Nápoveda",
                    "help": "Ukázať nápovedu/dokumentáciu",
                    "keyboard": "Ukázať klávesové skratky"
                },
                "display_options": {
                    "title": "Zobraziť možnosti",
                    "background": "Ukázať možnosti pozadia",
                    "background_switch": "Prepnúť naspäť na posledné pozadie",
                    "map_data": "Ukázať možnosti mapových dát",
                    "fullscreen": "Vstúpiť do celoobrazovkového režimu",
                    "wireframe": "Prepnúť obrysový mód",
                    "minimap": "Prepnúť minimapu"
                },
                "selecting": {
                    "title": "Vyberanie objektov",
                    "select_one": "Vybrať jeden objekt",
                    "select_multi": "Vybrať viacero objektov",
                    "lasso": "Nakresliť výberové laso okolo objektov"
                },
                "with_selected": {
                    "title": "S vybraným objektom",
                    "edit_menu": "Prepnúť editačné menu"
                },
                "vertex_selected": {
                    "title": "S vybraným uzlom",
                    "previous": "Preskočiť na predchádzajúci uzol",
                    "next": "Preskočiť na nasledujúci uzol",
                    "first": "Preskočiť na prvý uzol",
                    "last": "Preskočiť na posledný uzol",
                    "change_parent": "Prepnúť nadradenú cestu"
                }
            },
            "editing": {
                "title": "Upravovanie",
                "drawing": {
                    "title": "Kreslenie",
                    "add_point": "\"Pridať bod\" mód",
                    "add_line": "\"Pridať čiaru\" mód",
                    "add_area": "\"Pridať plochu\" mód",
                    "place_point": "Umiestniť bod",
                    "disable_snap": "Podržanie zruší prichytávanie k bodu",
                    "stop_line": "Dokončiť kreslenie čiary alebo plochy"
                },
                "operations": {
                    "title": "Operácie",
                    "continue_line": "Pokračuvať v ceste od vybraného uzlu",
                    "merge": "Spojiť (zlúčiť) vybrané objekty",
                    "disconnect": "Odpojiť objekty na vybranom uzle",
                    "split": "Rozdeliť čiaru na dve vo vybranom uzle",
                    "reverse": "Obrátiť smer čiary",
                    "move": "Presunúť vybraný objet",
                    "rotate": "Otočiť vybrané objekty",
                    "orthogonalize": "Vyrovnať čiaru / Usporiadať plochu do pravého uhla",
                    "circularize": "Usporiadať uzavretú čiaru alebo plochu do kruhu",
                    "reflect_long": "Preklopiť objekty cez ich dlhú osu",
                    "reflect_short": "Preklopiť objekty cez ich kratšiu osu",
                    "delete": "Vymazať vybrané objekty"
                },
                "commands": {
                    "title": "Príkazy",
                    "copy": "Kopírovať vybrané objekty",
                    "paste": "Vložiť zkopírované objekty",
                    "undo": "Vrátiť posledný úkon",
                    "redo": "Zopakovať posledný úkon",
                    "save": "Uložiť zmeny"
                }
            },
            "tools": {
                "title": "Nástroje",
                "info": {
                    "title": "Informácie",
                    "all": "Prepnúť všetky informačné panely",
                    "background": "Prepnúť panel pozadia",
                    "history": "Prepnúť panel histórie",
                    "location": "Prepnúť panel polohy",
                    "measurement": "Prepnúť panel merania"
                }
            }
        },
        "presets": {
            "categories": {
                "category-barrier": {
                    "name": "Objekty bariéra"
                },
                "category-building": {
                    "name": "Objekty budov"
                },
                "category-golf": {
                    "name": "Golfové objekty"
                },
                "category-landuse": {
                    "name": "Objekty využitia územia"
                },
                "category-natural-area": {
                    "name": "Prírodné objekty"
                },
                "category-natural-line": {
                    "name": "Prírodné objekty"
                },
                "category-natural-point": {
                    "name": "Prírodné objekty"
                },
                "category-path": {
                    "name": "Objekty cestičiek"
                },
                "category-rail": {
                    "name": "Železničné objekty"
                },
                "category-restriction": {
                    "name": "Objekty obmedzení"
                },
                "category-road": {
                    "name": "Cestné objekty"
                },
                "category-route": {
                    "name": "Cestné objekty"
                },
                "category-water-area": {
                    "name": "Vodné objekty"
                },
                "category-water-line": {
                    "name": "Vodné objekty"
                }
            },
            "fields": {
                "access": {
                    "label": "Povolený vstup",
                    "options": {
                        "designated": {
                            "description": "Povolenie vstupu je riadené dopravnými značkami alebo miestnymi zákonmi",
                            "title": "Vyznačené"
                        },
                        "destination": {
                            "description": "Vstup povolený iba dosiahnutie cieľa",
                            "title": "Prejazd zakázaný"
                        },
                        "dismount": {
                            "description": "Vstup povolený, ale jazdci musia zosadnúť",
                            "title": "Zosadnutie z vozidla"
                        },
                        "no": {
                            "description": "Verejnosti vstup zakázaný",
                            "title": "Zakázané"
                        },
                        "permissive": {
                            "description": "Vstup povolený pokiaľ majiteľ povolenie neodvolá",
                            "title": "Povolený"
                        },
                        "private": {
                            "description": "Vstup možný iba s povolením vlastníka na individuálnom základe",
                            "title": "Súkromné"
                        },
                        "yes": {
                            "description": "Vstup povolený zo zákona",
                            "title": "Povolené"
                        }
                    },
                    "placeholder": "Nešpecifikované",
                    "types": {
                        "access": "Všetko",
                        "bicycle": "Bicykle",
                        "foot": "Chodci",
                        "horse": "Kone",
                        "motor_vehicle": "Motorové vozidlá"
                    }
                },
                "access_simple": {
                    "label": "Povolený vstup"
                },
                "address": {
                    "label": "Adresa",
                    "placeholders": {
                        "block_number": "Číslo bloku",
                        "block_number!jp": "Blok číslo",
                        "city": "Mesto",
                        "city!jp": "Mesto/dedina/Okrsok Tokya",
                        "city!vn": "Mesto",
                        "conscriptionnumber": "123",
                        "country": "Štát",
                        "county": "Kraj",
                        "county!jp": "Distrikt",
                        "district": "Okres",
                        "district!vn": "Arrondissement/Mesto/Distrikt",
                        "floor": "Poschodie",
                        "hamlet": "Osada/Samota",
                        "housename": "Meno domu",
                        "housenumber": "123",
                        "housenumber!jp": "Budova číslo/Miesto čislo",
                        "neighbourhood": "Susedstvo",
                        "neighbourhood!jp": "Chōme/Aza/Koaza",
                        "place": "Obec",
                        "postcode": "PSČ",
                        "province": "Provincia",
                        "province!jp": "Prefektúra",
                        "quarter": "Štvrť",
                        "quarter!jp": "Ōaza/Machi",
                        "state": "Štát",
                        "street": "Ulica",
                        "subdistrict": "Podoblasť",
                        "subdistrict!vn": "Okrsok/Komúna/Mestečko",
                        "suburb": "Predmestie",
                        "suburb!jp": "Okrsok",
                        "unit": "Bytová jednotka"
                    }
                },
                "admin_level": {
                    "label": "Administratívna úroveň"
                },
                "aerialway": {
                    "label": "Typ"
                },
                "aerialway/access": {
                    "label": "Prístup",
                    "options": {
                        "both": "Obidva",
                        "entry": "Vchod",
                        "exit": "Východ"
                    }
                },
                "aerialway/bubble": {
                    "label": "Štít proti vetru"
                },
                "aerialway/capacity": {
                    "label": "Kapacita (za hodinu)",
                    "placeholder": "500, 2500, 5000..."
                },
                "aerialway/duration": {
                    "label": "Dĺžka trvania (minút)",
                    "placeholder": "1, 2, 3..."
                },
                "aerialway/heating": {
                    "label": "Vyhrievaný"
                },
                "aerialway/occupancy": {
                    "label": "Kapacita",
                    "placeholder": "2, 4, 8..."
                },
                "aerialway/summer/access": {
                    "label": "Prístup (leto)",
                    "options": {
                        "both": "Obidva",
                        "entry": "Vchod",
                        "exit": "Východ"
                    }
                },
                "aeroway": {
                    "label": "Typ"
                },
                "agrarian": {
                    "label": "Produkty"
                },
                "amenity": {
                    "label": "Typ"
                },
                "animal_boarding": {
                    "label": "Pre zvieratá"
                },
                "animal_breeding": {
                    "label": "Pre zvieratá"
                },
                "animal_shelter": {
                    "label": "Pre zvieratá"
                },
                "area/highway": {
                    "label": "Typ"
                },
                "artist": {
                    "label": "Umelec"
                },
                "artwork_type": {
                    "label": "Typ"
                },
                "atm": {
                    "label": "Bankomat"
                },
                "backrest": {
                    "label": "Operadlo"
                },
                "barrier": {
                    "label": "Typ"
                },
                "bath/open_air": {
                    "label": "Vonkajší"
                },
                "bath/sand_bath": {
                    "label": "Piesočná kúpeľ"
                },
                "bath/type": {
                    "label": "Typ",
                    "options": {
                        "foot_bath": "Kúpeľ nôh",
                        "hot_spring": "Termálna kúpeľ",
                        "onsen": "Japonský Onsen"
                    }
                },
                "beauty": {
                    "label": "Typ obchodu"
                },
                "bench": {
                    "label": "Lavička"
                },
                "bicycle_parking": {
                    "label": "Typ"
                },
                "bin": {
                    "label": "Odpadová nádoba"
                },
                "blood_components": {
                    "label": "Zložky krvi",
                    "options": {
                        "plasma": "plazma",
                        "platelets": "krvné doštičky",
                        "stemcells": "vzorky kmeňových buniek",
                        "whole": "celá krv"
                    }
                },
                "board_type": {
                    "label": "Typ"
                },
                "boundary": {
                    "label": "Typ"
                },
                "brand": {
                    "label": "Značka"
                },
                "bridge": {
                    "label": "Typ",
                    "placeholder": "Prednastavené"
                },
                "building": {
                    "label": "Budova"
                },
                "building_area": {
                    "label": "Budova"
                },
                "bunker_type": {
                    "label": "Typ"
                },
                "camera/direction": {
                    "label": "Smer (stupňov v smere hodinových ručičiek)",
                    "placeholder": "45, 90, 180, 270"
                },
                "camera/mount": {
                    "label": "Upevnenie kamery"
                },
                "camera/type": {
                    "label": "Typ kamery",
                    "options": {
                        "dome": "Kupola",
                        "fixed": "Nepohyblivá",
                        "panning": "Panoramatická"
                    }
                },
                "capacity": {
                    "label": "Kapacita",
                    "placeholder": "50, 100, 200..."
                },
                "castle_type": {
                    "label": "Typ"
                },
                "clothes": {
                    "label": "Typ oblečenia"
                },
                "club": {
                    "label": "Typ"
                },
                "collection_times": {
                    "label": "Časy výberov"
                },
                "comment": {
                    "label": "Popis súboru zmien",
                    "placeholder": "Krátky popis vašich príspevkov (povinné)"
                },
                "communication_multi": {
                    "label": "Typy komunikácie"
                },
                "construction": {
                    "label": "Typ"
                },
                "contact/webcam": {
                    "label": "URL webovej kamery",
                    "placeholder": "http://priklad.sk/"
                },
                "content": {
                    "label": "Obsah"
                },
                "country": {
                    "label": "Krajina"
                },
                "covered": {
                    "label": "Krytý"
                },
                "craft": {
                    "label": "Typ"
                },
                "crop": {
                    "label": "Plodiny"
                },
                "crossing": {
                    "label": "Typ"
                },
                "cuisine": {
                    "label": "Jedlo"
                },
                "currency_multi": {
                    "label": "Typy mien"
                },
                "cutting": {
                    "label": "Typ",
                    "placeholder": "Prednastavené"
                },
                "cycle_network": {
                    "label": "Sieť"
                },
                "cycleway": {
                    "label": "Cyklopruh",
                    "options": {
                        "lane": {
                            "description": "Pruh pre bicykle oddelený od ostatnej dopravy namaľovanou čiarou",
                            "title": "Štandardný cyklopruh"
                        },
                        "none": {
                            "description": "Bez cyklopruhu",
                            "title": "Žiaden"
                        },
                        "opposite": {
                            "description": "Cyklopruh na jednosmernej ceste, ktorý vedie do oboch smerov",
                            "title": "Kontra cyklopruh"
                        },
                        "opposite_lane": {
                            "description": "Cyklopruh, ktorý vedie v do protismeru",
                            "title": "Protismerný cyklopruh"
                        },
                        "share_busway": {
                            "description": "Cyklopruh zdieľaný s pruhom pre autobusy",
                            "title": "Cyklopruh zdieľaný s autobusom"
                        },
                        "shared_lane": {
                            "description": "Cyklopruh neodelený od zvyšku dopravy",
                            "title": "Zdieľaný cyklopruh"
                        },
                        "track": {
                            "description": "Cyklopruh oddelený od dopravy fyzickou bariérou",
                            "title": "Cyklochodník"
                        }
                    },
                    "placeholder": "žiaden",
                    "types": {
                        "cycleway:left": "Ľavá strana",
                        "cycleway:right": "Pravá strana"
                    }
                },
                "date": {
                    "label": "Dátum"
                },
                "delivery": {
                    "label": "Zásobovnie"
                },
                "denomination": {
                    "label": "Vierovyznanie"
                },
                "denotation": {
                    "label": "Označenie"
                },
                "description": {
                    "label": "Popis"
                },
                "diaper": {
                    "label": "Obsahuje miesto na výmenu plienok"
                },
                "direction_cardinal": {
                    "label": "Svetové strany",
                    "options": {
                        "E": "Východ",
                        "ENE": "Východ-severovýchod",
                        "ESE": "Východ-juhovýchod",
                        "N": "Sever",
                        "NE": "Severovýchod",
                        "NNE": "Sever-severovýchod",
                        "NNW": "Sever-severozápad",
                        "NW": "Severozápad",
                        "S": "Juh",
                        "SE": "Juhovýchod",
                        "SSE": "Juh-juhovýchod",
                        "SSW": "Juh-juhozápad",
                        "SW": "Juhozápad",
                        "W": "Západ",
                        "WNW": "Západ-severozápad",
                        "WSW": "Západ-juhozápad"
                    }
                },
                "direction_clock": {
                    "label": "Smer",
                    "options": {
                        "anticlockwise": "Proti smeru hodinových ručičiek",
                        "clockwise": "V smere hodinových ručičiek"
                    }
                },
                "direction_vertex": {
                    "options": {
                        "forward": "Dopredu"
                    }
                },
                "display": {
                    "label": "Ciferník"
                },
                "distance": {
                    "label": "Celková vzdialenosť"
                },
                "dock": {
                    "label": "Typ"
                },
                "drive_through": {
                    "label": "Obslúženie z auta"
                },
                "duration": {
                    "label": "Trvanie",
                    "placeholder": "00:00"
                },
                "electrified": {
                    "label": "Elektrifikovaná",
                    "options": {
                        "contact_line": "Troleje",
                        "no": "Nie",
                        "rail": "Elektrifikované koľaje",
                        "yes": "Áno (nešpecifikované)"
                    },
                    "placeholder": "Troleje, elektrifikované koľaje..."
                },
                "elevation": {
                    "label": "Nadmorská výška"
                },
                "email": {
                    "label": "Email",
                    "placeholder": "http://priklad.sk/"
                },
                "embankment": {
                    "label": "Typ",
                    "placeholder": "Prednastavené"
                },
                "emergency": {
                    "label": "Záchranná služba"
                },
                "entrance": {
                    "label": "Typ"
                },
                "except": {
                    "label": "Výnimky"
                },
                "fax": {
                    "label": "Fax",
                    "placeholder": "+31 42 123 4567"
                },
                "fee": {
                    "label": "Poplatok"
                },
                "fence_type": {
                    "label": "Typ"
                },
                "fire_hydrant/position": {
                    "label": "Pozícia",
                    "options": {
                        "green": "Tráva",
                        "lane": "Vozovka",
                        "parking_lot": "Parkovisko",
                        "sidewalk": "Chodník"
                    }
                },
                "fire_hydrant/type": {
                    "label": "Typ",
                    "options": {
                        "pillar": "Stĺpik/Nadzemný",
                        "pond": "Požiarna nádrž",
                        "underground": "Podzemný",
                        "wall": "Nastenný"
                    }
                },
                "fixme": {
                    "label": "Oprav ma!"
                },
                "ford": {
                    "label": "Typ",
                    "placeholder": "Prednastavené"
                },
                "fuel": {
                    "label": "Palivo"
                },
                "fuel_multi": {
                    "label": "Typy palív"
                },
                "gauge": {
                    "label": "Rozchod"
                },
                "gender": {
                    "label": "Pohlavie",
                    "options": {
                        "female": "Ženy",
                        "male": "Muži",
                        "unisex": "Unisex"
                    },
                    "placeholder": "Neznáme"
                },
                "generator/method": {
                    "label": "Metóda"
                },
                "generator/output/electricity": {
                    "label": "Elektrický výkon",
                    "placeholder": "50 MW, 100 MW, 200 MW..."
                },
                "generator/source": {
                    "label": "Zdroj"
                },
                "generator/type": {
                    "label": "Typ"
                },
                "grape_variety": {
                    "label": "Odrody viniča"
                },
                "handicap": {
                    "label": "Handicap",
                    "placeholder": "1-18"
                },
                "handrail": {
                    "label": "Zábradlie"
                },
                "hashtags": {
                    "placeholder": "#príklad"
                },
                "healthcare/speciality": {
                    "label": "Špeciality"
                },
                "height": {
                    "label": "Výška (metrov)"
                },
                "highway": {
                    "label": "Typ"
                },
                "historic": {
                    "label": "Typ"
                },
                "historic/civilization": {
                    "label": "Historická civilizácia"
                },
                "hoops": {
                    "label": "Koše",
                    "placeholder": "1, 2, 4..."
                },
                "horse_dressage": {
                    "label": "Drezúra koní",
                    "options": {
                        "equestrian": "Áno",
                        "undefined": "Nie"
                    }
                },
                "horse_riding": {
                    "label": "Jazda na koni",
                    "options": {
                        "horse_riding": "Áno",
                        "undefined": "Nie"
                    }
                },
                "horse_scale": {
                    "label": "Obtiažnosť pri jazde na koni",
                    "placeholder": "Obtiažne, nebezpečné"
                },
                "horse_stables": {
                    "label": "Stajňa",
                    "options": {
                        "stables": "Áno",
                        "undefined": "Nie"
                    }
                },
                "iata": {
                    "label": "IATA"
                },
                "icao": {
                    "label": "ICAO"
                },
                "incline": {
                    "label": "Sklon"
                },
                "incline_steps": {
                    "label": "Sklon",
                    "options": {
                        "down": "Nadol",
                        "up": "Nahor"
                    }
                },
                "indoor": {
                    "label": "Vnútri"
                },
                "industrial": {
                    "label": "Typ"
                },
                "information": {
                    "label": "Typ"
                },
                "inscription": {
                    "label": "Nápis"
                },
                "intermittent": {
                    "label": "Striedavý"
                },
                "internet_access": {
                    "label": "Prístup k Internetu",
                    "options": {
                        "no": "Nie",
                        "terminal": "Terminál",
                        "wired": "Káblom",
                        "wlan": "Wifi",
                        "yes": "Áno"
                    }
                },
                "internet_access/fee": {
                    "label": "Poplatok za prístup k Internetu"
                },
                "internet_access/ssid": {
                    "label": "SSID (Názov siete)"
                },
                "kerb": {
                    "label": "Obrubník"
                },
                "label": {
                    "label": "Nápis"
                },
                "lamp_type": {
                    "label": "Typ"
                },
                "landuse": {
                    "label": "Typ"
                },
                "lanes": {
                    "label": "Pruhov",
                    "placeholder": "1, 2, 3..."
                },
                "layer": {
                    "label": "Vrstva",
                    "placeholder": "0"
                },
                "leaf_cycle": {
                    "label": "Opadavosť",
                    "options": {
                        "deciduous": "Opadavý",
                        "evergreen": "Neopadavý",
                        "mixed": "Zmiešaný",
                        "semi_deciduous": "Krátkoopadavý",
                        "semi_evergreen": "Poloopadavý"
                    }
                },
                "leaf_cycle_singular": {
                    "label": "Opadavosť",
                    "options": {
                        "deciduous": "Opadavý",
                        "evergreen": "Neopadavý",
                        "semi_deciduous": "Krátkoopadavý",
                        "semi_evergreen": "Poloopadavý"
                    }
                },
                "leaf_type": {
                    "label": "Typ listov",
                    "options": {
                        "broadleaved": "Listnaté",
                        "leafless": "Bezlisté",
                        "mixed": "Zmiešané",
                        "needleleaved": "Ihličnaté"
                    }
                },
                "leaf_type_singular": {
                    "label": "Typ listov",
                    "options": {
                        "broadleaved": "Listnatý",
                        "leafless": "Bezlistý",
                        "needleleaved": "Ihličnatý"
                    }
                },
                "leisure": {
                    "label": "Typ"
                },
                "length": {
                    "label": "Dĺžka (metrov)"
                },
                "level": {
                    "label": "Poschodie"
                },
                "levels": {
                    "label": "Poschodia",
                    "placeholder": "2, 4, 6..."
                },
                "lit": {
                    "label": "Osvetlená"
                },
                "location": {
                    "label": "Poloha"
                },
                "man_made": {
                    "label": "Typ"
                },
                "manhole": {
                    "label": "Typ"
                },
                "map_size": {
                    "label": "Pokrytie mapy"
                },
                "map_type": {
                    "label": "Typ"
                },
                "maxheight": {
                    "label": "Maximálna výška",
                    "placeholder": "2, 2.5, 3, 3.5, 4, 5"
                },
                "maxspeed": {
                    "label": "Povolená rýchlosť",
                    "placeholder": "40, 50, 60..."
                },
                "maxspeed/advisory": {
                    "label": "Doporučená rýchlosť"
                },
                "maxstay": {
                    "label": "Maximálna dĺžka parkovania"
                },
                "maxweight": {
                    "label": "Maximálna hmotnosť"
                },
                "mtb/scale": {
                    "label": "Obtiažnosť pre horské bicykle",
                    "options": {
                        "0": "0: Štrk/zhutnená pôda, bez prekážok, široké zákruty",
                        "1": "1: Miestami nespevnený povrch, malé prekážky, široké zákruty",
                        "2": "2: Väčšinou nespevnený povrch, veľké prekážky, ľahké vlásenky",
                        "3": "3: Klzký povrch, veľké prekážky, úzke vlásenky",
                        "4": "4: Nespevnený povrch alebo balvany, nebezpečné vlásenky",
                        "5": "5: Najväčšia obtiažnosť, skalné polia, zosuvy pôdy",
                        "6": "6: Nezjazdné okrem najlepších horských bicyklistov"
                    },
                    "placeholder": "0, 1, 2, 3..."
                },
                "mtb/scale/imba": {
                    "label": "Obtiažnosť podľa IMBA",
                    "options": {
                        "0": "Najľahšia (biely kruh)",
                        "1": "Ľahká (zelený kruh)",
                        "2": "Stredná (modrý štvorec)",
                        "3": "Ťažká (čierny kosoštvorec)",
                        "4": "Veľmi ťažká (dvojitý čierny kosoštvorec)"
                    },
                    "placeholder": "Lahká, stredná, ťažká..."
                },
                "mtb/scale/uphill": {
                    "label": "Obtiažnosť jazdy do kopca",
                    "options": {
                        "0": "0: Priem. sklon <10%, štrk/udupaná hlina, bez prekážok",
                        "1": "1: Priem. sklon <15%, štrk/udupaná hlina, niekoľko malých objektov",
                        "2": "2: Priem. sklon <20%, stabilný povrch, kamene/korene veľkosti päste",
                        "3": "3: Priem. sklon <25%, premenlivý povrch, kamene/korene veľkosti päste",
                        "4": "4: Priem. sklon <30%, nevhodné podmienky, veľké kamene/konáre",
                        "5": "5: Veľmi strmé, bicykel sa musí tlačiť alebo preniesť"
                    },
                    "placeholder": "0, 1, 2, 3..."
                },
                "name": {
                    "label": "Meno",
                    "placeholder": "Vlastné meno objektu (nepovinné)"
                },
                "natural": {
                    "label": "Prírodný"
                },
                "network": {
                    "label": "Sieť"
                },
                "network_bicycle": {
                    "label": "Typ sieťe",
                    "options": {
                        "icn": "Medzinárodná",
                        "lcn": "Lokálna",
                        "ncn": "Národná",
                        "rcn": "Regionálna"
                    },
                    "placeholder": "Lokálna, Regionálna, Narodná, Medzinárodná"
                },
                "network_foot": {
                    "label": "Typ siete",
                    "options": {
                        "iwn": "Medzinárodná",
                        "lwn": "Lokálna",
                        "nwn": "Národná",
                        "rwn": "Regionálna"
                    },
                    "placeholder": "Lokálna, Regionálna, Narodná, Medzinárodná"
                },
                "network_horse": {
                    "label": "Typ sieťe",
                    "options": {
                        "ihn": "Medzinárodná",
                        "lhn": "Lokálna",
                        "nhn": "Národná",
                        "rhn": "Regionálna"
                    },
                    "placeholder": "Lokálna, Regionálna, Narodná, Medzinárodná"
                },
                "network_road": {
                    "label": "Sieť"
                },
                "note": {
                    "label": "Poznámka"
                },
                "office": {
                    "label": "Typ"
                },
                "oneway": {
                    "label": "Jednosmerná",
                    "options": {
                        "no": "Nie",
                        "reversible": "Obojstranný",
                        "undefined": "Pravdepodobne nie",
                        "yes": "Áno"
                    }
                },
                "oneway_yes": {
                    "label": "Jednosmerná",
                    "options": {
                        "no": "Nie",
                        "undefined": "Pravdepodobne áno",
                        "yes": "Áno"
                    }
                },
                "opening_hours": {
                    "label": "Hodiny"
                },
                "operator": {
                    "label": "Operátor"
                },
                "outdoor_seating": {
                    "label": "Vonkajšie sedenie"
                },
                "par": {
                    "label": "Par",
                    "placeholder": "3, 4, 5..."
                },
                "park_ride": {
                    "label": "Odstavné parkovisko"
                },
                "parking": {
                    "label": "Typ",
                    "options": {
                        "carports": "Kryté",
                        "garage_boxes": "Garáže",
                        "lane": "Postranné",
                        "multi-storey": "Viacúrovňové",
                        "sheds": "Šopy",
                        "surface": "Povrchové",
                        "underground": "Podzemné"
                    }
                },
                "payment_multi": {
                    "label": "Typy platieb"
                },
                "phone": {
                    "placeholder": "+31 42 123 4567"
                },
                "piste/difficulty": {
                    "label": "Obtiažnosť",
                    "options": {
                        "advanced": "Pokročilá (čierny kosoštvorec)",
                        "easy": "Ľahká (zelený kruh)",
                        "expert": "Pre expertov (dvojitý čierny kosoštvorec)",
                        "extreme": "Extrémna (potrebné horolezecké vybavenie)",
                        "freeride": "Voľný zjazd (mimo zjazdovky)",
                        "intermediate": "Stredná (modrý štvorec)",
                        "novice": "Pre začiatočníkov (inštruktážny)"
                    },
                    "placeholder": "Ľahká, stredná, pokročilá..."
                },
                "piste/grooming": {
                    "label": "Úprava",
                    "options": {
                        "backcountry": "Bežky",
                        "classic": "Klasické",
                        "classic+skating": "Klasické a korčuľovanie",
                        "mogul": "Bubny",
                        "scooter": "Snežné skútre",
                        "skating": "Korčuľovanie"
                    }
                },
                "piste/type": {
                    "label": "Typ",
                    "options": {
                        "downhill": "Zjazd",
                        "hike": "Pešie túry",
                        "ice_skate": "Korčuľovanie",
                        "nordic": "Severské lyžovanie",
                        "playground": "Ihrisko",
                        "skitour": "Bežkovanie do kopca",
                        "sled": "Sánky",
                        "sleigh": "Záprah",
                        "snow_park": "Snežný park"
                    }
                },
                "place": {
                    "label": "Typ"
                },
                "plant": {
                    "label": "Rastlina"
                },
                "plant/output/electricity": {
                    "label": "Elektrický výkon",
                    "placeholder": "500 MW, 1000 MW, 2000 MW..."
                },
                "playground/baby": {
                    "label": "Detská sedačka"
                },
                "playground/max_age": {
                    "label": "Najvyšší vek"
                },
                "playground/min_age": {
                    "label": "Najnižší vek"
                },
                "population": {
                    "label": "Populácia"
                },
                "power": {
                    "label": "Typ"
                },
                "power_supply": {
                    "label": "Elektrický zdoj"
                },
                "produce": {
                    "label": "Ovocie a zelenina"
                },
                "product": {
                    "label": "Produkty"
                },
                "railway": {
                    "label": "Typ"
                },
                "recycling_accepts": {
                    "label": "Prijíma"
                },
                "ref": {
                    "label": "Referenčný kód"
                },
                "ref_aeroway_gate": {
                    "label": "Číslo brány"
                },
                "ref_golf_hole": {
                    "label": "Číslo jamky",
                    "placeholder": "1-18"
                },
                "ref_highway_junction": {
                    "label": "Číslo križovatky"
                },
                "ref_platform": {
                    "label": "Číslo nástupištia"
                },
                "ref_road_number": {
                    "label": "Číslo cesty"
                },
                "ref_route": {
                    "label": "Číslo trasy"
                },
                "ref_runway": {
                    "label": "Číslo vzletovej dráhy",
                    "placeholder": "napr. 01L/19R"
                },
                "ref_stop_position": {
                    "label": "Číslo zatávky"
                },
                "ref_taxiway": {
                    "label": "Meno rolovacej dráhy",
                    "placeholder": "napr. A5"
                },
                "relation": {
                    "label": "Typ"
                },
                "religion": {
                    "label": "Náboženstvo"
                },
                "restriction": {
                    "label": "Typ"
                },
                "restrictions": {
                    "label": "Zákazy odbočovanie"
                },
                "rooms": {
                    "label": "Izby"
                },
                "route": {
                    "label": "Typ"
                },
                "route_master": {
                    "label": "Typ"
                },
                "sac_scale": {
                    "label": "Obtiažnosť turistickej trasy",
                    "options": {
                        "alpine_hiking": "T4: Vysokohorská  turistika",
                        "demanding_alpine_hiking": "T5: Náročná vysokohorská turistika",
                        "demanding_mountain_hiking": "T3: Náročná horská turistika",
                        "difficult_alpine_hiking": "T6: Obtiažna vysokohorská turistika",
                        "hiking": "T1: Turistika",
                        "mountain_hiking": "T2: Horská turistika"
                    },
                    "placeholder": "Horská turistika, vysokohorská turistika..."
                },
                "sanitary_dump_station": {
                    "label": "Vyprázdňovanie toaliet"
                },
                "seasonal": {
                    "label": "Sezónne"
                },
                "second_hand": {
                    "label": "Predaj použitého oblečenia",
                    "options": {
                        "no": "Nie",
                        "only": "Iba",
                        "yes": "Áno"
                    },
                    "placeholder": "Áno, nie, iba"
                },
                "service": {
                    "label": "Typ"
                },
                "service/bicycle": {
                    "label": "Služby"
                },
                "service/vehicle": {
                    "label": "Služby"
                },
                "service_rail": {
                    "label": "Typ koľaje",
                    "options": {
                        "crossover": "Výhybka",
                        "siding": "Výhybňa",
                        "spur": "Vlečka",
                        "yard": "Zoraďovacia koľaj"
                    }
                },
                "service_times": {
                    "label": "Úradné hodiny"
                },
                "shelter": {
                    "label": "Prístrešok"
                },
                "shelter_type": {
                    "label": "Typ"
                },
                "shop": {
                    "label": "Typ"
                },
                "site": {
                    "label": "Typ"
                },
                "smoking": {
                    "label": "Fajčenie",
                    "options": {
                        "dedicated": "Určený pre fajčiarov (napr. fajčiarský klub)",
                        "isolated": "Vo fajčiarskom priestore, fyzicky oddelený",
                        "no": "Zákaz fajčenia",
                        "outside": "Vo vonkajšich priestoroch",
                        "separated": "Vo fajčiarskom priestore, bez fyzického oddelenia",
                        "yes": "Povolené všade"
                    },
                    "placeholder": "Nie, odelene, áno..."
                },
                "smoothness": {
                    "label": "Rovnosť vozovky",
                    "options": {
                        "bad": "Pevné kolesá: trekový bicykel, auto, rikša",
                        "excellent": "Malé kolieska: kolieskové korčule, skateboard",
                        "good": "Tenké kolesá: závodný bicykel",
                        "horrible": "Off-road: výkonné off-road vozidlo",
                        "impassable": "Nepriechodné / Nie pre kolesové vozidlá",
                        "intermediate": "Kolesá: mestský bicykel, invalidný vozík, skúter",
                        "very_bad": "Zvýšený podvozok: ľahké off-road vozidlo",
                        "very_horrible": "Špecializovaný off-road: traktor, štvorkolka"
                    },
                    "placeholder": "Malé kolieska, kolesá, off-road..."
                },
                "social_facility": {
                    "label": "Typ"
                },
                "social_facility_for": {
                    "label": "Obsluhovaných ľudí"
                },
                "source": {
                    "label": "Zdroje"
                },
                "sport": {
                    "label": "Športy"
                },
                "sport_ice": {
                    "label": "Športy"
                },
                "sport_racing_motor": {
                    "label": "Športy"
                },
                "sport_racing_nonmotor": {
                    "label": "Športy"
                },
                "stars": {
                    "label": "Hviezdičky"
                },
                "start_date": {
                    "label": "Počiatočný dátum"
                },
                "step_count": {
                    "label": "Počet schodov"
                },
                "stop": {
                    "label": "Typ zastavenia",
                    "options": {
                        "all": "Všetky cesty",
                        "minor": "Vedľajšia cesta"
                    }
                },
                "structure": {
                    "label": "Cestná stavba",
                    "options": {
                        "bridge": "Most",
                        "cutting": "Výkop",
                        "embankment": "Násyp",
                        "ford": "Brod",
                        "tunnel": "Tunel"
                    },
                    "placeholder": "Neznáme"
                },
                "structure_waterway": {
                    "options": {
                        "tunnel": "Tunel"
                    },
                    "placeholder": "Neznáme"
                },
                "studio": {
                    "label": "Typ"
                },
                "substation": {
                    "label": "Typ"
                },
                "supervised": {
                    "label": "Pod dohľadom"
                },
                "support": {
                    "label": "Podpera"
                },
                "surface": {
                    "label": "Povrch"
                },
                "surveillance": {
                    "label": "Typ monitorovania"
                },
                "surveillance/type": {
                    "label": "Druh monitorovacieho zariadenia",
                    "options": {
                        "ALPR": "Automatická čitačka ŠPZ",
                        "camera": "Kamera",
                        "guard": "Strážnik"
                    }
                },
                "surveillance/zone": {
                    "label": "Monitorovaná zóna"
                },
                "switch": {
                    "options": {
                        "circuit_breaker": "Istič"
                    }
                },
                "tactile_paving": {
                    "label": "Taktilné značenie"
                },
                "takeaway": {
                    "label": "Jedlo so sebou",
                    "options": {
                        "no": "Nie",
                        "only": "Iba so sebou",
                        "yes": "Áno"
                    },
                    "placeholder": "Áno, Nie, Iba so sebou..."
                },
                "toilets/disposal": {
                    "label": "Odstraňovanie",
                    "options": {
                        "bucket": "Suché",
                        "chemical": "Chemické",
                        "flush": "Splachovacie",
                        "pitlatrine": "Latrína"
                    }
                },
                "toll": {
                    "label": "Mýto"
                },
                "tomb": {
                    "label": "Typ"
                },
                "tourism": {
                    "label": "Typ"
                },
                "tourism_attraction": {
                    "label": "Turizmus"
                },
                "tower/construction": {
                    "label": "Konštrukcia veže",
                    "placeholder": "Ukotvená, Mrežovaná, Maskovaná, ..."
                },
                "tower/type": {
                    "label": "Typ"
                },
                "tracktype": {
                    "label": "Typ lesnej cesty",
                    "options": {
                        "grade1": "Pevná: spevnený alebo silne skompaktnený povrch",
                        "grade2": "Väčšinou pevná: štrk zmiešaný s mäkkými materiálmi",
                        "grade3": "Vyvážená zmes tvrdých a mäkkých materiálov",
                        "grade4": "Väčšinou jemná: pôda/piesok/tráva s zmiešané s tvrdým materiálom",
                        "grade5": "Mäkká: pôda/piesok/tráva"
                    },
                    "placeholder": "Pevná, väčšinou pevná, mäkká..."
                },
                "traffic_calming": {
                    "label": "Typ"
                },
                "traffic_signals": {
                    "label": "Typ"
                },
                "trail_visibility": {
                    "label": "Viditeľnosť trasy",
                    "options": {
                        "bad": "Zlá: bez značenia, chodník občas nepozorovateľný",
                        "excellent": "Výborná: jednoznačný chodník alebo časté značenie",
                        "good": "Dobrá: značenie viditeľné, občasne vyžaduje hľadanie",
                        "horrible": "Veľmi zlá: často bez chodníka, čiastočne vyžaduje orientačné zručnosti",
                        "intermediate": "Stredná: riedke značenie, chodník zväčša viditeľný",
                        "no": "Nie: bez chodníka, vyžaduje výborné orientačné zručnosti"
                    },
                    "placeholder": "Výborná, dobrá, zlá..."
                },
                "transformer": {
                    "options": {
                        "auto": "Auto-transformátor",
                        "auxiliary": "Pomocný",
                        "generator": "Generátor",
                        "phase_angle_regulator": "Fázový regulátor",
                        "traction": "Pohon",
                        "yes": "Neznáme"
                    }
                },
                "trees": {
                    "label": "Stromy"
                },
                "tunnel": {
                    "label": "Typ",
                    "placeholder": "Prednastavené"
                },
<<<<<<< HEAD
=======
                "usage_rail": {
                    "label": "Použitý typ",
                    "options": {
                        "branch": "Vetva",
                        "industrial": "Priemyselné",
                        "main": "Hlavný",
                        "military": "Armádne",
                        "tourism": "Cestovný ruch"
                    }
                },
                "vending": {
                    "label": "Druhy tovaru"
                },
>>>>>>> 30c7f7db
                "visibility": {
                    "label": "Viditeľnosť",
                    "options": {
                        "area": "Nad 20m (65 stôp)",
                        "house": "Do 5m (16 stôp)",
                        "street": "5 až 20m (16 až 65 stôp)"
                    }
                },
                "volcano/status": {
                    "label": "Stav sopky",
                    "options": {
                        "active": "Aktívny",
                        "dormant": "Nečinná",
                        "extinct": "Vyhasnutá"
                    }
                },
                "volcano/type": {
                    "label": "Typ sopky",
                    "options": {
                        "scoria": "Škvára",
                        "shield": "Štít",
                        "stratovolcano": "Stratovulkán"
                    }
                },
                "voltage": {
                    "label": "Napätie"
                },
                "voltage/primary": {
                    "label": "Primárne napätie"
                },
                "voltage/secondary": {
                    "label": "Sekundárne napätie"
                },
                "voltage/tertiary": {
                    "label": "Terciárne napätie"
                },
                "wall": {
                    "label": "Typ"
                },
                "water": {
                    "label": "Typ"
                },
                "water_point": {
                    "label": "Zdroj vody"
                },
                "waterway": {
                    "label": "Typ"
                },
                "website": {
                    "label": "Internetová stránka",
                    "placeholder": "http://adresa.sk/"
                },
                "wetland": {
                    "label": "Typ"
                },
                "wheelchair": {
                    "label": "Prístup pre vozičkárov"
                },
                "wholesale": {
                    "label": "Veľkoobchod"
                },
                "width": {
                    "label": "Šírka (metrov)"
                },
                "wikipedia": {
                    "label": "Wikipédia"
                },
                "windings": {
                    "label": "Vinutia"
                }
            },
            "presets": {
                "address": {
                    "name": "Adresa",
                    "terms": "adresa,ŠPZ,SPZ,ulica"
                },
                "advertising/billboard": {
                    "name": "Bilboard",
                    "terms": "bilbord,bilboardy,billboardy,reklama,pútač,putac"
                },
                "aerialway": {
                    "name": "Vzdušná doprava"
                },
                "aerialway/cable_car": {
                    "name": "Kabínková lanovka",
                    "terms": "kyvadlova lanovka,kyvadlo,lanovka,kabínka,kabinka"
                },
                "aerialway/chair_lift": {
                    "name": "Kabínková lanovka",
                    "terms": "kabinkova lanovka,lanovka,kabinky,kabínky"
                },
                "aerialway/drag_lift": {
                    "name": "Vlek",
                    "terms": "lyžiarsky vlek, lyziarsky vlek"
                },
                "aerialway/gondola": {
                    "name": "Kyvadlová lanovka",
                    "terms": "kyvadlova lanovka,kyvadlo,lanovka,kabínka,kabinka"
                },
                "aerialway/goods": {
                    "name": "Zásobovacia lanovka",
                    "terms": "zasobovacia lanovka"
                },
                "aerialway/magic_carpet": {
                    "name": "Pásový vlek",
                    "terms": "pasovy vlek"
                },
                "aerialway/mixed_lift": {
                    "name": "Kombinovaná lanovka",
                    "terms": "kobinovana lanovka"
                },
                "aerialway/platter": {
                    "name": "Kotvový vlek",
                    "terms": "kotvovy vlek,kotva"
                },
                "aerialway/pylon": {
                    "name": "Stožiar lanovky",
                    "terms": "stoziar lanovky,stoziar"
                },
                "aerialway/rope_tow": {
                    "name": "Lanový vlek",
                    "terms": "lanovy vlek"
                },
                "aerialway/station": {
                    "name": "Stanica lanovky"
                },
                "aerialway/t-bar": {
                    "name": "Vlek s dvojmiestnou kotvou",
                    "terms": "T kotva,teckova kotva,téčková kotva"
                },
                "aeroway": {
                    "name": "Letectvo"
                },
                "aeroway/aerodrome": {
                    "name": "Letisko",
                    "terms": "Letisko,pristávacia plocha,terminál,príletová hala,odbavovacia plocha"
                },
                "aeroway/apron": {
                    "name": "Odbavovacia plocha",
                    "terms": "Letisko,pristávacia plocha,terminál,príletová hala,odbavovacia plocha"
                },
                "aeroway/gate": {
                    "name": "Letisková brána",
                    "terms": "letiskova brana,brána,brana"
                },
                "aeroway/hangar": {
                    "name": "Hangár",
                    "terms": "hangar,hangár,letisko"
                },
                "aeroway/helipad": {
                    "name": "Heliport",
                    "terms": "vrtuľník,helikoptéra,pristávacia plocha,heliport,helipad,vrtulnik,helikoptera,pristavacia plocha"
                },
                "aeroway/runway": {
                    "name": "Vzletová dráha",
                    "terms": "pristávacia dráha, vzletová dráha, pristávací pruh,pristavacia draha,vzletova draha, pristavaci pruh"
                },
                "aeroway/taxiway": {
                    "name": "Rolovacia dráha",
                    "terms": "rolovanie,rolovacia draha,rolovacia dráha,pojazdova draha,pojazdová dráha"
                },
                "aeroway/terminal": {
                    "name": "Letiskový termnál",
                    "terms": "letiskovy terminal,terminal,terminál"
                },
                "amenity": {
                    "name": "Občianska vybavenosť"
                },
                "amenity/animal_boarding": {
                    "name": "Opatrovanie zvierat",
                    "terms": "opatera zvierat,starostlivost,starostlivosť"
                },
                "amenity/animal_breeding": {
                    "name": "Chovateľská stanica",
                    "terms": "chovatelska stanica,šlachtenie,slachtenie"
                },
                "amenity/animal_shelter": {
                    "name": "Útulok pre zvieratá",
                    "terms": "utulok pre zvierata,utulok"
                },
                "amenity/arts_centre": {
                    "name": "Galéria umenia",
                    "terms": "galeria,centrum umenia,umenie,obrazy,sochy,malby,maľby"
                },
                "amenity/atm": {
                    "name": "Bankomat",
                    "terms": "bankomat,peňažný automat"
                },
                "amenity/bank": {
                    "name": "Banka",
                    "terms": "banka,pobočka,sporiteľna"
                },
                "amenity/bar": {
                    "name": "Bar",
                    "terms": "bar,klub"
                },
                "amenity/bbq": {
                    "name": "Stanovište pre gril",
                    "terms": "stanoviste pre girl,bbq,barbicue,opekanie,grilovanie,grilovačka,grilovacka"
                },
                "amenity/bench": {
                    "name": "Lavička",
                    "terms": "lavička,lavicka"
                },
                "amenity/bicycle_parking": {
                    "name": "Stojan pre bicykle",
                    "terms": "stojan,stojan na bicykle,odstavna plocha, odstavná plocha"
                },
                "amenity/bicycle_rental": {
                    "name": "Prenájom bicyklov",
                    "terms": "požičovňa bicyklov, pozicovna bicyklov,cyklopožičovňa,cyklopozicovna"
                },
                "amenity/bicycle_repair_station": {
                    "name": "Stojan s náradím na opravu bicyklov",
                    "terms": "stojan s naradim na opravu bicyklov,bicykel,oprava,naradie,náradie"
                },
                "amenity/biergarten": {
                    "name": "Záhradná piváreň",
                    "terms": "zahradna pivaren,pivnica,hostinec,krčma,krcma,vonkajšie posedenie,vonkajsie posedenie"
                },
                "amenity/boat_rental": {
                    "name": "Prenájom lodí",
                    "terms": "prenajom lodi,požičovňa lodí,pozicovna lodi,prenájom člnov,prenajom clnov,pozivocna clnov,požičovňa člnov, čln,cln,člny,clny,lode,skútre,skutre,vodné skútre,vodne skutre"
                },
                "amenity/bureau_de_change": {
                    "name": "Zmenáreň",
                    "terms": "zmenaren,valuty,cudzia mena, výmena peňazí,vymena penazi"
                },
                "amenity/cafe": {
                    "name": "Kaviareň",
                    "terms": "kaviareň,kaviaren"
                },
                "amenity/car_rental": {
                    "name": "Autopožičovňa",
                    "terms": "požičovňa áut,autopožičovňa,pozicovna aut,autopozicovna,prenájom áut,prenajom aut"
                },
                "amenity/car_sharing": {
                    "name": "Zdieľanie áut",
                    "terms": "zdieľanie áut,zdielanie aut,car sharing,car-sharing,carsharing"
                },
                "amenity/car_wash": {
                    "name": "Autoumyváreň",
                    "terms": "umyváreň automobilov,umyváreň áut,autoumyváreň,autoumyvárka,umyvaren utomobilov,umyvaren aut,autoumyvaren,autoumyvarka"
                },
                "amenity/casino": {
                    "name": "Kasíno",
                    "terms": "kasino,automaty,ruleta,poker,stavky,stávky"
                },
                "amenity/charging_station": {
                    "name": "Nabíjacia stanica",
                    "terms": "nabijacia stanica,elektromobil,nabíjačka,nabijacka,"
                },
                "amenity/childcare": {
                    "name": "Detská starostlivosť",
                    "terms": "detska starostlivost,skolka,škôlka,jasle,jasličky,jaslicky"
                },
                "amenity/cinema": {
                    "name": "Kino",
                    "terms": "veľké plátno,film,pohyblivé obrázky,filmový dom,filmové divadlo,najbližšie kino,premietanie,multiplex,kultúrny dom,dom kutúry,3D kino,velke platno,pohyblivé obrazky,filmovy dom,filmove divadlo,najblizsie kino,kulturny dom,dom kultury"
                },
                "amenity/clinic": {
                    "name": "Klinika",
                    "terms": "doktor,ambulancia"
                },
                "amenity/clock": {
                    "name": "Hodiny",
                    "terms": "hodiny,čas,cas"
                },
                "amenity/college": {
                    "name": "Vysoká škola",
                    "terms": "vysoka skola"
                },
                "amenity/community_centre": {
                    "name": "Komunitné centrum",
                    "terms": "komunitne centrum,centrum voľného času,centrum volneho casu,cvc,cvč,krúžky,kruzky,vzdelavanie,vzdelávanie,výchova,vychova"
                },
                "amenity/compressed_air": {
                    "name": "Stlačený vzduch",
                    "terms": "stlaceny vzduch,kompresor"
                },
                "amenity/courthouse": {
                    "name": "Súd",
                    "terms": "sud,súdna sieň,sudna sien,súdny dvor,sudny dvor"
                },
                "amenity/coworking_space": {
                    "name": "Priestory pre coworking"
                },
                "amenity/crematorium": {
                    "name": "Krematórium",
                    "terms": "krematorium,spalovanie"
                },
                "amenity/dentist": {
                    "name": "Zubár",
                    "terms": "zubar,stomatológia,stomatologia"
                },
                "amenity/doctors": {
                    "name": "Doktor",
                    "terms": "lekar,lekár"
                },
                "amenity/dojo": {
                    "name": "Škola bojových umení",
                    "terms": "skola bojovych umeni,dojo,karate,kugfu,aikido"
                },
                "amenity/drinking_water": {
                    "name": "Pitná voda",
                    "terms": "fontánka na pitie, voda na pitie,pitna voda,pitná voda,fontanka na pitie,voda na pitie"
                },
                "amenity/driving_school": {
                    "name": "Autoškola",
                    "terms": "autoskola,vodičský preukaz,vodicsky preukaz,vodičák,vodicak"
                },
                "amenity/embassy": {
                    "name": "Veľvyslanectvo",
                    "terms": "ambasáda,ambasada,zastupiteľstvo,zastupitelstvo,veľvyslanectvo,velvyslanectvo"
                },
                "amenity/fast_food": {
                    "name": "Rýchle občerstvenie",
                    "terms": "rychle obcerstvenie,rýchle občerstvenie,fastfood, fast food"
                },
                "amenity/fire_station": {
                    "name": "Požiarna stanica",
                    "terms": "hasici,poziarnici,hasicska zbrojnica,hasiči,požiarnici,hasičská zbrojnica"
                },
                "amenity/food_court": {
                    "name": "Stravovacia zóna",
                    "terms": "stravovacia zona,restauracie,reštaurácie,fast food,fastfood"
                },
                "amenity/fountain": {
                    "name": "Fontána",
                    "terms": "fontana,fontána,fontánka,fontanka"
                },
                "amenity/fuel": {
                    "name": "Čerpacia stanica",
                    "terms": "Pumpa,čerpacia stanica,cerpacia stanica,benzinka,benzínka"
                },
                "amenity/grave_yard": {
                    "name": "Pohrebisko",
                    "terms": "cintorin,cintorín,pohrebnź ústav,pohrebny ustav,pohreb"
                },
                "amenity/grit_bin": {
                    "name": "Nádoba s posypom",
                    "terms": "nadoba s posypom,posyp,strk,štrk,posypový materiál,posypovy material"
                },
                "amenity/hospital": {
                    "name": "Nemocničný areál",
                    "terms": "nemocnicny areal,nemocnica,poliklinika"
                },
                "amenity/hunting_stand": {
                    "name": "Poľovnícka postriežka",
                    "terms": "polovnicka postriezka,úkryt,ukryt,skrýša,skrysa"
                },
                "amenity/ice_cream": {
                    "name": "Obchod so zmrzlinou",
                    "terms": "zmrzlinareň,zmrzlinaren,cukraren,cukráreň,zmrzlina"
                },
                "amenity/internet_cafe": {
                    "name": "Internetová kaviareň",
                    "terms": "internetova kaviaren,internetkafe,internet kafe"
                },
                "amenity/kindergarten": {
                    "name": "Detská škôlka",
                    "terms": "detska skolka,škôlka,skolka"
                },
                "amenity/library": {
                    "name": "Knižnica",
                    "terms": "Kniznica,biblioteka,bibliotéka,skriptáren,skriptaren"
                },
                "amenity/marketplace": {
                    "name": "Tržnica",
                    "terms": "trznica,trhovisko,burza,bazár,bazar,trhy,trh"
                },
                "amenity/motorcycle_parking": {
                    "name": "Parkovanie pre motocykle",
                    "terms": "parkovisko,motorky,stojan,stojan pre motorky,moped,babeta,parkovanie pre motorky"
                },
                "amenity/nightclub": {
                    "name": "Nočný klub",
                    "terms": "nocny klub"
                },
                "amenity/nursing_home": {
                    "name": "Ošetrovateľské centum"
                },
                "amenity/parking": {
                    "name": "Parkovisko",
                    "terms": "parkovisko,parkovanie,garaz,garáž"
                },
                "amenity/parking_entrance": {
                    "name": "Vhod/východ do garáže",
                    "terms": "vchod/vychod do garaze,vchod,vychod,garáž,garaz,parkovanie"
                },
                "amenity/parking_space": {
                    "name": "Parkovacie miesto",
                    "terms": "parkovisko,miesto na parkovanie"
                },
                "amenity/pavilion": {
                    "name": "Pavilón",
                    "terms": "pavilon"
                },
                "amenity/pharmacy": {
                    "name": "Lekáreň",
                    "terms": "lekaren,farmácia,farmacia,lieky,výdajňa liekov,vydajna liekov"
                },
                "amenity/place_of_worship": {
                    "name": "Náboženské miesto",
                    "terms": "kostol,kaplnka,chrám,katedrála,bazilika,dom Boží,dom modlitieb,misia,mešita,minaret,synagóga,dóm,svätostánok, oratórium,fara,diecéza,stupa,chram,dom bozi,mesita,synagoga,dom,svatostanok,oratorium,dieceza"
                },
                "amenity/place_of_worship/buddhist": {
                    "name": "Budhistický chrám",
                    "terms": "stupa,vihara,kláštor,pagoda,zendo,dojo,chrám,klastor,chram"
                },
                "amenity/place_of_worship/christian": {
                    "name": "Kostol",
                    "terms": "kresťanský,kostol,kaplnka,chrám,katedrála,bazilika,dom Boží,dom modlitieb,misia,dóm,svätostánok, oratórium,fara,diecéza,krestansky,katolícky,katolicky,evanielický,evanielicky,chram,katedrala,dom bozi,dom,svatostanok,oratorium,dieceza"
                },
                "amenity/place_of_worship/hindu": {
                    "name": "Hinduistický chrám",
                    "terms": "hinduisticky chram"
                },
                "amenity/place_of_worship/jewish": {
                    "name": "Synagóga",
                    "terms": "Židovský,synagóga,zidovsky,synagoga"
                },
                "amenity/place_of_worship/muslim": {
                    "name": "Mešita",
                    "terms": "moslimský,mešita,moslimsky,mesita,minaret,islam"
                },
                "amenity/place_of_worship/shinto": {
                    "name": "Šintoistická svätyňa ",
                    "terms": "sintoisticka svatyna"
                },
                "amenity/place_of_worship/sikh": {
                    "name": "Sikhský chrám",
                    "terms": "sikhsky chram"
                },
                "amenity/place_of_worship/taoist": {
                    "name": "Taoistický chrám",
                    "terms": "taoisticky chram"
                },
                "amenity/planetarium": {
                    "name": "Planetárium",
                    "terms": "planetarium"
                },
                "amenity/police": {
                    "name": "Polícia",
                    "terms": "polícia,mestská polícia,verejná bezpečnosť,fízli,poliši,zákon,policia,mestska policia,verejna bezpecnost,fizli,polisi,zakon"
                },
                "amenity/post_box": {
                    "name": "Poštová schránka",
                    "terms": "schránka,list,zásielka,výber zásielok,schranka,zasielka,vyber zasielok"
                },
                "amenity/post_office": {
                    "name": "Pošta",
                    "terms": "posta,Poštový úrad,postovy urad,slovenská pošta,slovenska posta"
                },
                "amenity/prison": {
                    "name": "Areál väznice",
                    "terms": "väznica,väzenie,vaznica,vazenie,basa"
                },
                "amenity/pub": {
                    "name": "Krčma",
                    "terms": "krcma,hostinec,hospoda,šenk,senk,piváreň,pivaren"
                },
                "amenity/public_bath": {
                    "name": "Verejné sprchy",
                    "terms": "verejne sprchy"
                },
                "amenity/public_bookcase": {
                    "name": "Verejná knihovnička",
                    "terms": "verejna knihovnicka,policka na knihy,polička na knihy,verejná požičovňa kníh,verejna pozicovna knih"
                },
                "amenity/ranger_station": {
                    "name": "Stanica horskej služby",
                    "terms": "stanica horskej sluzby,sprava narodneho parku, správa národného parku,narodny park,národný park"
                },
                "amenity/recycling_centre": {
                    "name": "Recyklačné centrum",
                    "terms": "recyklacne centrum"
                },
                "amenity/register_office": {
                    "name": "Matričný úrad"
                },
                "amenity/restaurant": {
                    "name": "Reštaurácia",
                    "terms": "bar,kafetéria,kantýna,jedáleň,pizzeria,jedlo,rýchloobčerstvenie,fastfood,večera,reštaurácia,reštika,jedenie,kantyna,jedalen,rychloobcerstvenie,vecera,restauracia,restika"
                },
                "amenity/sanitary_dump_station": {
                    "name": "Vyprázdňovanie karavánových toaliet",
                    "terms": "vyprazdnovanie karavanovych toaliet"
                },
                "amenity/school": {
                    "name": "Školský areál",
                    "terms": "Skolsky areal,skola,druzina"
                },
                "amenity/scrapyard": {
                    "name": "Vrakovisko"
                },
                "amenity/shelter": {
                    "name": "Prístrešok",
                    "terms": "pristresok,útulňa,utulna"
                },
                "amenity/shower": {
                    "name": "Sprcha",
                    "terms": "sprcha,sprchy"
                },
                "amenity/social_facility": {
                    "name": "Sociálne zariadenie",
                    "terms": "socialne zariadenie"
                },
                "amenity/social_facility/food_bank": {
                    "name": "Potravinová banka",
                    "terms": "potravinova banka,vydaj jedla,výdaj jedla,jedlo,strava"
                },
                "amenity/social_facility/group_home": {
                    "name": "Domov dôchodcov",
                    "terms": "domov dochodcov"
                },
                "amenity/social_facility/homeless_shelter": {
                    "name": "Ubytovňa pre bezdomovcov",
                    "terms": "ubytovna pre bezdomovcov,útulok,utulok"
                },
                "amenity/social_facility/nursing_home": {
                    "name": "Ošetrovateľské centrum",
                    "terms": "osetrovatelske centum,centrum pre seniorov,opatrovenie,seniori"
                },
                "amenity/studio": {
                    "name": "Štúdio",
                    "terms": "Studio"
                },
                "amenity/swimming_pool": {
                    "name": "Plaváreň"
                },
                "amenity/taxi": {
                    "name": "Stanovisko taxíkov",
                    "terms": "taxík, taxislužba, taxi,taxik,taxisluzba,odvoz"
                },
                "amenity/telephone": {
                    "name": "Telefón",
                    "terms": "telefon,telefónna búdka,telefonna budka,automat"
                },
                "amenity/theatre": {
                    "name": "Divadlo",
                    "terms": "divadlo,predstavenie,muzikál,hra,scéna,muzikal,scena,činohra,cinohra,balet"
                },
                "amenity/toilets": {
                    "name": "Toalety",
                    "terms": "záchod, záchody, toaleta, toalety, WC,zachod,zachody"
                },
                "amenity/townhall": {
                    "name": "Mestský úrad",
                    "terms": "radnica,obecný úrad,mestský úrad,správa,obecny urad,mestsky urad,sprava,primátor,primater,starosta"
                },
                "amenity/university": {
                    "name": "Univerzita",
                    "terms": "Univerzita,vysoka skola, vysoká škola"
                },
                "amenity/vending_machine": {
                    "name": "Výdajný automat",
                    "terms": "vydajny automat"
                },
                "amenity/vending_machine/cigarettes": {
                    "name": "Automat na cigarety",
                    "terms": "cigarety"
                },
                "amenity/vending_machine/condoms": {
                    "name": "Automat na kondómy",
                    "terms": "automat na kondomy,kondóm,kondom"
                },
                "amenity/vending_machine/drinks": {
                    "name": "Automat na nápoje",
                    "terms": "automat na napoje,napoj,nápoj"
                },
                "amenity/vending_machine/excrement_bags": {
                    "name": "Automat na sáčky pre výkaly",
                    "terms": "automat na sacky pre vykaly"
                },
                "amenity/vending_machine/feminine_hygiene": {
                    "name": "Automat na ženké hygienické produkty",
                    "terms": "Automat na zenske produkty,vlozky,vložky,kondomy,kondómy,prezervatív,prezervativ,tampon,tampón"
                },
                "amenity/vending_machine/news_papers": {
                    "name": "Automat na noviny"
                },
                "amenity/vending_machine/newspapers": {
                    "name": "Automat na noviny",
                    "terms": "noviny,casopisy"
                },
                "amenity/vending_machine/parcel_pickup_dropoff": {
                    "name": "Automat na odosielanie/príjem balíkov",
                    "terms": "automat na dodsielanie/prijem balikov,baliky,balíky"
                },
                "amenity/vending_machine/parking_tickets": {
                    "name": "Automat na parkovacie lístky",
                    "terms": "automat na parkovacie listky"
                },
                "amenity/vending_machine/public_transport_tickets": {
                    "name": "Automat na lístky pre tranzitnú dopravu",
                    "terms": "automat na listky pre tranzitnu dopravu"
                },
                "amenity/vending_machine/sweets": {
                    "name": "Automat na sladkosti",
                    "terms": "jedlo,tyčinky,tycinky"
                },
                "amenity/veterinary": {
                    "name": "Veterinár",
                    "terms": "veterinar"
                },
                "amenity/waste/dog_excrement": {
                    "name": "Kôš na psie výkaly",
                    "terms": "kos na psie vykaly,smetiak,odpadkovy kos,odpadkový kôš,pes,psy"
                },
                "amenity/waste_basket": {
                    "name": "Odpadový kôš",
                    "terms": "kontajner,kôš,smeti,kos,odpad,odpadkovy kos, odpadkový kôš"
                },
                "amenity/water_point": {
                    "name": "Pitná voda pre karavany",
                    "terms": "pitna voda pre karavany"
                },
                "area": {
                    "name": "Plocha",
                    "terms": "územie,uzemie"
                },
                "area/highway": {
                    "name": "Plocha cesty",
                    "terms": "plocha cesty, "
                },
                "barrier": {
                    "name": "Bariéra",
                    "terms": "bariera,plot,zátarasa,zatarasa,blokada,blokáda,múr,mur,brána,brana,stena,rampa"
                },
                "barrier/block": {
                    "name": "Betónový blok",
                    "terms": "betonovy blok,beton,zatarasa,kvetináč,kvetinac"
                },
                "barrier/bollard": {
                    "name": "Stĺpik",
                    "terms": "stlpik,stĺp,stlptyč,tyc"
                },
                "barrier/cattle_grid": {
                    "name": "Mreža proti pohybu dobytka",
                    "terms": "Mreza proti pohybu dobytka,mreza,priekopa,kravy"
                },
                "barrier/city_wall": {
                    "name": "Mestské opevnenie",
                    "terms": "Mestske opevnenie,hradby,hradba,fortifikácia,fortifikacia,múr,mur"
                },
                "barrier/cycle_barrier": {
                    "name": "Zábrana pre cyklistov",
                    "terms": "Zabrana pre cyklistov,bicykel,bicykle,zatarasa,zátarasa"
                },
                "barrier/ditch": {
                    "name": "Priekopa",
                    "terms": "zákop,zakop,jarok,ryha,priekopa"
                },
                "barrier/entrance": {
                    "name": "Priechod"
                },
                "barrier/fence": {
                    "name": "Plot",
                    "terms": "ohrada,pletivo,pôtik,plotik"
                },
                "barrier/gate": {
                    "name": "Brána",
                    "terms": "brana,vrata,dvere,vstupná brána,vstupna brana,vstup"
                },
                "barrier/hedge": {
                    "name": "Živý plot",
                    "terms": "zivy plot,kríky,kriky,okrasný plot,okrasny plot"
                },
                "barrier/kissing_gate": {
                    "name": "Zábrana pre dobytok",
                    "terms": "Zabrana pre dobytok,kravy"
                },
                "barrier/lift_gate": {
                    "name": "Rampa",
                    "terms": "tyc,tyč,zdvihajuca brana,zdvíhajúca brána,závora,zavora"
                },
                "barrier/retaining_wall": {
                    "name": "Podporná stena",
                    "terms": "Podporna stena,múr,mur,vyrovnávacia stena,vyrovnavacia stena"
                },
                "barrier/stile": {
                    "name": "Prielez",
                    "terms": "prielaz,rebrík,rebrik,stupačky,stupacky"
                },
                "barrier/toll_booth": {
                    "name": "Výber mýta",
                    "terms": "Budka pre vyber myta,mytnica,vyber myta,Búdka pre výber mýta,mýto,myto,poplatok,vstupné,vstupne,kasa,pokladna,pokladňa"
                },
                "barrier/wall": {
                    "name": "Múr",
                    "terms": "mur,stena"
                },
                "boundary/administrative": {
                    "name": "Hranica administratívneho územia",
                    "terms": "Hranica administrativneho uzemia,okres,kraj,župa,mesto,dedina,zupa"
                },
                "building": {
                    "name": "Budova",
                    "terms": "dom,stavba,vežiak,činžiak,veziak,cinziak,panelák,panelak,drevenica,chyža,chyza,chajda,chatž,chatrc,búda,buda"
                },
                "building/apartments": {
                    "name": "Bytovka",
                    "terms": "Bytovka,obytna budova,panelak,panelák,vežiak,veziak,barak,barák,činžiak,cinziak,apartmany,apartmány"
                },
                "building/barn": {
                    "name": "Stodola",
                    "terms": "stodola,stajňa,stajna"
                },
                "building/bunker": {
                    "name": "Bunker"
                },
                "building/cabin": {
                    "name": "Chata",
                    "terms": "zrub,drevenica"
                },
                "building/cathedral": {
                    "name": "Budova katedrály",
                    "terms": "budova katedraly,katedrala,kostol,dom,dóm,katedrála"
                },
                "building/chapel": {
                    "name": "Budova kaplnky",
                    "terms": "kaplnka,kostol"
                },
                "building/church": {
                    "name": "Budova kostola",
                    "terms": "kostol,kaplnka,chram,chrám"
                },
                "building/college": {
                    "name": "Budova vysokej školy",
                    "terms": "budova vysokej skoly,vysoka skola,vysoká škola"
                },
                "building/commercial": {
                    "name": "Komerčná budova",
                    "terms": "Obchody,firmy,firma,predaj,podnik,podniky,kancelarie,kancelárie"
                },
                "building/construction": {
                    "name": "Budova vo výstavbe",
                    "terms": "budova vo vystavbe,stavba,stavenisko"
                },
                "building/detached": {
                    "name": "Samostantný dom",
                    "terms": "samostatny dom"
                },
                "building/dormitory": {
                    "name": "Internát",
                    "terms": "internat,intrak,intrák"
                },
                "building/entrance": {
                    "name": "Vchod/východ"
                },
                "building/garage": {
                    "name": "Garáž",
                    "terms": "garaz,garáže,garaze,parkovanie,kryté parkovanie,kryte parkovanie"
                },
                "building/garages": {
                    "name": "Garáže",
                    "terms": "garaze,garaz,garáž"
                },
                "building/greenhouse": {
                    "name": "Sklenník",
                    "terms": "sklennik,foliovník,foliovnik"
                },
                "building/hospital": {
                    "name": "Nemocničná budova",
                    "terms": "nemocnicna budova,nemocnica,poliklinika"
                },
                "building/hotel": {
                    "name": "Budova hotelu",
                    "terms": "budova hotelu"
                },
                "building/house": {
                    "name": "Dom",
                    "terms": "dom,vila,villa,rodinný dom,rodinny dom"
                },
                "building/hut": {
                    "name": "Chata",
                    "terms": "chatka,drevenica"
                },
                "building/industrial": {
                    "name": "Priemyselná budova",
                    "terms": "premyselna budova,industrialna,industriálna,výroba,vyroba"
                },
                "building/kindergarten": {
                    "name": "Budova škôlky",
                    "terms": "budova skolky,skolka,škôlka"
                },
                "building/public": {
                    "name": "Verejná budova",
                    "terms": "verejna budova"
                },
                "building/residential": {
                    "name": "Obytná budova",
                    "terms": "obytna budova,ubytovanie,bývanie,byvanie"
                },
                "building/retail": {
                    "name": "Budova predajne",
                    "terms": "predajna,obchod"
                },
                "building/roof": {
                    "name": "Strecha",
                    "terms": "čerpacia stanica,cerpacia stanica,benzinka,benzínka"
                },
                "building/school": {
                    "name": "Školská budova",
                    "terms": "skolska budova,skola,škola"
                },
                "building/semidetached_house": {
                    "name": "Dvojdom",
                    "terms": "polovica dvojdomu"
                },
                "building/shed": {
                    "name": "Šopa",
                    "terms": "sopa,pristresok,prístrešok,kôlňa,kolna"
                },
                "building/stable": {
                    "name": "Stajňa",
                    "terms": "stajna"
                },
                "building/static_caravan": {
                    "name": "Statický karavan",
                    "terms": "staticky karavan"
                },
                "building/terrace": {
                    "name": "Radová zástavba",
                    "terms": "radova zastavba,radovka"
                },
                "building/train_station": {
                    "name": "Železničná stanica"
                },
                "building/university": {
                    "name": "Univerzitná budova",
                    "terms": "univerzitna budova,univerzita"
                },
                "building/warehouse": {
                    "name": "Sklad",
                    "terms": "velkosklad,malosklad,skladisko"
                },
                "club": {
                    "name": "Klub",
                    "terms": "bar,tanečný klub,tanecny klub"
                },
                "craft": {
                    "name": "Remeslo",
                    "terms": "zručnosť,remeselníctvo,cech"
                },
                "craft/basket_maker": {
                    "name": "Košikárstvo",
                    "terms": "kosikarstvo,vyroba kosikov,výroba košíkov"
                },
                "craft/beekeeper": {
                    "name": "Včelárstvo",
                    "terms": "vcelar,vcelarstvo,včelár"
                },
                "craft/blacksmith": {
                    "name": "Kováčstvo",
                    "terms": "kovac,kováč,kovacstvo"
                },
                "craft/boatbuilder": {
                    "name": "Výroba lodí",
                    "terms": "vyroba lodí,lodenica,lodiareň,lodiaren"
                },
                "craft/bookbinder": {
                    "name": "Knihviazačstvo",
                    "terms": "knihviazacstvo,knihviazač,knihviazac,knihy,viazacstvo,viazačstvo"
                },
                "craft/brewery": {
                    "name": "Pivovar",
                    "terms": "pivo,piváreň,pivaren"
                },
                "craft/carpenter": {
                    "name": "Stolárstvo",
                    "terms": "stolarstvo,tesarstvo,tesárstvo,tesár,tesar,stolár,stolar"
                },
                "craft/carpet_layer": {
                    "name": "Pokladanie kobercov",
                    "terms": "pokladanie kobercov,pokladanie podlahových krytín,pokladani podlahovych krytin"
                },
                "craft/caterer": {
                    "name": "Catering",
                    "terms": "zásobovanie,zasobovanie"
                },
                "craft/clockmaker": {
                    "name": "Výroba hodín",
                    "terms": "vyroba hodin"
                },
                "craft/distillery": {
                    "name": "Liehovar",
                    "terms": "palenica,pálenica"
                },
                "craft/dressmaker": {
                    "name": "Krajčírstvo",
                    "terms": "krajcirstvo,krajčír,krajcir,krajčírka,krajcirka"
                },
                "craft/electrician": {
                    "name": "Elektroinštalatér",
                    "terms": "elektroinstalater,elektrikár,elektrikar,elektrotechnik"
                },
                "craft/gardener": {
                    "name": "Záhradník",
                    "terms": "zahradnik"
                },
                "craft/glaziery": {
                    "name": "Sklenárstvo",
                    "terms": "sklenarstvo"
                },
                "craft/handicraft": {
                    "name": "Remeselníctvo",
                    "terms": "remeselnictvo"
                },
                "craft/hvac": {
                    "name": "Kúrenárstvo",
                    "terms": "kurenarstvo"
                },
                "craft/insulator": {
                    "name": "Zateplovanie",
                    "terms": "zateplovač,zateplovac"
                },
                "craft/jeweler": {
                    "name": "Klenotník"
                },
                "craft/key_cutter": {
                    "name": "Výroba kľúčov",
                    "terms": "vyroba klucov"
                },
                "craft/locksmith": {
                    "name": "Zámočníctvo"
                },
                "craft/metal_construction": {
                    "name": "Výroba kovových plotov",
                    "terms": "vyroba kovovych plotov,kovanie,okrasná brána,brány"
                },
                "craft/optician": {
                    "name": "Optika"
                },
                "craft/painter": {
                    "name": "Natierač",
                    "terms": "natierac,maliar"
                },
                "craft/photographer": {
                    "name": "Fotograf",
                    "terms": "fotografia,fotografovanie,fotka,fotky"
                },
                "craft/photographic_laboratory": {
                    "name": "Fotografické laboratórium",
                    "terms": "fotograficke laboratorium,fotolab"
                },
                "craft/plasterer": {
                    "name": "Fasádnik",
                    "terms": "fasadnik,štukatér,stukater,omietkár,omietkar"
                },
                "craft/plumber": {
                    "name": "Inštalatér",
                    "terms": "instalater,klampiar"
                },
                "craft/pottery": {
                    "name": "Hrnčiarstvo",
                    "terms": "rnciarstvo,výroba keramiky,vyroba keramiky,keramika"
                },
                "craft/rigger": {
                    "name": "Lodiarsky špecialista",
                    "terms": "lodiarsky specialista"
                },
                "craft/roofer": {
                    "name": "Pokrývač striech",
                    "terms": "pokryvac striech"
                },
                "craft/saddler": {
                    "name": "Výroba sedadiel",
                    "terms": "vyroba sedadiel"
                },
                "craft/sailmaker": {
                    "name": "Lodné plachty",
                    "terms": "lodne plachty"
                },
                "craft/sawmill": {
                    "name": "Píla",
                    "terms": "pila"
                },
                "craft/scaffolder": {
                    "name": "Lešenárstvo",
                    "terms": "lesenarstvo,lešenie,lesenie"
                },
                "craft/shoemaker": {
                    "name": "Obuvník",
                    "terms": "buvnik"
                },
                "craft/stonemason": {
                    "name": "Kamenárstvo",
                    "terms": "kamenarstvo,kamenár,kamenar"
                },
                "craft/tailor": {
                    "name": "Krajčír"
                },
                "craft/tiler": {
                    "name": "Obkladač",
                    "terms": "obkladac,kachličky,kachlicky,obkladačky,obkladacky"
                },
                "craft/tinsmith": {
                    "name": "Klampiar",
                    "terms": "klampiarstvo"
                },
                "craft/upholsterer": {
                    "name": "Čaluníctvo",
                    "terms": "calunictvo"
                },
                "craft/watchmaker": {
                    "name": "Hodinár",
                    "terms": "oprava hodin,oprava hodin,hodinar,hodiny,hodinky"
                },
                "craft/window_construction": {
                    "name": "Výroba okien",
                    "terms": "vyroba okien"
                },
                "craft/winery": {
                    "name": "Výroba vín",
                    "terms": "vyroba vin,vino,víno,vína,vina,vinaren,vináreň,vinica,vínna pivnica,vinna pivnica,pivnica"
                },
                "embankment": {
                    "name": "Násyp",
                    "terms": "nasyp,hrádza,hradza,val"
                },
                "emergency/ambulance_station": {
                    "name": "Stanovište sanitiek",
                    "terms": "stanoviste sanitiek,garaze,garáže,sanitky,sanitka,garaz,garáž"
                },
                "emergency/defibrillator": {
                    "name": "Defibrilátor",
                    "terms": "defibrilator,defibrilátor,kardio"
                },
                "emergency/designated": {
                    "name": "Núdzový vstup vyznačený"
                },
                "emergency/destination": {
                    "name": "Núdzový vstup zásobovanie"
                },
                "emergency/fire_hydrant": {
                    "name": "Požiarny hydrant",
                    "terms": "poziarny hydrant,hydrant, zdroj vody,hadica,uzáver vod,uzaver vody"
                },
                "emergency/no": {
                    "name": "Núdzový vstup nie"
                },
                "emergency/official": {
                    "name": "Núdzový vstup oficiálny"
                },
                "emergency/phone": {
                    "name": "Núdzový telefón",
                    "terms": "nudzovy telefon,SOS,tiesňová linka,tiesnova linka,núdzový telefón.nudzovy telefon"
                },
                "emergency/private": {
                    "name": "Núdzový vstup súkromný"
                },
                "emergency/yes": {
                    "name": "Núdzový vstup áno"
                },
                "entrance": {
                    "name": "Vchod/východ",
                    "terms": "vchod/vychod,vchod,vychod,východ,vstup,výstup,vchodové dvere,vchodove dvere"
                },
                "footway/crossing": {
                    "name": "Prechod",
                    "terms": "prechod pre chodcov"
                },
                "footway/crosswalk": {
                    "name": "Prechod pre chodcov",
                    "terms": "zebra,prechod"
                },
                "footway/sidewalk": {
                    "name": "Chodník",
                    "terms": "chodnik"
                },
                "ford": {
                    "name": "Brod",
                    "terms": "brod rieky,rieka,prechod cez rieku"
                },
                "golf/bunker": {
                    "name": "Piesková jama",
                    "terms": "pieskova jama, bunker, piesok, sand trap"
                },
                "golf/fairway": {
                    "name": "Dráha jamky",
                    "terms": "draha jamky, fairway"
                },
                "golf/green": {
                    "name": "Jamkovisko",
                    "terms": "green, putting green"
                },
                "golf/hole": {
                    "name": "Golfová jamka",
                    "terms": "golfova jamka"
                },
                "golf/rough": {
                    "name": "Vysoká tráva",
                    "terms": "vysoka trava, rough"
                },
                "golf/tee": {
                    "name": "Začiatok odpaliska",
                    "terms": "zaciatok odpaliska,tee,tee box"
                },
                "highway": {
                    "name": "Cesta"
                },
                "highway/bridleway": {
                    "name": "Jazdecká trať",
                    "terms": "jazdecká cesta, chodník pre kone,jazdecká trasa,jazdecka cesta,chodnik pre kone,jazdecka trasa,jazdecka trat"
                },
                "highway/corridor": {
                    "name": "Chodba v budove",
                    "terms": "chodba,hala"
                },
                "highway/crossing": {
                    "name": "Prechod",
                    "terms": "prechod pre chodcov,zebra"
                },
                "highway/crosswalk": {
                    "name": "Prechod pre chodcov",
                    "terms": "prechod,zebra"
                },
                "highway/cycleway": {
                    "name": "Cyklocesta",
                    "terms": "cesta pre bicykle,cestička,cesticka,cyklopruh,cyklocesta"
                },
                "highway/footway": {
                    "name": "Chodník",
                    "terms": "cesta,cestička,chodník,turistický chodník,horská cesta,chodníček,cesta pre peších,cesticka,chodnik,horska cesta,chodnicek,cesta pre pesich"
                },
                "highway/give_way": {
                    "name": "Značka daj prednosť",
                    "terms": "daj prednosť,daj prednost"
                },
                "highway/living_street": {
                    "name": "Obytná zóna",
                    "terms": "obytna zona,obytna ulica,obytná ulica"
                },
                "highway/mini_roundabout": {
                    "name": "Malý kruhový objazd",
                    "terms": "Maly kruhovy objazd,kruháč,kruhac,mini"
                },
                "highway/motorway": {
                    "name": "Diaľnica",
                    "terms": "dialnica,rýchlocesta,rychlocesta"
                },
                "highway/motorway_junction": {
                    "name": "Dialničná križovatka / výjazd",
                    "terms": "dialnicna krizovatka,vyjazd,exit"
                },
                "highway/motorway_link": {
                    "name": "Diaľničný privádzač",
                    "terms": "Dialnicny privadzac,privadzac,privádzač,zjazd,vyjazd,výjazd,nájazd,najazd,pripojovací pruh,pripojovaci pruh"
                },
                "highway/path": {
                    "name": "Cestička",
                    "terms": "cesticka,chodnik,chodník,pešina,pesina"
                },
                "highway/primary": {
                    "name": "Cesta 1. triedy",
                    "terms": "cesta prvej triedy,hlavná cesta,hlavna cesta"
                },
                "highway/primary_link": {
                    "name": "Privádzač na cestu 1. triedy",
                    "terms": "Privadzac na cestu 1. triedy,privadzac,privádzač,zjazd,vyjazd,výjazd,nájazd,najazd,pripojovací pruh,pripojovaci pruh"
                },
                "highway/residential": {
                    "name": "Obytná ulica",
                    "terms": "obytna ulica,rezidenčná ulica,rezidencna ulica"
                },
                "highway/rest_area": {
                    "name": "Odpočívadlo",
                    "terms": "odpocivadlo,dialnicne odpocivadlo,dialničné odpočívadlo"
                },
                "highway/road": {
                    "name": "Cesta bez označenia",
                    "terms": "cesta bez oznacenia,bez kategórie,bez kategorie,neoznačená cesta,neoznacena cesta"
                },
                "highway/secondary": {
                    "name": "Cesta 2. triedy",
                    "terms": "cesta druhej triedy,hlavná cesta,hlavna cesta"
                },
                "highway/secondary_link": {
                    "name": "Privádzač na cestu 2. triedy",
                    "terms": "Privadzac na cestu 2. triedy,Privádzač na cestu druhej triedy,Privadzac na cestu druhej triedy,zjazd,vyjazd,výjazd,nájazd,najazd,pripojovací pruh,pripojovaci pruh"
                },
                "highway/service": {
                    "name": "Servisná cesta",
                    "terms": "servisna cesta,dopravná obsluha,dopravna obsluha,obslužná cesta,obsluzna cesta"
                },
                "highway/service/alley": {
                    "name": "Ulička medzi domami",
                    "terms": "Ulicka medzi domami,ulicka,priechod"
                },
                "highway/service/drive-through": {
                    "name": "Obslúženie z auta",
                    "terms": "Obsluzenie z auta,obslúženie v aute,obsluzenie v aute,vjazd"
                },
                "highway/service/driveway": {
                    "name": "Príjazdová cesta",
                    "terms": "prijazdova cesta,vjazd,prístupová cesta,pristupova cesta"
                },
                "highway/service/emergency_access": {
                    "name": "Núdzový vstup",
                    "terms": "Nudzovy pristup,naliehavý,naliehavy,stav núzde,stav nudze,Nudzovy vstup "
                },
                "highway/service/parking_aisle": {
                    "name": "Parkovacia ulička",
                    "terms": "parkovacia ulicka,parkovanie"
                },
                "highway/services": {
                    "name": "Odpočívadlo s obsluhou",
                    "terms": "odpocivadlo s obsluhou"
                },
                "highway/steps": {
                    "name": "Schody",
                    "terms": "schodisko,eskalátor,eskalator"
                },
                "highway/stop": {
                    "name": "Značka STOP",
                    "terms": "znacka stop,stopka"
                },
                "highway/street_lamp": {
                    "name": "Pouličná lampa",
                    "terms": "poulicna lampa,nocne osvetlenie,nočné osvetlenie"
                },
                "highway/tertiary": {
                    "name": "Cesta 3. triedy",
                    "terms": "Cesta tretej triedy,hlavná cesta,hlavna cesta"
                },
                "highway/tertiary_link": {
                    "name": "Privádzač na cestu 3. triedy",
                    "terms": "privadzac na cestu tretej triedy,privadzac,privádzač,zjazd,vyjazd,výjazd,nájazd,najazd,pripojovací pruh,pripojovaci pruh"
                },
                "highway/track": {
                    "name": "Neudržiavaná lesná cesta",
                    "terms": "lesná cesta, lesna cesta,"
                },
                "highway/traffic_signals": {
                    "name": "Semafory",
                    "terms": "semafor,svetelná križovatka,svetelné dopravné značenie,svetelna krizovatka,svetelne znacenie,svetelne dopravne znacenie"
                },
                "highway/trunk": {
                    "name": "Rýchlostná cesta",
                    "terms": "rychlostna cesta, dialnica,diaľnica,hlavná cesta,hlavna cesta"
                },
                "highway/trunk_link": {
                    "name": "Privádzač rýchlostnej cesty",
                    "terms": "privadzac na rychlostnu cestu,privadzac,privádzač,zjazd,vyjazd,výjazd,nájazd,najazd,pripojovací pruh,pripojovaci pruh"
                },
                "highway/turning_circle": {
                    "name": "Otáčací kruh",
                    "terms": "otacaci kruh,kruh,otoc,otoč"
                },
                "highway/unclassified": {
                    "name": "Vedľajšia/neklasifikovaná cesta",
                    "terms": "vedľajšia,vedlajsia,neklasifikovaná,neklasifikovana"
                },
                "historic": {
                    "name": "Historické miesto",
                    "terms": "historicke miesto,hrad,pevnosť,pevnost,kaštieľ,kastiel,zámok,zamok,rujna,hradisko,archeologické miesto,archeologicke miesto"
                },
                "historic/archaeological_site": {
                    "name": "Archeologické nálezisko",
                    "terms": "archeologicke nalezisko,vykopavky,archeologicky prieskum,archeologický prieskum,vykopávky"
                },
                "historic/boundary_stone": {
                    "name": "Hraničný kameň",
                    "terms": "hranicny kamen,hranica,znacka,značka"
                },
                "historic/castle": {
                    "name": "Hrad",
                    "terms": "hradisko,zámok,kráľ,kral,sýdlo,sydlo,rujna,zrúcanina,zrucanina"
                },
                "historic/memorial": {
                    "name": "Pamätník",
                    "terms": "Pamätihodnosť,pamatihodnost,pamatnik,pomnik,pamätník,pomník,snp,hrdina"
                },
                "historic/monument": {
                    "name": "Pamätihodnosť",
                    "terms": "Pamätihodnosť,pamatihodnost,pamatnik,pomnik,pamätník,pomník,snp,hrdina"
                },
                "historic/ruins": {
                    "name": "Ruiny",
                    "terms": "zrúcaniny,zrucaniny,zrúcanina,zrucanina"
                },
                "historic/wayside_cross": {
                    "name": "Prícestný kríž",
                    "terms": "Kresťanský,kríž pri ceste,krestansky,kriz pri ceste,kriz,Pricestny kriz,krucifix"
                },
                "historic/wayside_shrine": {
                    "name": "Prícestný svätostánok",
                    "terms": "pricestny svatostanok,svatyna,svätyňa,svatostanok,svätostánok"
                },
                "junction": {
                    "name": "Križovatka",
                    "terms": "krizovatka"
                },
                "landuse": {
                    "name": "Využitie územia",
                    "terms": "vuzitie uzemia, vyuzitie pody, využitie pôdy, krajina"
                },
                "landuse/allotments": {
                    "name": "Komunitná záhrada",
                    "terms": "komunitna zahrada,pestovatelska plocha,poestvateľská plocha"
                },
                "landuse/basin": {
                    "name": "Zadržiavacia nádrž",
                    "terms": "zadrziavacia nadrz,nadrz,nádrž,voda,jazero,rybnik,rybník"
                },
                "landuse/cemetery": {
                    "name": "Cintorín",
                    "terms": "cintorin,hroby,pohrebisko,hrobky,cmiter"
                },
                "landuse/churchyard": {
                    "name": "Kostolný pozemok",
                    "terms": "kostolny pozemok,kostol"
                },
                "landuse/commercial": {
                    "name": "Komerčná zóna",
                    "terms": "komercna zona,business park,kancelárie,kancelarie,plocha"
                },
                "landuse/construction": {
                    "name": "Stavenisko",
                    "terms": "stavba,konstrukcia,konštrukcia,výstavba,vystavba"
                },
                "landuse/farm": {
                    "name": "Pestovateľská plocha"
                },
                "landuse/farmland": {
                    "name": "Pestovateľská plocha",
                    "terms": "pole,farma,dobytok,polia,záhrady,zahrady,pestovatelska plocha"
                },
                "landuse/farmyard": {
                    "name": "Farma",
                    "terms": "Družstvo,druztvo,jrd,jzd,kravín,kravin,statok,gazdovstvo"
                },
                "landuse/forest": {
                    "name": "Les",
                    "terms": "hora,stromy"
                },
                "landuse/grass": {
                    "name": "Tráva",
                    "terms": "trava,trávnik,travnik,trávnata plocha,travnata plocha,park"
                },
                "landuse/industrial": {
                    "name": "Priemyselná zóna",
                    "terms": "priemyselna plocha,továreň,tovaren,závod,zavod,priemyselna zona"
                },
                "landuse/landfill": {
                    "name": "Skládka",
                    "terms": "skladka,odpad,smeti,skladka odpadov,skládka odpadov"
                },
                "landuse/meadow": {
                    "name": "Lúka",
                    "terms": "luka,pastviny,trava,tráva,paša,pasa"
                },
                "landuse/military": {
                    "name": "Vojenský obvod",
                    "terms": "vojensky obvod,vojenské cvičisko,vojenske cvicisko,tankodrom,armádna zóna,zrmadna zona"
                },
                "landuse/military/naval_base": {
                    "name": "Námorná základňa",
                    "terms": "namorna zakladna"
                },
                "landuse/military/nuclear_explosion_site": {
                    "name": "Miesto nukleárnej explózie",
                    "terms": "miesto nuklearnej explózie, jadrový výbuch,jadrovy vybuch,jadrová bonba,jadrova bomba"
                },
                "landuse/orchard": {
                    "name": "Sad",
                    "terms": "sad,stromy,ovocie,ovocné stromy,ovocne stromy,ovocný sad,ovocny sad"
                },
                "landuse/plant_nursery": {
                    "name": "Lesná škôlka",
                    "terms": "lesna skolka,stromy,stromčeky,stromceky,skolka,škôlka"
                },
                "landuse/quarry": {
                    "name": "Kameňolom",
                    "terms": "kamenolom,lom,kamene,strk,kameňe,štrk"
                },
                "landuse/residential": {
                    "name": "Rezidenčná zóna",
                    "terms": "obytna oblast,mesto,dedina,rezidencna oblast,rezidenčná oblast,obytna zona,rezidencna zona"
                },
                "landuse/retail": {
                    "name": "Maloobchodná zóna",
                    "terms": "maloobchodna zona,maloobchod,predajna,predajňa,predaj,obchod,obchodná zóna"
                },
                "landuse/vineyard": {
                    "name": "Vinica",
                    "terms": "vinice,vinohrad,hrozno,víno,vino"
                },
                "leisure": {
                    "name": "Oddych",
                    "terms": "relax,volny cas,voľný čas"
                },
                "leisure/adult_gaming_centre": {
                    "name": "Výherné automaty",
                    "terms": "vyherne automaty,hracie automaty"
                },
                "leisure/bowling_alley": {
                    "name": "Bowlingová hala",
                    "terms": "bowlinkova hala,bowling,kúželky,kuzelky,bouling"
                },
                "leisure/common": {
                    "name": "Verejné priestranstvo",
                    "terms": "verejne priestranstvo"
                },
                "leisure/dog_park": {
                    "name": "Psí park",
                    "terms": "psi park,park pre psy"
                },
                "leisure/firepit": {
                    "name": "Ohnisko",
                    "terms": "pahreba,vatra,opekanie,ohen,miesto pre ohen"
                },
                "leisure/garden": {
                    "name": "Záhrada",
                    "terms": "zahrada,sad,haj,háj"
                },
                "leisure/golf_course": {
                    "name": "Golfové ihrisko",
                    "terms": "golfove ihrisko,golf"
                },
                "leisure/ice_rink": {
                    "name": "Klzisko",
                    "terms": "ľadová plocha,ladova plocha,korčulovanie,korculovanie,ľad,lad"
                },
                "leisure/marina": {
                    "name": "Lodenica",
                    "terms": "pristav,prístav,jachta,jachty,loď,lod"
                },
                "leisure/nature_reserve": {
                    "name": "Prírodná rezervácia",
                    "terms": "prirodna rezervacia,park,chko,narodný park,narodny park"
                },
                "leisure/park": {
                    "name": "Park",
                    "terms": "park,záhrada,trávnik,tráva,les,lesopark,lúka,ihrisko,hora,les,oddych,oddychová zóna,zahrada,travnik,trava,luka,odychova zona"
                },
                "leisure/picnic_table": {
                    "name": "Piknikový stôl",
                    "terms": "piknikovy stol"
                },
                "leisure/pitch": {
                    "name": "Športový kurt",
                    "terms": "sportovy kurt,ihrisko,dvorec,kurt,stadion"
                },
                "leisure/pitch/american_football": {
                    "name": "Ihrisko pre americký futbal",
                    "terms": "Ihrisko americkeho futbalu,americky futbal,americký futbal,rugby"
                },
                "leisure/pitch/baseball": {
                    "name": "Basebalové ihrisko",
                    "terms": "basebalove ihrisko,basebal,baseball"
                },
                "leisure/pitch/basketball": {
                    "name": "Basketbalové ihrisko",
                    "terms": "basketbalove ihrisko,basketbal,basket,streetbal"
                },
                "leisure/pitch/rugby_league": {
                    "name": "Ihrisko ragby league",
                    "terms": "rugby league"
                },
                "leisure/pitch/rugby_union": {
                    "name": "Ihrisko ragby union",
                    "terms": "rugby union"
                },
                "leisure/pitch/skateboard": {
                    "name": "Skateboardový park",
                    "terms": "skateboadovy park,skejtbordovy,skatebordovy,park"
                },
                "leisure/pitch/soccer": {
                    "name": "Futbalové ihrisko",
                    "terms": "futbalove ihrisko,futbal"
                },
                "leisure/pitch/table_tennis": {
                    "name": "Pingpongový stôl",
                    "terms": "poingpongovy stol,stolný tenis,stolny tenis"
                },
                "leisure/pitch/tennis": {
                    "name": "Tenisový kurt",
                    "terms": "tenisove ihrisko,tenis,kurt,dvorec"
                },
                "leisure/pitch/volleyball": {
                    "name": "Volejbalový kurt",
                    "terms": "volejbalove ihrisko,volejbal"
                },
                "leisure/playground": {
                    "name": "Ihrisko pre deti",
                    "terms": "ihrisko,preliezačky,pieskovisko,pre deti,preliezacky,detske ihrisko,detské ihrisko"
                },
                "leisure/slipway": {
                    "name": "Spúšťanie lodí",
                    "terms": "Spustanie lodi,dok,lodenica,klzacka,kĺzačka"
                },
                "leisure/sports_centre/swimming": {
                    "name": "Zariadenie s plavárňou",
                    "terms": "plaváreň,plavaren"
                },
                "leisure/stadium": {
                    "name": "Štadión",
                    "terms": "stadion,futbal,futbalovy stadion,futbalový štadión,ihrisko"
                },
                "leisure/swimming_pool": {
                    "name": "Plaváreň",
                    "terms": "Plavaren,kúpalisko,kupalisko"
                },
                "leisure/water_park": {
                    "name": "Vodný park",
                    "terms": "vodný park,vodny park,"
                },
                "line": {
                    "name": "Čiara",
                    "terms": "ciara,cesta,trat,kanal,trasa,trať,trat"
                },
                "man_made": {
                    "name": "Ľudský výtvor",
                    "terms": "ludsky vytvor,artefakt,konštrukcia,konstrukcia,dielo,stavba,objekt,mechanizmus"
                },
                "man_made/adit": {
                    "name": "Štôlňa",
                    "terms": "stolna,štóla,stola,vchod,vchod do bane"
                },
                "man_made/breakwater": {
                    "name": "Vlnolam",
                    "terms": "nasym,kamene,kameňe,mólo,zabrana,zábrana"
                },
                "man_made/bridge": {
                    "name": "Most",
                    "terms": "most,lávka"
                },
                "man_made/chimney": {
                    "name": "Komín"
                },
                "man_made/cutline": {
                    "name": "Lesný priesek",
                    "terms": "lesny priesek,čistina,cistina,rúbaň,ruban,rúbanisko,rubanisko,holina"
                },
                "man_made/embankment": {
                    "name": "Násyp"
                },
                "man_made/flagpole": {
                    "name": "Vlajková žrď",
                    "terms": "vlajkova zrd,stožiar,stoziar,rahno"
                },
                "man_made/gasometer": {
                    "name": "Plynomer"
                },
                "man_made/lighthouse": {
                    "name": "Maják",
                    "terms": "majak,výstraha,vystraha"
                },
                "man_made/observation": {
                    "name": "Výhliadková veža",
                    "terms": "vyhliadkova veza,veza,veža,výhliadka,vyhliadka"
                },
                "man_made/petroleum_well": {
                    "name": "Ropný vrt",
                    "terms": "ropny vrt,ropa"
                },
                "man_made/pier": {
                    "name": "Mólo",
                    "terms": "molo,stĺpy,stlpy,kotva,kotvenie,ukotvenie,lode,promenáda,promenada,lávka,lavka"
                },
                "man_made/pipeline": {
                    "name": "Potrubie",
                    "terms": "rúra,rura,rúry,rury,transport,vodovod,ropovod,plynovod,kanál,kanal,rozvod"
                },
                "man_made/silo": {
                    "name": "Silo",
                    "terms": "siláž,silaz,silazna veza,silážna veža"
                },
                "man_made/storage_tank": {
                    "name": "Zásobník",
                    "terms": "zasobnik,rezervoár,rezervoar,cisterna,nádrž,nadrz"
                },
                "man_made/survey_point": {
                    "name": "Triangulačný bod",
                    "terms": "triangulacny bod,nivelizacny bod,nivelizačný bod,nivelácia,nivelacia,referencny bod,referenčný bod"
                },
                "man_made/tower": {
                    "name": "Veža",
                    "terms": "veza,stĺp,stlp,stoziar,stožiar"
                },
                "man_made/wastewater_plant": {
                    "name": "Čistička odpadových vôd",
                    "terms": "cisticka odpadovych vod,cisticka,čistička"
                },
                "man_made/water_tower": {
                    "name": "Veža s vodojemom",
                    "terms": "vodojem,veza s vodojemom,veza,veža,vodárenská veža,vodarenska veza"
                },
                "man_made/water_well": {
                    "name": "Studňa",
                    "terms": "studna,voda"
                },
                "man_made/water_works": {
                    "name": "Vodojem",
                    "terms": "vodáreň,vodaren,vodný zdroj,vodny zdroj,prameň,pramen"
                },
                "man_made/windmill": {
                    "name": "Veterný mlyn",
                    "terms": "veterny mlyn,mlyn"
                },
                "man_made/works": {
                    "name": "Fabrika",
                    "terms": "závod,zavod,továreň,tovaren"
                },
                "natural": {
                    "name": "Prírodné",
                    "terms": "prirodne,prirodny,príroda,priroda"
                },
                "natural/bay": {
                    "name": "Zátoka",
                    "terms": "zatoka,záliv,zaliv,more,pláž,plaz"
                },
                "natural/beach": {
                    "name": "Pláž",
                    "terms": "plaz,kúpalisko,kupalisko,piesok,pobrežie,pobrezie,more"
                },
                "natural/cave_entrance": {
                    "name": "Vstup do jaskyne",
                    "terms": "jaskyňa,jaskyna"
                },
                "natural/cliff": {
                    "name": "Útes",
                    "terms": "utes,bralo"
                },
                "natural/coastline": {
                    "name": "Pobrežie",
                    "terms": "pobrežie,pláž,plaz,breh"
                },
                "natural/fell": {
                    "name": "Hoľa",
                    "terms": "hola,hole,vysokohorská lúka,vysokohorka luka"
                },
                "natural/glacier": {
                    "name": "Ľadovec",
                    "terms": "ladovec,lad,ľad"
                },
                "natural/grassland": {
                    "name": "Trávnaté porasty",
                    "terms": "travnate porasty,trava"
                },
                "natural/heath": {
                    "name": "Vresovisko",
                    "terms": "vres,vresovec"
                },
                "natural/peak": {
                    "name": "Vrchol",
                    "terms": "kopec,vrchol,vrch,štít,stit,hora"
                },
                "natural/ridge": {
                    "name": "Horský hrebeň",
                    "terms": "horsky hreben,hrebeň,hreben,chrbát,chrbat"
                },
                "natural/saddle": {
                    "name": "Sedlo",
                    "terms": "sedlo,horské sedlo,horske sedlo"
                },
                "natural/sand": {
                    "name": "Piesok",
                    "terms": "prirodny piesok,prírodný piesok"
                },
                "natural/scree": {
                    "name": "Suť",
                    "terms": "sut,sutina,kameň,kamen"
                },
                "natural/scrub": {
                    "name": "Kosodrevina",
                    "terms": "borovica,pásmo kosodreviny,pasmo kosodreviny"
                },
                "natural/spring": {
                    "name": "Prameň",
                    "terms": "pramen,žriedlo,zriedlo,vyvieračka.vyvieracka,zdroj,studnicka,studnička"
                },
                "natural/tree": {
                    "name": "Strom",
                    "terms": "listnatý strom,listnaty strom,ihličnatý strom,ihlicnaty strom"
                },
                "natural/tree_row": {
                    "name": "Rad stromov",
                    "terms": "aleja,alej,stromoradie"
                },
                "natural/volcano": {
                    "name": "Sopka",
                    "terms": "sopka,vulkán,vulkan"
                },
                "natural/water": {
                    "name": "Voda",
                    "terms": "voda,potok,vodná plocha,vodna plocha"
                },
                "natural/water/lake": {
                    "name": "Jazero",
                    "terms": "pleso,laguna,lagúna"
                },
                "natural/water/pond": {
                    "name": "Rybník",
                    "terms": "rybnik,nádrž,nadrz,štrkovisko,strkovisko,tajch"
                },
                "natural/water/reservoir": {
                    "name": "Nádrž",
                    "terms": "nadrz,priehrada"
                },
                "natural/wetland": {
                    "name": "Mokrina",
                    "terms": "mokraď,mokrad,bažina"
                },
                "natural/wood": {
                    "name": "Prirodzený les",
                    "terms": "prirodzeny les,prales,džunľa,dzungla"
                },
                "office": {
                    "name": "Úrad",
                    "terms": "urad"
                },
                "office/administrative": {
                    "name": "Administratívny úrad"
                },
                "office/educational_institution": {
                    "name": "Vzdelávací inštitút",
                    "terms": "vzdelavaci institut,univerzita,skola,vzdelavanie,škola,vzdelávanie"
                },
                "office/employment_agency": {
                    "name": "Zamestnávateľská agentúra",
                    "terms": "zamestnavatelska agentura"
                },
                "office/estate_agent": {
                    "name": "Realitná agentúra",
                    "terms": "realitna agentura,realitka"
                },
                "office/financial": {
                    "name": "Finančný úrad",
                    "terms": "financny urad"
                },
                "office/government": {
                    "name": "Vládny úrad",
                    "terms": "vladny urad"
                },
                "office/insurance": {
                    "name": "Poistenie",
                    "terms": "poistenie"
                },
                "office/lawyer": {
                    "name": "Právna kancelária",
                    "terms": "pravna kancelaria"
                },
                "office/ngo": {
                    "name": "Nezisková organizácia",
                    "terms": "neziskova organizacia,neziskovka"
                },
                "office/physician": {
                    "name": "Doktor"
                },
                "office/political_party": {
                    "name": "Politická strana",
                    "terms": "politicka strana"
                },
                "office/research": {
                    "name": "Výskum",
                    "terms": "vyskum"
                },
                "office/telecommunication": {
                    "name": "Telekomunikácie",
                    "terms": "telekomunikacie,mobilny operator,mobilný operátor,operator,operátor"
                },
                "office/travel_agent": {
                    "name": "Cestovná agentúra"
                },
                "piste": {
                    "name": "Lyžiarská dráha",
                    "terms": "lyziarska draha,svah,lyziarsky svah,lyžiarská svah"
                },
                "place": {
                    "name": "Obec"
                },
                "place/city": {
                    "name": "Veľkomesto",
                    "terms": "velkomesto,mesto"
                },
                "place/farm": {
                    "name": "Farma"
                },
                "place/hamlet": {
                    "name": "Osada",
                    "terms": "laz,kopanice,kopanica,samota,kolónia,kolonia"
                },
                "place/island": {
                    "name": "Ostrov",
                    "terms": "ostrov,atol,útes,ostrovček,archipelágo,utes,ostrovcek,archipelago"
                },
                "place/isolated_dwelling": {
                    "name": "Samota",
                    "terms": "osamoteny dom,chata,drevenica"
                },
                "place/locality": {
                    "name": "Lokalita",
                    "terms": "oblast,oblasť,miestny názov,miestny nazov,nazov"
                },
                "place/neighbourhood": {
                    "name": "Susedstvo",
                    "terms": "okrsok,oblast,oblasť,štvrť,stvrt"
                },
                "place/town": {
                    "name": "Mesto",
                    "terms": "mestecko,mestečko"
                },
                "place/village": {
                    "name": "Dedina",
                    "terms": "dedina,obec,dedinka"
                },
                "point": {
                    "name": "Bod",
                    "terms": "bod,POI,bod záujmu,bod zaujmu,zaujmovy bod,záujmový bod"
                },
                "power": {
                    "name": "Elektrická energia"
                },
                "power/generator": {
                    "name": "Elektráreň",
                    "terms": "elektraren,veterna elektraren,veterná elektráreň,atómka,atomka,vodná,vodna,tepelna,tepelna"
                },
                "power/generator/source_nuclear": {
                    "name": "Jadrový reaktor",
                    "terms": "jadrovy reaktor, nuklearny reaktor,nukleárny reaktor"
                },
                "power/generator/source_wind": {
                    "name": "Veterná elektráreň",
                    "terms": "veterna elektraren"
                },
                "power/line": {
                    "name": "Elektrické vedenie",
                    "terms": "elektricke vedenie,vedenie,kable,káble"
                },
                "power/minor_line": {
                    "name": "Vedľajšie elektrické vedenie",
                    "terms": "vedlajsie elektricke vedenie,rozvod, elektrika"
                },
                "power/pole": {
                    "name": "Elektrický stĺp",
                    "terms": "stlp elektrickeho vedenia,stožiar,stoziar,elektrický stĺp,elektricky stlp,Stĺp elektrického vedenia"
                },
                "power/sub_station": {
                    "name": "Rozvodná stanica"
                },
                "power/substation": {
                    "name": "Elektrická rozvodňa",
                    "terms": "elektricka rozvodna,transformator,transformátor"
                },
                "power/tower": {
                    "name": "Stĺp vysokého napätia",
                    "terms": "stlp vysokeho napatia,vysoké napätie,vysoke napatie"
                },
                "power/transformer": {
                    "name": "Transformátor",
                    "terms": "Rozvodna stanica,Rozvodná stanica,transformator,trasformátor"
                },
                "railway": {
                    "name": "Železnica"
                },
                "railway/abandoned": {
                    "name": "Nepoužívaná trať",
                    "terms": "nepouzivana trat,opustena trat,opustená trať"
                },
                "railway/disused": {
                    "name": "Železnica mimo prevádzky",
                    "terms": "zeleznica mimo prevadzky,mimo prevadzky"
                },
                "railway/funicular": {
                    "name": "Lanová dráha",
                    "terms": "lanova zeleznica,lanova draha"
                },
                "railway/monorail": {
                    "name": "Jednokoľajnicová dráha",
                    "terms": "jednokolajnicova draha,jednokolajka,monorail"
                },
                "railway/narrow_gauge": {
                    "name": "Úzkorozchodná železnica",
                    "terms": "uzkorozchodna zeleznica,uzkokolajka,úzkoľajka"
                },
                "railway/rail": {
                    "name": "Železničná trať",
                    "terms": "zeleznicna trat,trat,trať,železnica,zeleznica"
                },
                "railway/subway": {
                    "name": "Metro",
                    "terms": "metro,podzemna draha,podzemná dráha"
                },
                "railway/subway_entrance": {
                    "name": "Vstup do metra",
                    "terms": "vstup,metro,podchod,stanica metra"
                },
                "railway/tram": {
                    "name": "Električka",
                    "terms": "elektricka,tramvaj"
                },
                "relation": {
                    "name": "Relácia",
                    "terms": "relacia,linka,trasa"
                },
                "roundabout": {
                    "name": "Kruhový objazd"
                },
                "route/ferry": {
                    "name": "Trajektová trasa",
                    "terms": "trajektova trasa,trasa trajektu,trajekt,linka,trasa kompy,kompa"
                },
                "shop": {
                    "name": "Obchod",
                    "terms": "potraviny,obchody,nákup,nakup,odevy,obuv"
                },
                "shop/alcohol": {
                    "name": "Obchod s alkoholom",
                    "terms": "alkohol"
                },
                "shop/anime": {
                    "name": "Obchod s anime",
                    "terms": "anime"
                },
                "shop/antiques": {
                    "name": "Obchod so tarožitnosťami",
                    "terms": "obchod so starozitnostami,starozitnosti,starožitnosti,starý nábytok,stary nabytok"
                },
                "shop/art": {
                    "name": "Umelecký obchod"
                },
                "shop/baby_goods": {
                    "name": "Obchod s detskými potrebami",
                    "terms": "obchod s detskymi potrebami"
                },
                "shop/bag": {
                    "name": "Obchod s kuframi",
                    "terms": "kufre,kufor,batoh,batožina,batozina"
                },
                "shop/bakery": {
                    "name": "Pekáreň",
                    "terms": "pekaren,pekárstvo,pekarstvo,chlieb,pecivo,pečivo"
                },
                "shop/bathroom_furnishing": {
                    "name": "Obchod s kúpelňami",
                    "terms": "obchod s kuplenami,kupelka,kúpelka,kúpelňa,kupelna"
                },
                "shop/beauty": {
                    "name": "Bižutéria",
                    "terms": "bizuteria,šperky,sperky,naramky,náramnky,nausnice,náušnice,prstene,nahrdelniky,náhrdelniky"
                },
                "shop/bed": {
                    "name": "Obchod s posteľami/matracmi",
                    "terms": "matrac,matrace,posteľ,postel,postele,spálňa,spalna"
                },
                "shop/beverages": {
                    "name": "Obchod s nápojmi",
                    "terms": "obchod s napojmi,napoje,nápoje,malinovka,kofola,občerstvenie,obcerstvenie"
                },
                "shop/bicycle": {
                    "name": "Cykloobchod",
                    "terms": "obchod s bicyklami,bicykle,horské bicykle,horske bicykle"
                },
                "shop/bookmaker": {
                    "name": "Stávková kancelária",
                    "terms": "stavkova kancelaria,stavky,tipos,sportka,bingo,stavka,stávka,kurz"
                },
                "shop/books": {
                    "name": "Kníhkupectvo",
                    "terms": "knihkupectvo,knihy,kniha,obchod s knihami"
                },
                "shop/boutique": {
                    "name": "Butik",
                    "terms": "oblecenie,oblečenie,šaty,saty,odev,odevy"
                },
                "shop/butcher": {
                    "name": "Mäsiarstvo",
                    "terms": "masiarstvo,maso,mäso,predajňa mäsa,predajna masa"
                },
                "shop/candles": {
                    "name": "Obchod so svičkami",
                    "terms": "obchod so svieckami,sviecka,sviečka,sviečky,sviecky"
                },
                "shop/car": {
                    "name": "Predajňa áut",
                    "terms": "predajna aut,diler,díler,autosalón,autosalon,autobazár,autobazar"
                },
                "shop/car_parts": {
                    "name": "Predajňa autodielov",
                    "terms": "predajna autodielov,autodiely"
                },
                "shop/car_repair": {
                    "name": "Autoservis",
                    "terms": "autoservis,oprava aút,oprava aut,servis"
                },
                "shop/carpet": {
                    "name": "Obchod s kobercami",
                    "terms": "koberec,koberce,pokrovec,rokožka,rohozka"
                },
                "shop/cheese": {
                    "name": "Obchod so syrmi",
                    "terms": "syr,syry,korbáčiki,korbaciky,oštiepok,ostiepok,oštiepky,ostiepky"
                },
                "shop/chemist": {
                    "name": "Drogéria"
                },
                "shop/chocolate": {
                    "name": "Obchod s čokoládou",
                    "terms": "obchod s cokoladou,cokolada,čokoláda,pralinky"
                },
                "shop/clothes": {
                    "name": "Obchod s odevami",
                    "terms": "odevy,odev,šaty,saty,oblečenie,obchod s oblečením,oblecienie,obchod s oblecenim"
                },
                "shop/coffee": {
                    "name": "Kaviareň"
                },
                "shop/computer": {
                    "name": "Obchod s výpočtovou technikou",
                    "terms": "obchod s vypoctovou technikou,pocitace,počitače,elektro,elektronika,vypoctova technika,výpočtová technika"
                },
                "shop/confectionery": {
                    "name": "Obchod so sladkosťami",
                    "terms": "obchod so sladkostami,sladkosti,cukrovinky"
                },
                "shop/convenience": {
                    "name": "Samoobsluha",
                    "terms": "cukraren,cukrovinky,cukrárstvo,cukrarstvo,obchod s cukrovinkami"
                },
                "shop/copyshop": {
                    "name": "Fotokopírovanie",
                    "terms": "fotokopirovanie,fotokopírka,fotokopirka"
                },
                "shop/cosmetics": {
                    "name": "Obchod s kozmetikou",
                    "terms": "kozmetika,drogeria"
                },
                "shop/craft": {
                    "name": "Obchod s umeleckými potrebami",
                    "terms": "Obchod s umeleckymi potrebami,umelecké potreby,umelecke potreby"
                },
                "shop/curtain": {
                    "name": "Obchod so záclonami",
                    "terms": "obchod so zaclonami,záclony,zaclony,záclona,zaclona,záves,zaves,závesy,zavesy"
                },
                "shop/dairy": {
                    "name": "Obchod s mliečnymi výrobkami",
                    "terms": "obchod s mliecnymi vyrobkami,mlieko,jogurt,jogurty,smotana,syr,syry"
                },
                "shop/deli": {
                    "name": "Delikatesy",
                    "terms": "deli"
                },
                "shop/department_store": {
                    "name": "Obchodný dom",
                    "terms": "obchodny dom,nákupne centrum,nakupne centrum"
                },
                "shop/doityourself": {
                    "name": "Obchod pre kutilov",
                    "terms": "stavebný materiál,stavebny material,hornbach,baumax"
                },
                "shop/dry_cleaning": {
                    "name": "Čistiareň odevov",
                    "terms": "cistiaren odevov,suché čistenie,suche cistenie"
                },
                "shop/electronics": {
                    "name": "Elektro obchod",
                    "terms": "elektro,elektronika"
                },
                "shop/erotic": {
                    "name": "Ochod s erotickými potrebami",
                    "terms": "obchod s erotickymi potrebami,sexshop,sex shop"
                },
                "shop/fabric": {
                    "name": "Obchod s látkami",
                    "terms": "obchod s latkami,textil"
                },
                "shop/farm": {
                    "name": "Voľný predaj ovocia",
                    "terms": "Volny predaj ovocia,ovocie"
                },
                "shop/fashion": {
                    "name": "Obchod s módnymi doplnkami",
                    "terms": "obchod s modmymi doplnkami"
                },
                "shop/fishmonger": {
                    "name": "Predaj rýb"
                },
                "shop/florist": {
                    "name": "Kvetinárstvo",
                    "terms": "kvetinarstvo,kvety,kytice"
                },
                "shop/frame": {
                    "name": "Obchod s rámami",
                    "terms": "obchod s ramami,obrazy,rám,ram"
                },
                "shop/funeral_directors": {
                    "name": "Pohrebný ústav",
                    "terms": "pohrebny ustav,pohreb,pohreb,pohrebníctvo,pohrebnictvo"
                },
                "shop/furnace": {
                    "name": "Obchod so kotlami"
                },
                "shop/furniture": {
                    "name": "Obchod s nábytkom",
                    "terms": "obchod s nabytkom,nabytok"
                },
                "shop/garden_centre": {
                    "name": "Záhradné centrum",
                    "terms": "zahradne centrum,záhradkarske centrum,zahradkarske centrum"
                },
                "shop/gift": {
                    "name": "Darčekový obchod",
                    "terms": "darcekovy obchod,obchod s darcekmi,obchod s darčekmi,suveníry,suveniry"
                },
                "shop/greengrocer": {
                    "name": "Predajňa zeleniny",
                    "terms": "predajna zeleniny,zelovoc,ovocie,zelenina,ovocie zelenina,ovocie a zelenina"
                },
                "shop/hairdresser": {
                    "name": "Kaderníctvo",
                    "terms": "kadernik,holič,holic,vizazista,vizážista,kaderníctvo,kadernictvo,kaderník"
                },
                "shop/hardware": {
                    "name": "Železiarstvo",
                    "terms": "zeleziarstvo,baumax,hornbach,náradie,naradie,predajna nárradia,predajna naradia"
                },
                "shop/hearing_aids": {
                    "name": "Obchod s načúvacími prístrojmi",
                    "terms": "obchod s nacuvacimi pristrojmi,nacuvaci pristroj,načúvací prístroj"
                },
                "shop/herbalist": {
                    "name": "Bylinkárstvo",
                    "terms": "bylinkarstvo,bylinky"
                },
                "shop/hifi": {
                    "name": "Obchod s ozvučením",
                    "terms": "Obchod so zvukovymi systemami,hifi,hi-fi,zvuk,ozvučenie,ozvucenie,obchod s ozvucenim,Obchod so zvukovými systémami"
                },
                "shop/houseware": {
                    "name": "Domáce potreby",
                    "terms": "domace potreby,zeleziarstvo,železiarstvo"
                },
                "shop/interior_decoration": {
                    "name": "Obchod s bytovými dekoráciami",
                    "terms": "obchod s bytovami dekoraciami,intriérové dekorácie,intrierove dekoracie"
                },
                "shop/jewelry": {
                    "name": "Zlatníctvo",
                    "terms": "zlatnictvo,šperky,sperky,zlato,striebro"
                },
                "shop/kitchen": {
                    "name": "Kuchynské štúdio",
                    "terms": "kuchynske studio,kuchyna,uchyňa,kuchyne,kuchyňe,kuchynský kút,kuchynsky kut,kuchynské kúty,kuchynske kuty"
                },
                "shop/laundry": {
                    "name": "Čistiareň",
                    "terms": "cistiaren,Čistiareň odevov,Práčovňa,cistiaren odevov,pracovna"
                },
                "shop/leather": {
                    "name": "Obchod s kožennými výrobkami",
                    "terms": "obchod s kozennymi vyrobkami,koza,koža"
                },
                "shop/locksmith": {
                    "name": "Zámočníctvo",
                    "terms": "zamocnictvo,zámočník,zamocnik,kľúče,kluce,zámok,zámky,zamok,zamky"
                },
                "shop/lottery": {
                    "name": "Lotéria",
                    "terms": "loteria"
                },
                "shop/mall": {
                    "name": "Nákupné centrum",
                    "terms": "nakupne centrum,obchodne cenrum,obchodné centrum,obchody"
                },
                "shop/massage": {
                    "name": "Masérstvo",
                    "terms": "maserstvo,masáže,masaze,masáž,masaz"
                },
                "shop/medical_supply": {
                    "name": "Obchod so zdravotníckymi pomôckami",
                    "terms": "obchod so zdravonickymi pomockami"
                },
                "shop/mobile_phone": {
                    "name": "Obchod s mobilnými telefónmi",
                    "terms": "obchod s mobilnymi telefonmi,mobilne telefony,mobily,telefony,mobilné telefóny,telefóny"
                },
                "shop/money_lender": {
                    "name": "Požičovňa peňazí",
                    "terms": "pozicovna penazi,peniaze,pôžicky,pozicky"
                },
                "shop/motorcycle": {
                    "name": "Predajňa motocyklov",
                    "terms": "predajna motocyklov,motorky,motocykle,predajňa motoriek,predajna motoriek"
                },
                "shop/music": {
                    "name": "Obchod s hudbou",
                    "terms": "hudba,hudobný obchod,hudobny obchod,CD,mp3"
                },
                "shop/musical_instrument": {
                    "name": "Obchod s hudobnými nástrojmi",
                    "terms": "obchod s hudobnymi nastrojmi, hudobne nastroje,hudobné nástroje"
                },
                "shop/newsagent": {
                    "name": "Obchod s novinami/časopismi",
                    "terms": "obchod s novinami/casopismi,noviny,casopisy,časopisy"
                },
                "shop/nutrition_supplements": {
                    "name": "Obchod s výživovými doplnkami"
                },
                "shop/optician": {
                    "name": "Optika",
                    "terms": "okuliare,zrak,"
                },
                "shop/organic": {
                    "name": "Obchod s eko potravinami",
                    "terms": "eko potraviny"
                },
                "shop/outdoor": {
                    "name": "Outdoorový obchod",
                    "terms": "outdoorovy obchod,trekový obchod,trekovy ochod,outdoor"
                },
                "shop/paint": {
                    "name": "Obchod s nátermi",
                    "terms": "obchod s natermi,farby,laky,nátery,natery"
                },
                "shop/pawnbroker": {
                    "name": "Záložňa",
                    "terms": "zalozna"
                },
                "shop/pet": {
                    "name": "Chovprodukt",
                    "terms": "domáci miláčik,domaci milacik,domace zvierata,domáce zvierata,potrava"
                },
                "shop/photo": {
                    "name": "Obchod s fototechnikou",
                    "terms": "Fotoateliér,fotoatelier,fotostudio,fotoštúdio,fotografia"
                },
                "shop/pyrotechnics": {
                    "name": "Obchod s pyrotechnikov",
                    "terms": "pyrotechnika,ohňostroj,ohnostroj,prskavky,rakety,delobuchy"
                },
                "shop/radiotechnics": {
                    "name": "Obchod s elektronikou",
                    "terms": "elektronika"
                },
                "shop/religion": {
                    "name": "Obchod s náboženkými pomôckami",
                    "terms": "obchod s nabozenskymi pomockami"
                },
                "shop/scuba_diving": {
                    "name": "Obchod s potápačským vybavením",
                    "terms": "obchod s potapacskym vybavemin,potapacske vybavenie,potapačské vybanie,"
                },
                "shop/seafood": {
                    "name": "Obchod s morskými špecialitami",
                    "terms": "obchod s morskymi specialitami,plody mora,ryby,morské ryby,morske ryby,kreverty,treska,tuniak"
                },
                "shop/second_hand": {
                    "name": "Second hand",
                    "terms": "z druhej ruky"
                },
                "shop/shoes": {
                    "name": "Obchod s obuvov",
                    "terms": "obuv,topánky,topanky"
                },
                "shop/sports": {
                    "name": "Obchod so športovými potrebami",
                    "terms": "obchod so sportovymi potrebami,sportove potreby,športové potreby,športové vybavenie,sportove vybavenie"
                },
                "shop/stationery": {
                    "name": "Papierníctvo",
                    "terms": "papiernictvo,papier"
                },
                "shop/storage_rental": {
                    "name": "Prenájom skladových priestorov",
                    "terms": "prenájom skladu,sklad.garáž"
                },
                "shop/supermarket": {
                    "name": "Supermarket",
                    "terms": "potraviny,obchod,samoška,samoska,samoobsluha"
                },
                "shop/tailor": {
                    "name": "Krajčírstvo",
                    "terms": "krajcirstvo,krajcir,krajčir"
                },
                "shop/tattoo": {
                    "name": "Tetovací salón",
                    "terms": "tetovaci salon,tetovania,tetovanie"
                },
                "shop/tea": {
                    "name": "Obchod s čajom",
                    "terms": "obchod s cajom,cajovy obchod,čajový ochod"
                },
                "shop/ticket": {
                    "name": "Predajňa vstupeniek",
                    "terms": "predajna listkov,vstupenky,predajna vstupeniek,vstupenka,listok,lístok"
                },
                "shop/tobacco": {
                    "name": "Obchod s tabakom",
                    "terms": "tabak,trafika"
                },
                "shop/toys": {
                    "name": "Hračkárstvo",
                    "terms": "hrackarstvo,hracky,hry,hračky"
                },
                "shop/travel_agency": {
                    "name": "Cestovná agentúra",
                    "terms": "cestovna agentura,cestovanie,cestovka,dovolenka"
                },
                "shop/tyres": {
                    "name": "Predajňa pneumatík",
                    "terms": "predajna pneumatik,pneumatiky,pneuservis,kolesa,kolesá"
                },
                "shop/vacant": {
                    "name": "Prázdny obchod"
                },
                "shop/vacuum_cleaner": {
                    "name": "Obchod s vysavačmi",
                    "terms": "bchod s vysavacmi,vysavače,vysavace,vysavač,vysavac"
                },
                "shop/variety_store": {
                    "name": "Obchod so zmiešaným tovarom",
                    "terms": "obchod so zmiesanym tovarom,rozlicny tovar,rozličný tovar"
                },
                "shop/video": {
                    "name": "Videopožičovňa",
                    "terms": "videopozicovna,DVD,CD,VHS,blue-ray,blueray,blue ray,video"
                },
                "shop/video_games": {
                    "name": "Obchod s videohrami",
                    "terms": "videohry,počítačové hry,pocitacove hry"
                },
                "shop/watches": {
                    "name": "Obchod s hodinkami",
                    "terms": "hodinky,náramkové hodinky,naramkove hodinky"
                },
                "shop/water_sports": {
                    "name": "Ochod s plaveckým vybavením",
                    "terms": "ochod s plaveckym vybavenim"
                },
                "shop/weapons": {
                    "name": "Ochod so zbraňami",
                    "terms": "obchod so zbranami,zbraňe,zbrane,nože,noze"
                },
                "shop/window_blind": {
                    "name": "Obchod so žalúziami",
                    "terms": "obchod so zaluziami,zaluzie,žalúzie"
                },
                "shop/wine": {
                    "name": "Vináreň",
                    "terms": "vinaren,vinoteka,vínotéka,vino,víno"
                },
                "tourism": {
                    "name": "Turizmus",
                    "terms": "turizmus,turistika,turisticke,turistické,hotel,motel,chata,muzeum,múzeum,atrakcia,zoo,park"
                },
                "tourism/alpine_hut": {
                    "name": "Vysokohorská chata",
                    "terms": "vysokohorska chata,horska chata,horská chata,chata,útulňa,utulna,buda,búda,nocľah,noclah,prenocovanie"
                },
                "tourism/aquarium": {
                    "name": "Akvárium",
                    "terms": "akvarium"
                },
                "tourism/artwork": {
                    "name": "Umelecké dielo",
                    "terms": "umelecke dielo,dielo,socha,vytvor,výtvor,umenie"
                },
                "tourism/attraction": {
                    "name": "Turistická atrakcia",
                    "terms": "turisticka atrakcia,atrakcia,turistické miesto,turisticke miesto"
                },
                "tourism/camp_site": {
                    "name": "Kemp",
                    "terms": "autokemp,miesto na kempovanie"
                },
                "tourism/caravan_site": {
                    "name": "Parkovisko pre karavany",
                    "terms": "parkovisko pre karavany,karavany,parkovisko,tabor,tábor"
                },
                "tourism/gallery": {
                    "name": "Umelecká galéria"
                },
                "tourism/guest_house": {
                    "name": "Penzión",
                    "terms": "penzion,ubytovanie,hostel,hotel,ubytovňa,ubytovna"
                },
                "tourism/hostel": {
                    "name": "Hostel",
                    "terms": "hostel,hotel,ubytovna,ubytovňa,ubytovanie,študentský hostel,studentsky hostel"
                },
                "tourism/hotel": {
                    "name": "Hotel",
                    "terms": "hostel,hotel,ubytovna,ubytovňa,ubytovanie"
                },
                "tourism/information": {
                    "name": "Informácie",
                    "terms": "informacie,turisticke informacie,turistické informácie"
                },
                "tourism/information/board": {
                    "name": "Informačná tabuľa"
                },
                "tourism/information/map": {
                    "name": "Mapa"
                },
                "tourism/motel": {
                    "name": "Motel",
                    "terms": "hostel,hotel,ubytovna,ubytovňa,ubytovanie"
                },
                "tourism/museum": {
                    "name": "Múzeum",
                    "terms": "muzeum,zbierka,výstava,vystava"
                },
                "tourism/picnic_site": {
                    "name": "Miesto pre piknik",
                    "terms": "piknik,opekanie,opekačka,BBQ,grilovanie"
                },
                "tourism/theme_park": {
                    "name": "Zábavný park",
                    "terms": "zabavny park,húsenková dráha,husenkova draha"
                },
                "tourism/viewpoint": {
                    "name": "Vyhliadka",
                    "terms": "výhľad,vyhlad,rozhľad,rozhlad,rozhľadňa,rozhladna"
                },
                "tourism/zoo": {
                    "name": "Zoo",
                    "terms": "zoologická záhrada,zoologicka zahrada,zvieratá,zvierata"
                },
                "traffic_calming/bump": {
                    "name": "Spomalovcí prah",
                    "terms": "spomalovaci prah,retardér,retarder"
                },
                "traffic_calming/hump": {
                    "name": "Spomalovací hrb",
                    "terms": "spomalovaci hrb"
                },
                "traffic_calming/rumble_strip": {
                    "name": "Nízky spomaľovací prah",
                    "terms": "nizky spomalovaci prah"
                },
                "type/boundary": {
                    "name": "Hranica",
                    "terms": "hranica,štátna hranica,statna hranica,kraj,okres"
                },
                "type/boundary/administrative": {
                    "name": "Administratívna hranica",
                    "terms": "administrativna hranica,stat,štát,kraj,okres"
                },
                "type/multipolygon": {
                    "name": "Multipolygón"
                },
                "type/restriction": {
                    "name": "Obmedzenie",
                    "terms": "dopravne obmedzenie,dopravné obmedzenie"
                },
                "type/restriction/no_left_turn": {
                    "name": "Zákaz odbočenia vľavo",
                    "terms": "zakaz odbocenia vlavo"
                },
                "type/restriction/no_right_turn": {
                    "name": "Zákaz odbočenia vpravo",
                    "terms": "zakaz odbocenia vpravo"
                },
                "type/restriction/no_straight_on": {
                    "name": "Prikázaný smer jazdy vpravo a vlavo",
                    "terms": "prikazany smer jazdy vpravo a vlavo"
                },
                "type/restriction/no_u_turn": {
                    "name": "Zákaz otáčania",
                    "terms": "zakaz otacania"
                },
                "type/route": {
                    "name": "Trasa",
                    "terms": "trasa,linka,trat,trať"
                },
                "type/route/bicycle": {
                    "name": "Bicyklová trasa",
                    "terms": "cyklisticka trasa,bicyklova trasa,bicyklová trasa"
                },
                "type/route/bus": {
                    "name": "Autobusová trasa",
                    "terms": "Autobusova trasa,linka,spoj,trat,trať"
                },
                "type/route/detour": {
                    "name": "Obchádzková trasa",
                    "terms": "obchadzkova trasa,obchadzka,obchádzka"
                },
                "type/route/ferry": {
                    "name": "Trajektová trasa",
                    "terms": "Trajektova trasa,trajekt,linka,linka trajektu,trasa kompy"
                },
                "type/route/foot": {
                    "name": "Turistická trasa",
                    "terms": "turisticka trasa,pesia trasa,pešia trasa"
                },
                "type/route/hiking": {
                    "name": "Turistická trasa",
                    "terms": "turisticka trasa,hiking,trekking,trasa,trek,tura,túra,turistika"
                },
                "type/route/pipeline": {
                    "name": "Potrubná trasa",
                    "terms": "potrubna trasa,potrubie"
                },
                "type/route/power": {
                    "name": "Elektrická trasa",
                    "terms": "elektricka trasa,elektricke vedenie,elektrické vedienie,prud,prúd"
                },
                "type/route/road": {
                    "name": "Cestná trasa",
                    "terms": "cestna trasa,cesta,cesta európskeho významu,cesta europskeho vyznamu"
                },
                "type/route/train": {
                    "name": "Vlaková trasa",
                    "terms": "vlakova trasa,linka,vlakova linka,vlaková linka"
                },
                "type/route/tram": {
                    "name": "Električková trasa",
                    "terms": "elektrickova trasa,elektricka,linka,elektrickova linka,električková linka"
                },
                "type/route_master": {
                    "name": "Hlavná trasa",
                    "terms": "hlavna trasa,nadradená trasa,nadradena trasa"
                },
                "vertex": {
                    "name": "Iné",
                    "terms": "ostatné,ostatne,ine,zvyšnézvysne"
                },
                "waterway": {
                    "name": "Vodná cesta"
                },
                "waterway/boatyard": {
                    "name": "Lodenica",
                    "terms": "lodenica,oprava lodí,oprava lodi"
                },
                "waterway/canal": {
                    "name": "Kanál",
                    "terms": "kanal"
                },
                "waterway/dam": {
                    "name": "Priehrada",
                    "terms": "priehrada,nádrž,nadrz"
                },
                "waterway/ditch": {
                    "name": "Priekopa",
                    "terms": "priekopa,jarok,jama,garat,kanál,kanal,stoka"
                },
                "waterway/drain": {
                    "name": "Odvodňovací kanál",
                    "terms": "odvodnovaci kanal,kanal,jarok"
                },
                "waterway/fuel": {
                    "name": "Čerpacia stanica pre lode",
                    "terms": "cerpacia stanica pre lode,benzín,benzin,nafta,palivo"
                },
                "waterway/river": {
                    "name": "Rieka",
                    "terms": "riečka,potok,potúčik,potocik,bystrina"
                },
                "waterway/riverbank": {
                    "name": "Breh rieky",
                    "terms": "riečny breh,riecny breh,bok,strana,pobrežie,pobrezie,rieky,bok rieky,strana rieky"
                },
                "waterway/sanitary_dump_station": {
                    "name": "Vyprázdnovanie lodných toaliet",
                    "terms": "vyprazdnovanie lodnych toaliet"
                },
                "waterway/stream": {
                    "name": "Potok",
                    "terms": "potok,potôčik,bystrina,riečka,kanál,potocik,riecka,kanal,pstruha"
                },
                "waterway/water_point": {
                    "name": "Pitná voda pre lode",
                    "terms": "pitna voda pre lode"
                },
                "waterway/waterfall": {
                    "name": "Vodopád",
                    "terms": "vodopad,voda,pereje,rieka"
                },
                "waterway/weir": {
                    "name": "Hrádza",
                    "terms": "hat,hať,hrádza,hradza,jez"
                }
            }
        },
        "imagery": {
            "Bing": {
                "description": "Satelitné a letecké zábery",
                "name": "Bing letecké zábery"
            },
            "DigitalGlobe-Premium": {
                "attribution": {
                    "text": "Podmienky & pripomienky"
                },
                "description": "Prémiové satelitné zábery DigitalGlobe.",
                "name": "DigitalGlobe prémiové zábery"
            },
            "DigitalGlobe-Standard": {
                "attribution": {
                    "text": "Podmienky & pripomienky"
                },
                "description": "Štandardné satelitné zábery DigitalGlobe.",
                "name": "DigitalGlobe štandardné zábery"
            },
            "EsriWorldImagery": {
                "attribution": {
                    "text": "Podmienky & pripomienky"
                },
                "description": "Esri snímky sveta.",
                "name": "Esri snímky sveta"
            },
            "MAPNIK": {
                "attribution": {
                    "text": "© OpenStreetMap prispievatelia, CC-BY-SA"
                },
                "description": "Štandardná vrstva OpenStreetMap.",
                "name": "OpenStreetMap (Štandardná)"
            },
            "Mapbox": {
                "attribution": {
                    "text": "Podmienky & pripomienky"
                },
                "description": "Satelitné a letecké zábery",
                "name": "Mapbox satelitné"
            },
            "OSM_Inspector-Addresses": {
                "attribution": {
                    "text": "© Geofabrik GmbH, OpenStreetMap prispievatelia, CC-BY-SA"
                },
                "name": "OSM Inspector: Adresy"
            },
            "OSM_Inspector-Geometry": {
                "attribution": {
                    "text": "© Geofabrik GmbH, OpenStreetMap prispievatelia, CC-BY-SA"
                },
                "name": "OSM Inspector: Geometria"
            },
            "OSM_Inspector-Highways": {
                "attribution": {
                    "text": "© Geofabrik GmbH, OpenStreetMap prispievatelia, CC-BY-SA"
                },
                "name": "OSM Inspector: Cesty"
            },
            "OSM_Inspector-Multipolygon": {
                "attribution": {
                    "text": "© Geofabrik GmbH, OpenStreetMap prispievatelia, CC-BY-SA"
                },
                "name": "OSM Inspector: Plochy"
            },
            "OSM_Inspector-Places": {
                "attribution": {
                    "text": "© Geofabrik GmbH, OpenStreetMap prispievatelia, CC-BY-SA"
                },
                "name": "OSM Inspector: Miesta"
            },
            "OSM_Inspector-Routing": {
                "attribution": {
                    "text": "© Geofabrik GmbH, OpenStreetMap prispievatelia, CC-BY-SA"
                },
                "name": "OSM Inspector: Nevigovanie"
            },
            "OSM_Inspector-Tagging": {
                "attribution": {
                    "text": "© Geofabrik GmbH, OpenStreetMap prispievatelia, CC-BY-SA"
                },
                "name": "OSM Inspector: Označenia"
            },
            "Waymarked_Trails-Cycling": {
                "name": "Waymarked Trails: Cyklistika"
            },
            "Waymarked_Trails-Hiking": {
                "name": "Waymarked Trails: Turistika"
            },
            "Waymarked_Trails-MTB": {
                "name": "Waymarked Trails: Horské bicykle"
            },
            "Waymarked_Trails-Skating": {
                "name": "Waymarked Trails: Skating"
            },
            "Waymarked_Trails-Winter_Sports": {
                "name": "Waymarked Trails: Zimné športy"
            },
            "basemap.at": {
                "attribution": {
                    "text": "basemap.at"
                },
                "name": "basemap.at"
            },
            "basemap.at-orthofoto": {
                "attribution": {
                    "text": "basemap.at"
                },
                "description": "Letecké snímky poskytnuté od basemap.at. Nástupca záberov geoimage.at.",
                "name": "basemap.at Orthofoto"
            },
            "hike_n_bike": {
                "attribution": {
                    "text": "© OpenStreetMap prispievatielia"
                },
                "name": "Turistika & cyklo"
            },
            "mapbox_locator_overlay": {
                "attribution": {
                    "text": "Podmienky & pripomienky"
                },
                "description": "Zobraziť hlavné objekty pre lepšiu orientáciu.",
                "name": "Lokátorová vrstva"
            },
            "openpt_map": {
                "attribution": {
                    "text": "© OpenStreetMap prispievatelia, CC-BY-SA"
                },
                "name": "OpenPT mapa (prekrytie)"
            },
            "osm-gps": {
                "attribution": {
                    "text": "© OpenStreetMap prispievatielia"
                },
                "description": "Verejné GPS stopy nahrané do OpenStreetMap.",
                "name": "OpenStreetMap GPS stopy"
            },
            "osm-mapnik-black_and_white": {
                "attribution": {
                    "text": "© OpenStreetMap prispievatelia, CC-BY-SA"
                },
                "name": "OpenStreetMap (Štandardná čiernobiela)"
            },
            "osm-mapnik-german_style": {
                "attribution": {
                    "text": "© OpenStreetMap prispievatelia, CC-BY-SA"
                },
                "name": "OpenStreetMap (Nemecký štýl)"
            },
            "qa_no_address": {
                "attribution": {
                    "text": "Simon Poole, Údaje ©OpenStreetMap prispievatelia"
                },
                "name": "QA bez adries"
            },
            "skobbler": {
                "attribution": {
                    "text": "© Dlaždice: skobbler Mapové údaje: OpenStreetMap prispievatelia"
                },
                "name": "skobbler"
            },
            "stamen-terrain-background": {
                "name": "Stamen terén"
            },
            "tf-cycle": {
                "attribution": {
                    "text": "Mapa © Thunderforest, Údaje © OpenStreetMap prispievatelia"
                },
                "name": "Thunderforest OpenCycleMap"
            },
            "tf-landscape": {
                "attribution": {
                    "text": "Mapa © Thunderforest, Údaje © OpenStreetMap prispievatelia"
                },
                "name": "Thunderforest Krajina"
            }
        }
    }
}<|MERGE_RESOLUTION|>--- conflicted
+++ resolved
@@ -1890,6 +1890,7 @@
                     "label": "Typy platieb"
                 },
                 "phone": {
+                    "label": "Telefón",
                     "placeholder": "+31 42 123 4567"
                 },
                 "piste/difficulty": {
@@ -2284,8 +2285,6 @@
                     "label": "Typ",
                     "placeholder": "Prednastavené"
                 },
-<<<<<<< HEAD
-=======
                 "usage_rail": {
                     "label": "Použitý typ",
                     "options": {
@@ -2299,7 +2298,6 @@
                 "vending": {
                     "label": "Druhy tovaru"
                 },
->>>>>>> 30c7f7db
                 "visibility": {
                     "label": "Viditeľnosť",
                     "options": {
