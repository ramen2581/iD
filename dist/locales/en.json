--- conflicted
+++ resolved
@@ -1064,43 +1064,41 @@
                     "tooltip": "Issues for all loaded features will be flagged"
                 }
             },
-<<<<<<< HEAD
+            "severity": {
+                "error": "error",
+                "warning": "warning"
+            },
+            "disconnected_highway": {
+                "message": "{highway} is disconnected from other highways",
+                "tooltip": "Roads should be connected to other roads or building entrances."
+            },
+            "old_multipolygon": {
+                "message": "Multipolygon tags on outer way",
+                "tooltip": "This style of multipolygon is deprecated. Please assign the tags to the parent multipolygon instead of the outer way."
+            },
+            "untagged_feature": {
+                "message": "{feature} has no tags",
+                "tooltip": "Select a feature type that describes what this is."
+            },
+            "many_deletions": {
+                "message": "You're deleting {n} features: {p} nodes, {l} lines, {a} areas, {r} relations. Are you sure you want to do this? This will delete them from the map that everyone else sees on openstreetmap.org."
+            },
+            "tag_suggests_area": {
+                "message": "The tag {tag} suggests line should be area, but it is not an area"
+            },
+            "deprecated_tags": {
+                "message": "Deprecated tags: {tags}"
+            },
+            "crossing_ways": {
+                "message": "Crossing ways without connection",
+                "tooltip": "Roads are crossing other roads, buildings, railroads, or waterways without connection nodes or a bridge tag."
+            },
             "rules": {
                 "custom": {
                     "header": "Custom Validation Rules",
                     "tooltip": "Drag and drop a data file onto the page, or click the button to setup",
                     "title": "Custom Validation Rule"
                 }
-=======
-            "severity": {
-                "error": "error",
-                "warning": "warning"
-            },
-            "disconnected_highway": {
-                "message": "{highway} is disconnected from other highways",
-                "tooltip": "Roads should be connected to other roads or building entrances."
-            },
-            "old_multipolygon": {
-                "message": "Multipolygon tags on outer way",
-                "tooltip": "This style of multipolygon is deprecated. Please assign the tags to the parent multipolygon instead of the outer way."
-            },
-            "untagged_feature": {
-                "message": "{feature} has no tags",
-                "tooltip": "Select a feature type that describes what this is."
-            },
-            "many_deletions": {
-                "message": "You're deleting {n} features: {p} nodes, {l} lines, {a} areas, {r} relations. Are you sure you want to do this? This will delete them from the map that everyone else sees on openstreetmap.org."
-            },
-            "tag_suggests_area": {
-                "message": "The tag {tag} suggests line should be area, but it is not an area"
-            },
-            "deprecated_tags": {
-                "message": "Deprecated tags: {tags}"
-            },
-            "crossing_ways": {
-                "message": "Crossing ways without connection",
-                "tooltip": "Roads are crossing other roads, buildings, railroads, or waterways without connection nodes or a bridge tag."
->>>>>>> 02659701
             }
         },
         "intro": {
@@ -7758,7 +7756,6 @@
             "kalmar-orto-2016": {
                 "attribution": {
                     "text": "© Kalmar municipality"
-<<<<<<< HEAD
                 },
                 "description": "Orthophotos for the south coast of the municipality of Kalmar 2016",
                 "name": "Kalmar South Orthophoto 2016"
@@ -7767,16 +7764,6 @@
                 "attribution": {
                     "text": "© Kalmar municipality"
                 },
-=======
-                },
-                "description": "Orthophotos for the south coast of the municipality of Kalmar 2016",
-                "name": "Kalmar South Orthophoto 2016"
-            },
-            "kalmar-orto-2018": {
-                "attribution": {
-                    "text": "© Kalmar municipality"
-                },
->>>>>>> 02659701
                 "description": "Orthophotos for urban areas of the municipality of Kalmar 2018",
                 "name": "Kalmar Urban Orthophoto 2018"
             },
