{
    "en": {
        "icons": {
            "download": "download",
            "information": "info",
            "remove": "remove",
            "undo": "undo",
            "zoom_to": "zoom to",
            "copy": "copy",
            "open_wikidata": "open on wikidata.org",
            "favorite": "favorite"
        },
        "toolbar": {
            "inspect": "Inspect",
            "undo_redo": "Undo / Redo",
            "recent": "Recent",
            "favorites": "Favorites",
            "add_feature": "Add Feature"
        },
        "modes": {
            "add_feature": {
                "title": "Add a feature",
                "description": "Search for features to add to the map.",
                "key": "Tab",
                "result": "{count} result",
                "results": "{count} results"
            },
            "add_area": {
                "title": "Area",
                "description": "Add parks, buildings, lakes or other areas to the map.",
                "tail": "Click on the map to start drawing an area, like a park, lake, or building.",
                "filter_tooltip": "areas"
            },
            "add_line": {
                "title": "Line",
                "description": "Add highways, streets, pedestrian paths, canals or other lines to the map.",
                "tail": "Click on the map to start drawing a road, path, or route.",
                "filter_tooltip": "lines"
            },
            "add_point": {
                "title": "Point",
                "description": "Add restaurants, monuments, postal boxes or other points to the map.",
                "tail": "Click on the map to add a point.",
                "filter_tooltip": "points"
            },
            "add_note": {
                "title": "Note",
                "label": "Add Note",
                "description": "Spotted an issue? Let other mappers know.",
                "tail": "Click on the map to add a note.",
                "key": "N"
            },
            "add_preset": {
                "title": "Add {feature}",
                "point": {
                    "title": "Add {feature} as a point"
                },
                "line": {
                    "title": "Add {feature} as a line"
                },
                "area": {
                    "title": "Add {feature} as an area"
                },
                "building": {
                    "title": "Add {feature} as a building"
                }
            },
            "browse": {
                "title": "Browse",
                "description": "Pan and zoom the map."
            },
            "draw_area": {
                "tail": "Click to add nodes to your area. Click the first node to finish the area."
            },
            "draw_line": {
                "tail": "Click to add more nodes to the line. Click on other lines to connect to them, and double-click to end the line."
            },
            "drag_node": {
                "connected_to_hidden": "This can't be edited because it is connected to a hidden feature."
            }
        },
        "operations": {
            "add": {
                "annotation": {
                    "point": "Added a point.",
                    "vertex": "Added a node to a way.",
                    "relation": "Added a relation.",
                    "note": "Added a note."
                }
            },
            "start": {
                "annotation": {
                    "line": "Started a line.",
                    "area": "Started an area."
                }
            },
            "continue": {
                "key": "A",
                "title": "Continue",
                "description": "Continue this line.",
                "not_eligible": "No line can be continued here.",
                "multiple": "Several lines can be continued here. To choose a line, press the Shift key and click on it to select it.",
                "annotation": {
                    "line": "Continued a line.",
                    "area": "Continued an area."
                }
            },
            "cancel_draw": {
                "annotation": "Canceled drawing."
            },
            "change_role": {
                "annotation": "Changed the role of a relation member."
            },
            "change_tags": {
                "annotation": "Changed tags."
            },
            "circularize": {
                "title": "Circularize",
                "description": {
                    "line": "Make this line circular.",
                    "area": "Make this area circular."
                },
                "key": "O",
                "annotation": {
                    "line": "Made a line circular.",
                    "area": "Made an area circular."
                },
                "not_closed": "This can't be made circular because it's not a loop.",
                "too_large": "This can't be made circular because not enough of it is currently visible.",
                "connected_to_hidden": "This can't be made circular because it is connected to a hidden feature.",
                "not_downloaded": "This can't be made circular because parts of it have not yet been downloaded."
            },
            "orthogonalize": {
                "title": "Square",
                "description": {
                    "vertex": "Square this corner.",
                    "line": "Square the corners of this line.",
                    "area": "Square the corners of this area."
                },
                "key": "Q",
                "annotation": {
                    "vertex": "Squared a single corner.",
                    "line": "Squared the corners of a line.",
                    "area": "Squared the corners of an area."
                },
                "end_vertex": "This can't be squared because it is an end node.",
                "square_enough": "This can't be made more square than it already is.",
                "not_squarish": "This can't be made square because it is not squarish.",
                "too_large": "This can't be made square because not enough of it is currently visible.",
                "connected_to_hidden": "This can't be made square because it is connected to a hidden feature.",
                "not_downloaded": "This can't be made square because parts of it have not yet been downloaded."
            },
            "straighten": {
                "title": "Straighten",
                "description": {
                    "points": "Straighten these points.",
                    "line": "Straighten this line."
                },
                "key": "S",
                "annotation": {
                    "points": "Straightened several points.",
                    "line": "Straightened a line."
                },
                "too_bendy": "This can't be straightened because it bends too much.",
                "connected_to_hidden": "This can't be straightened because it is connected to a hidden feature.",
                "not_downloaded": "This can't be straightened because parts of it have not yet been downloaded."
            },
            "delete": {
                "title": "Delete",
                "description": {
                    "single": "Delete this feature permanently.",
                    "multiple": "Delete these features permanently."
                },
                "annotation": {
                    "point": "Deleted a point.",
                    "vertex": "Deleted a node from a way.",
                    "line": "Deleted a line.",
                    "area": "Deleted an area.",
                    "relation": "Deleted a relation.",
                    "multiple": "Deleted {n} features."
                },
                "too_large": {
                    "single": "This feature can't be deleted because not enough of it is currently visible.",
                    "multiple": "These features can't be deleted because not enough of them are currently visible."
                },
                "incomplete_relation": {
                    "single": "This feature can't be deleted because it hasn't been fully downloaded.",
                    "multiple": "These features can't be deleted because they haven't been fully downloaded."
                },
                "part_of_relation": {
                    "single": "This feature can't be deleted because it is part of a larger relation. You must remove it from the relation first.",
                    "multiple": "These features can't be deleted because they are part of larger relations. You must remove them from the relations first."
                },
                "connected_to_hidden": {
                    "single": "This feature can't be deleted because it is connected to a hidden feature.",
                    "multiple": "These features can't be deleted because some are connected to hidden features."
                },
                "not_downloaded": {
                    "single": "This feature can't be deleted because parts of it have not yet been downloaded.",
                    "multiple": "These features can't be deleted because parts of them have not yet been downloaded."
                },
                "has_wikidata_tag": {
                    "single": "This feature can't be deleted because it has a Wikidata tag.",
                    "multiple": "These features can't be deleted because some have Wikidata tags."
                }
            },
            "downgrade": {
                "title": "Downgrade",
                "description": {
                    "building_address": "Remove all non-address and non-building tags.",
                    "building": "Remove all non-building tags.",
                    "address": "Remove all non-address tags."
                },
                "annotation": {
                    "building": {
                        "single": "Downgraded a feature to a basic building.",
                        "multiple": "Downgraded {n} features to basic buildings."
                    },
                    "address": {
                        "single": "Downgraded a feature to an address.",
                        "multiple": "Downgraded {n} features to addresses."
                    },
                    "multiple": "Downgraded {n} features."
                },
                "has_wikidata_tag": {
                    "single": "This feature can't be downgraded because it has a Wikidata tag.",
                    "multiple": "These features can't be downgraded because some have Wikidata tags."
                }
            },
            "add_member": {
                "annotation": "Added a member to a relation."
            },
            "delete_member": {
                "annotation": "Removed a member from a relation."
            },
            "reorder_members": {
                "annotation": "Reordered a relation's members."
            },
            "connect": {
                "annotation": {
                    "from_vertex": {
                        "to_point": "Connected a way to a point.",
                        "to_vertex": "Connected a way to another.",
                        "to_line": "Connected a way to a line.",
                        "to_area": "Connected a way to an area.",
                        "to_adjacent_vertex": "Merged adjacent points in a way.",
                        "to_sibling_vertex": "Connected a way to itself."
                    },
                    "from_point": {
                        "to_point": "Merged a point with another.",
                        "to_vertex": "Merged a point with a point in a way.",
                        "to_line": "Moved a point to a line.",
                        "to_area": "Moved a point to an area."
                    }
                },
                "relation": "These features can't be connected because they have conflicting relation roles.",
                "restriction": "These features can't be connected because it would damage a \"{relation}\" relation."
            },
            "disconnect": {
                "title": "Disconnect",
                "description": "Disconnect these lines/areas from each other.",
                "line": {
                    "description": "Disconnect this line from other features."
                },
                "area": {
                    "description": "Disconnect this area from other features."
                },
                "key": "D",
                "annotation": "Disconnected lines/areas.",
                "too_large": {
                    "single": "This can't be disconnected because not enough of it is currently visible."
                },
                "not_connected": "There aren't enough lines/areas here to disconnect.",
                "not_downloaded": "This can't be disconnected because parts of it have not yet been downloaded.",
                "connected_to_hidden": "This can't be disconnected because it is connected to a hidden feature.",
                "relation": "This can't be disconnected because it connects members of a relation."
            },
            "merge": {
                "title": "Merge",
                "description": "Merge these features.",
                "key": "C",
                "annotation": "Merged {n} features.",
                "not_eligible": "These features can't be merged.",
                "not_adjacent": "These features can't be merged because their endpoints aren't connected.",
                "restriction": "These features can't be merged because it would damage a \"{relation}\" relation.",
                "relation": "These features can't be merged because they have conflicting relation roles.",
                "incomplete_relation": "These features can't be merged because at least one hasn't been fully downloaded.",
                "conflicting_tags": "These features can't be merged because some of their tags have conflicting values.",
                "paths_intersect": "These features can't be merged because the resulting path would intersect itself."
            },
            "move": {
                "title": "Move",
                "description": {
                    "single": "Move this feature to a different location.",
                    "multiple": "Move these features to a different location."
                },
                "key": "M",
                "annotation": {
                    "point": "Moved a point.",
                    "vertex": "Moved a node in a way.",
                    "line": "Moved a line.",
                    "area": "Moved an area.",
                    "multiple": "Moved multiple features."
                },
                "incomplete_relation": {
                    "single": "This feature can't be moved because it hasn't been fully downloaded.",
                    "multiple": "These features can't be moved because they haven't been fully downloaded."
                },
                "too_large": {
                    "single": "This feature can't be moved because not enough of it is currently visible.",
                    "multiple": "These features can't be moved because not enough of them are currently visible."
                },
                "connected_to_hidden": {
                    "single": "This feature can't be moved because it is connected to a hidden feature.",
                    "multiple": "These features can't be moved because some are connected to hidden features."
                },
                "not_downloaded": {
                    "single": "This feature can't be moved because parts of it have not yet been downloaded.",
                    "multiple": "These features can't be moved because parts of them have not yet been downloaded."
                }
            },
            "reflect": {
                "title": {
                    "long": "Reflect Long",
                    "short": "Reflect Short"
                },
                "description": {
                    "long": {
                        "single": "Reflect this feature across its long axis.",
                        "multiple": "Reflect these features across their long axis."
                    },
                    "short": {
                        "single": "Reflect this feature across its short axis.",
                        "multiple": "Reflect these features across their short axis."
                    }
                },
                "key": {
                    "long": "T",
                    "short": "Y"
                },
                "annotation": {
                    "long": {
                        "single": "Reflected a feature across its long axis.",
                        "multiple": "Reflected multiple features across their long axis."
                    },
                    "short": {
                        "single": "Reflected a feature across its short axis.",
                        "multiple": "Reflected multiple features across their short axis."
                    }
                },
                "incomplete_relation": {
                    "single": "This feature can't be reflected because it hasn't been fully downloaded.",
                    "multiple": "These features can't be reflected because they haven't been fully downloaded."
                },
                "too_large": {
                    "single": "This feature can't be reflected because not enough of it is currently visible.",
                    "multiple": "These features can't be reflected because not enough of them are currently visible."
                },
                "connected_to_hidden": {
                    "single": "This feature can't be reflected because it is connected to a hidden feature.",
                    "multiple": "These features can't be reflected because some are connected to hidden features."
                },
                "not_downloaded": {
                    "single": "This feature can't be reflected because parts of it have not yet been downloaded.",
                    "multiple": "These features can't be reflected because parts of them have not yet been downloaded."
                }
            },
            "rotate": {
                "title": "Rotate",
                "description": {
                    "single": "Rotate this feature around its center point.",
                    "multiple": "Rotate these features around their center point."
                },
                "key": "R",
                "annotation": {
                    "line": "Rotated a line.",
                    "area": "Rotated an area.",
                    "multiple": "Rotated multiple features."
                },
                "incomplete_relation": {
                    "single": "This feature can't be rotated because it hasn't been fully downloaded.",
                    "multiple": "These features can't be rotated because they haven't been fully downloaded."
                },
                "too_large": {
                    "single": "This feature can't be rotated because not enough of it is currently visible.",
                    "multiple": "These features can't be rotated because not enough of them are currently visible."
                },
                "connected_to_hidden": {
                    "single": "This feature can't be rotated because it is connected to a hidden feature.",
                    "multiple": "These features can't be rotated because some are connected to hidden features."
                },
                "not_downloaded": {
                    "single": "This feature can't be rotated because parts of it have not yet been downloaded.",
                    "multiple": "These features can't be rotated because parts of them have not yet been downloaded."
                }
            },
            "reverse": {
                "title": "Reverse",
                "description": "Make this line go in the opposite direction.",
                "key": "V",
                "annotation": "Reversed a line."
            },
            "split": {
                "title": "Split",
                "description": {
                    "line": "Split this line into two at this node.",
                    "area": "Split the boundary of this area into two.",
                    "multiple": "Split the lines/area boundaries at this node into two."
                },
                "key": "X",
                "annotation": {
                    "line": "Split a line.",
                    "area": "Split an area boundary.",
                    "multiple": "Split {n} lines/area boundaries."
                },
                "not_eligible": "Lines can't be split at their beginning or end.",
                "multiple_ways": "There are too many lines here to split.",
                "connected_to_hidden": "This can't be split because it is connected to a hidden feature."
            },
            "restriction": {
                "annotation": {
                    "create": "Added a turn restriction",
                    "delete": "Deleted a turn restriction"
                }
            },
            "extract": {
                "title": "Extract",
                "key": "E",
                "description": {
                    "vertex": {
                        "single": "Extract this point from its parent lines/areas."
                    },
                    "area": {
                        "single": "Extract a point from this area."
                    }
                },
                "annotation": {
                    "single": "Extracted a point."
                },
                "too_large": {
                    "area": {
                        "single": "A point can't be extracted from this area because not enough of it is currently visible."
                    }
                },
                "restriction": {
                    "vertex": {
                        "single": "This point can't be extracted because it would damage a \"{relation}\" relation."
                    }
                },
                "connected_to_hidden": {
                    "vertex": {
                        "single": "This point can't be extracted because it is connected to a hidden feature."
                    }
                }
            }
        },
        "restriction": {
            "controls": {
                "distance": "Distance",
                "distance_up_to": "Up to {distance}",
                "via": "Via",
                "via_node_only": "Node only",
                "via_up_to_one": "Up to 1 way",
                "via_up_to_two": "Up to 2 ways"
            },
            "help": {
                "indirect": "(indirect)",
                "turn": {
                    "no_left_turn": "NO Left Turn {indirect}",
                    "no_right_turn": "NO Right Turn {indirect}",
                    "no_u_turn": "NO U-Turn {indirect}",
                    "no_straight_on": "NO Straight On {indirect}",
                    "only_left_turn": "ONLY Left Turn {indirect}",
                    "only_right_turn": "ONLY Right Turn {indirect}",
                    "only_u_turn": "ONLY U-Turn {indirect}",
                    "only_straight_on": "ONLY Straight On {indirect}",
                    "allowed_left_turn": "Left Turn Allowed {indirect}",
                    "allowed_right_turn": "Right Turn Allowed {indirect}",
                    "allowed_u_turn": "U-Turn Allowed {indirect}",
                    "allowed_straight_on": "Straight On Allowed {indirect}"
                },
                "from": "FROM",
                "via": "VIA",
                "to": "TO",
                "from_name": "{from} {fromName}",
                "from_name_to_name": "{from} {fromName} {to} {toName}",
                "via_names": "{via} {viaNames}",
                "select_from": "Click to select a {from} segment",
                "select_from_name": "Click to select {from} {fromName}",
                "toggle": "Click for \"{turn}\""
            }
        },
        "undo": {
            "tooltip": "Undo: {action}",
            "nothing": "Nothing to undo."
        },
        "redo": {
            "tooltip": "Redo: {action}",
            "nothing": "Nothing to redo."
        },
        "tooltip_keyhint": "Shortcut:",
        "browser_notice": "This editor is supported in Firefox, Chrome, Safari, Opera, and Internet Explorer 11 and above. Please upgrade your browser or use Potlatch 2 to edit the map.",
        "translate": {
            "translate": "Translate",
            "localized_translation_label": "Multilingual Name",
            "localized_translation_language": "Choose language",
            "localized_translation_name": "Name"
        },
        "zoom_in_edit": "Zoom in to edit",
        "login": "Log In",
        "logout": "Log Out",
        "loading_auth": "Connecting to OpenStreetMap...",
        "report_a_bug": "Report a bug",
        "help_translate": "Help translate",
        "sidebar": {
            "key": "`",
            "tooltip": "Toggle the sidebar."
        },
        "feature_info": {
            "hidden_warning": "{count} hidden features",
            "hidden_details": "These features are currently hidden: {details}"
        },
        "status": {
            "error": "Unable to connect to API.",
            "offline": "The API is offline. Please try editing later.",
            "readonly": "The API is read-only. You will need to wait to save your changes.",
            "rateLimit": "The API is limiting anonymous connections.  You can fix this by logging in."
        },
        "commit": {
            "title": "Upload to OpenStreetMap",
            "upload_explanation": "The changes you upload will be visible on all maps that use OpenStreetMap data.",
            "upload_explanation_with_user": "The changes you upload as {user} will be visible on all maps that use OpenStreetMap data.",
            "request_review": "I would like someone to review my edits.",
            "save": "Upload",
            "cancel": "Cancel",
            "changes": "{count} Changes",
            "download_changes": "Download osmChange file",
            "errors": "Errors",
            "warnings": "Warnings",
            "modified": "Modified",
            "deleted": "Deleted",
            "created": "Created",
            "outstanding_errors_message": "Please resolve all errors first. {count} remaining.",
            "comment_needed_message": "Please add a changeset comment first.",
            "about_changeset_comments": "About changeset comments",
            "about_changeset_comments_link": "//wiki.openstreetmap.org/wiki/Good_changeset_comments",
            "google_warning": "You mentioned Google in this comment: remember that copying from Google Maps is strictly forbidden.",
            "google_warning_link": "https://www.openstreetmap.org/copyright"
        },
        "contributors": {
            "list": "Edits by {users}",
            "truncated_list": "Edits by {users} and {count} others"
        },
        "info_panels": {
            "key": "I",
            "background": {
                "key": "B",
                "title": "Background",
                "zoom": "Zoom",
                "vintage": "Vintage",
                "source": "Source",
                "description": "Description",
                "resolution": "Resolution",
                "accuracy": "Accuracy",
                "unknown": "Unknown",
                "show_tiles": "Show Tiles",
                "hide_tiles": "Hide Tiles",
                "show_vintage": "Show Vintage",
                "hide_vintage": "Hide Vintage"
            },
            "history": {
                "key": "H",
                "title": "History",
                "selected": "{n} selected",
                "no_history": "No History (New Feature)",
                "version": "Version",
                "last_edit": "Last Edit",
                "edited_by": "Edited By",
                "changeset": "Changeset",
                "unknown": "Unknown",
                "link_text": "History on openstreetmap.org",
                "note_no_history": "No History (New Note)",
                "note_comments": "Comments",
                "note_created_date": "Created Date",
                "note_created_user": "Created By",
                "note_link_text": "Note on openstreetmap.org"
            },
            "location": {
                "key": "L",
                "title": "Location",
                "unknown_location": "Unknown Location"
            },
            "measurement": {
                "key": "M",
                "title": "Measurement",
                "selected": "{n} selected",
                "geometry": "Geometry",
                "closed_line": "closed line",
                "closed_area": "closed area",
                "center": "Center",
                "perimeter": "Perimeter",
                "length": "Length",
                "area": "Area",
                "centroid": "Centroid",
                "location": "Location",
                "metric": "Metric",
                "imperial": "Imperial",
                "node_count": "Number of nodes"
            }
        },
        "geometry": {
            "point": "point",
            "vertex": "vertex",
            "line": "line",
            "area": "area",
            "relation": "relation",
            "note": "note"
        },
        "geocoder": {
            "search": "Search worldwide...",
            "no_results_visible": "No results in visible map area",
            "no_results_worldwide": "No results found"
        },
        "geolocate": {
            "title": "Show My Location",
            "locating": "Locating, please wait..."
        },
        "inspector": {
            "zoom_to": {
                "key": "Z",
                "title": "Zoom to this",
                "tooltip_feature": "Center and zoom the map to focus on this feature.",
                "tooltip_note": "Center and zoom the map to focus on this note.",
                "tooltip_data": "Center and zoom the map to focus on this data.",
                "tooltip_issue": "Center and zoom the map to focus on this issue."
            },
            "show_more": "Show More",
            "view_on_osm": "View on openstreetmap.org",
            "view_on_keepRight": "View on keepright.at",
            "all_fields": "All fields",
            "all_tags": "All tags",
            "all_members": "All members",
            "all_relations": "All relations",
            "add_to_relation": "Add to a relation",
            "new_relation": "New relation...",
            "choose_relation": "Choose a parent relation",
            "role": "Role",
            "choose": "Select feature type",
            "results": "{n} results for {search}",
            "no_documentation_key": "There is no documentation available.",
            "edit_reference": "edit/translate",
            "wiki_reference": "View documentation",
            "wiki_en_reference": "View documentation in English",
            "hidden_preset": {
                "manual": "{features} are hidden. Enable them in the Map Data pane.",
                "zoom": "{features} are hidden. Zoom in to enable them."
            },
            "back_tooltip": "Change feature",
            "remove": "Remove",
            "search": "Search",
            "multiselect": "Selected features",
            "unknown": "Unknown",
            "incomplete": "<not downloaded>",
            "feature_list": "Search features",
            "edit": "Edit feature",
            "check": {
                "yes": "Yes",
                "no": "No",
                "reverser": "Change Direction"
            },
            "radio": {
                "structure": {
                    "type": "Type",
                    "default": "Default",
                    "layer": "Layer"
                }
            },
            "add": "Add",
            "none": "None",
            "node": "Node",
            "way": "Way",
            "relation": "Relation",
            "location": "Location",
            "add_fields": "Add field:",
            "lock": {
                "suggestion": "The \"{label}\" field is locked because there is a Wikidata tag. You can delete it or edit the tags in the \"All tags\" section."
            }
        },
        "background": {
            "title": "Background",
            "description": "Background settings",
            "key": "B",
            "backgrounds": "Backgrounds",
            "none": "None",
            "best_imagery": "Best known imagery source for this location",
            "switch": "Switch back to this background",
            "custom": "Custom",
            "overlays": "Overlays",
            "imagery_source_faq": "Imagery Info / Report a Problem",
            "reset": "reset",
            "reset_all": "Reset All",
            "display_options": "Display Options",
            "brightness": "Brightness",
            "contrast": "Contrast",
            "saturation": "Saturation",
            "sharpness": "Sharpness",
            "minimap": {
                "description": "Show Minimap",
                "tooltip": "Show a zoomed out map to help locate the area currently displayed.",
                "key": "/"
            },
            "fix_misalignment": "Adjust imagery offset",
            "offset": "Drag anywhere in the gray area below to adjust the imagery offset, or enter the offset values in meters."
        },
        "map_data": {
            "title": "Map Data",
            "description": "Map Data",
            "key": "F",
            "data_layers": "Data Layers",
            "layers": {
                "osm": {
                    "tooltip": "Map data from OpenStreetMap",
                    "title": "OpenStreetMap data"
                },
                "notes": {
                    "tooltip": "Note data from OpenStreetMap",
                    "title": "OpenStreetMap notes"
                },
                "keepRight": {
                    "tooltip": "Automatically detected map issues from keepright.at",
                    "title": "KeepRight Issues"
                },
                "improveOSM": {
                    "tooltip": "Missing data automatically detected by improveosm.org",
                    "title": "ImproveOSM Issues"
                },
                "custom": {
                    "tooltip": "Drag and drop a data file onto the page, or click the button to setup",
                    "title": "Custom Map Data",
                    "zoom": "Zoom to data"
                }
            },
            "fill_area": "Fill Areas",
            "map_features": "Map Features",
            "autohidden": "These features have been automatically hidden because too many would be shown on the screen.  You can zoom in to edit them.",
            "osmhidden": "These features have been automatically hidden because the OpenStreetMap layer is hidden."
        },
        "photo_overlays": {
            "title": "Photo Overlays",
            "traffic_signs": {
                "title": "Traffic Signs"
            },
            "photo_type": {
                "flat": {
                    "title": "Flat Photos",
                    "tooltip": "Traditional photos"
                },
                "panoramic": {
                    "title": "Panoramic Photos",
                    "tooltip": "360° photos"
                }
            }
        },
        "feature": {
            "points": {
                "description": "Points",
                "tooltip": "Points of Interest"
            },
            "traffic_roads": {
                "description": "Traffic Roads",
                "tooltip": "Highways, Streets, etc."
            },
            "service_roads": {
                "description": "Service Roads",
                "tooltip": "Service Roads, Parking Aisles, Tracks, etc."
            },
            "paths": {
                "description": "Paths",
                "tooltip": "Sidewalks, Foot Paths, Cycle Paths, etc."
            },
            "buildings": {
                "description": "Buildings",
                "tooltip": "Buildings, Shelters, Garages, etc."
            },
            "landuse": {
                "description": "Landuse Features",
                "tooltip": "Forests, Farmland, Parks, Residential, Commercial, etc."
            },
            "boundaries": {
                "description": "Boundaries",
                "tooltip": "Administrative Boundaries"
            },
            "water": {
                "description": "Water Features",
                "tooltip": "Rivers, Lakes, Ponds, Basins, etc."
            },
            "rail": {
                "description": "Rail Features",
                "tooltip": "Railways"
            },
            "power": {
                "description": "Power Features",
                "tooltip": "Power Lines, Power Plants, Substations, etc."
            },
            "past_future": {
                "description": "Past/Future Features",
                "tooltip": "Proposed, Construction, Abandoned, Demolished, etc."
            },
            "others": {
                "description": "Other Features",
                "tooltip": "Everything Else"
            }
        },
        "area_fill": {
            "wireframe": {
                "description": "No Fill (Wireframe)",
                "tooltip": "Enabling wireframe mode makes it easy to see the background imagery.",
                "key": "W"
            },
            "partial": {
                "description": "Partial Fill",
                "tooltip": "Areas are drawn with fill only around their inner edges. (Recommended for beginner mappers)"
            },
            "full": {
                "description": "Full Fill",
                "tooltip": "Areas are drawn fully filled."
            }
        },
        "settings": {
            "custom_background": {
                "tooltip": "Edit custom background",
                "header": "Custom Background Settings",
                "instructions": "Enter a tile URL template. Valid tokens are:\n   {zoom} or {z}, {x}, {y} for Z/X/Y tile scheme\n   {-y} or {ty} for flipped TMS-style Y coordinates\n   {u} for quadtile scheme\n   {switch:a,b,c} for DNS server multiplexing\n\nExample:\n{example}",
                "template": {
                    "placeholder": "Enter a url template"
                }
            },
            "custom_data": {
                "tooltip": "Edit custom data layer",
                "header": "Custom Map Data Settings",
                "file": {
                    "instructions": "Choose a local data file. Supported types are:\n   .gpx, .kml, .geojson, .json",
                    "label": "Browse files"
                },
                "or": "Or",
                "url": {
                    "instructions": "Enter a data file URL or vector tile URL template. Valid tokens are:\n   {zoom} or {z}, {x}, {y} for Z/X/Y tile scheme",
                    "placeholder": "Enter a url"
                }
            }
        },
        "restore": {
            "heading": "You have unsaved changes",
            "description": "Do you wish to restore unsaved changes from a previous editing session?",
            "restore": "Restore my changes",
            "reset": "Discard my changes"
        },
        "save": {
            "title": "Save",
            "help": "Review your changes and upload them to OpenStreetMap, making them visible to other users.",
            "no_changes": "No changes to save.",
            "error": "Errors occurred while trying to save",
            "status_code": "Server returned status code {code}",
            "unknown_error_details": "Please ensure you are connected to the internet.",
            "uploading": "Uploading changes to OpenStreetMap...",
            "conflict_progress": "Checking for conflicts: {num} of {total}",
            "unsaved_changes": "You have unsaved changes",
            "conflict": {
                "header": "Resolve conflicting edits",
                "count": "Conflict {num} of {total}",
                "previous": "< Previous",
                "next": "Next >",
                "keep_local": "Keep mine",
                "keep_remote": "Use theirs",
                "restore": "Restore",
                "delete": "Leave Deleted",
                "download_changes": "Or download osmChange file",
                "done": "All conflicts resolved!",
                "help": "Another user changed some of the same map features you changed.\nClick on each feature below for more details about the conflict, and choose whether to keep\nyour changes or the other user's changes.\n"
            }
        },
        "merge_remote_changes": {
            "conflict": {
                "deleted": "This feature has been deleted by {user}.",
                "location": "This feature was moved by both you and {user}.",
                "nodelist": "Nodes were changed by both you and {user}.",
                "memberlist": "Relation members were changed by both you and {user}.",
                "tags": "You changed the <b>{tag}</b> tag to \"{local}\" and {user} changed it to \"{remote}\"."
            }
        },
        "success": {
            "just_edited": "You just edited OpenStreetMap!",
            "thank_you": "Thank you for improving the map.",
            "thank_you_location": "Thank you for improving the map around {where}.",
            "thank_you_where": {
                "format": "{place}{separator}{region}",
                "separator": ", "
            },
            "help_html": "Your changes should appear on OpenStreetMap within a few minutes. It may take longer for maps elsewhere to receive updates.",
            "help_link_text": "Details",
            "help_link_url": "https://wiki.openstreetmap.org/wiki/FAQ#I_have_just_made_some_changes_to_the_map._How_do_I_get_to_see_my_changes.3F",
            "view_on_osm": "View Changes on OSM",
            "changeset_id": "Your changeset #: {changeset_id}",
            "like_osm": "Like OpenStreetMap? Connect with others:",
            "more": "More",
            "events": "Events",
            "languages": "Languages: {languages}",
            "missing": "Is something missing from this list?",
            "tell_us": "Tell us!"
        },
        "confirm": {
            "okay": "OK",
            "cancel": "Cancel"
        },
        "splash": {
            "welcome": "Welcome to the iD OpenStreetMap editor",
            "text": "iD is a friendly but powerful tool for contributing to the world's best free world map. This is version {version}. For more information see {website} and report bugs at {github}.",
            "walkthrough": "Start the Walkthrough",
            "start": "Edit now"
        },
        "source_switch": {
            "live": "live",
            "lose_changes": "You have unsaved changes. Switching the map server will discard them. Are you sure you want to switch servers?",
            "dev": "dev"
        },
        "version": {
            "whats_new": "What's new in iD {version}"
        },
        "tag_reference": {
            "description": "Description",
            "on_wiki": "{tag} on wiki.osm.org",
            "used_with": "used with {type}"
        },
        "zoom": {
            "in": "Zoom in",
            "out": "Zoom out"
        },
        "cannot_zoom": "Cannot zoom out further in current mode.",
        "full_screen": "Toggle Full Screen",
        "QA": {
            "improveOSM": {
                "title": "ImproveOSM Detection",
                "geometry_types": {
                    "path": "paths",
                    "parking": "parking",
                    "road": "roads",
                    "both": "roads and parking"
                },
                "directions": {
                    "east": "east",
                    "north": "north",
                    "northeast": "northeast",
                    "northwest": "northwest",
                    "south": "south",
                    "southeast": "southeast",
                    "southwest": "southwest",
                    "west": "west"
                },
                "error_types": {
                    "ow": {
                        "title": "Missing One-way",
                        "description": "Along this section of {highway}, {percentage}% of {num_trips} recorded trips travel from {from_node} to {to_node}. There may be missing a \"oneway\" tag."
                    },
                    "mr": {
                        "title": "Missing Geometry",
                        "description": "{num_trips} recorded trips in this area suggest there may be unmapped {geometry_type} here.",
                        "description_alt": "Data from a 3rd party suggests there may be unmapped {geometry_type} here."
                    },
                    "tr": {
                        "title": "Missing Turn Restriction",
                        "description": "{num_passed} of {num_trips} recorded trips (travelling {travel_direction}) make a turn from {from_way} to {to_way} at {junction}. There may be a missing \"{turn_restriction}\" restriction."
                    }
                }
            },
            "keepRight": {
                "title": "KeepRight Error",
                "detail_title": "Error",
                "detail_description": "Description",
                "comment": "Comment",
                "comment_placeholder": "Enter a comment to share with other users.",
                "close": "Close (Error Fixed)",
                "ignore": "Ignore (Not an Error)",
                "save_comment": "Save Comment",
                "close_comment": "Close and Comment",
                "ignore_comment": "Ignore and Comment",
                "error_parts": {
                    "this_node": "this node",
                    "this_way": "this way",
                    "this_relation": "this relation",
                    "this_oneway": "this oneway",
                    "this_highway": "this highway",
                    "this_railway": "this railway",
                    "this_waterway": "this waterway",
                    "this_cycleway": "this cycleway",
                    "this_cycleway_footpath": "this cycleway/footpath",
                    "this_riverbank": "this riverbank",
                    "this_crossing": "this crossing",
                    "this_railway_crossing": "this railway crossing",
                    "this_bridge": "this bridge",
                    "this_tunnel": "this tunnel",
                    "this_boundary": "this boundary",
                    "this_turn_restriction": "this turn restriction",
                    "this_roundabout": "this roundabout",
                    "this_mini_roundabout": "this mini-roundabout",
                    "this_track": "this track",
                    "this_feature": "this feature",
                    "highway": "highway",
                    "railway": "railway",
                    "waterway": "waterway",
                    "cycleway": "cycleway",
                    "cycleway_footpath": "cycleway/footpath",
                    "riverbank": "riverbank",
                    "place_of_worship": "place of worship",
                    "pub": "pub",
                    "restaurant": "restaurant",
                    "school": "school",
                    "university": "university",
                    "hospital": "hospital",
                    "library": "library",
                    "theatre": "theatre",
                    "courthouse": "courthouse",
                    "bank": "bank",
                    "cinema": "cinema",
                    "pharmacy": "pharmacy",
                    "cafe": "cafe",
                    "fast_food": "fast food",
                    "fuel": "fuel",
                    "from": "from",
                    "to": "to",
                    "left_hand": "left-hand",
                    "right_hand": "right-hand"
                },
                "errorTypes": {
                    "20": {
                        "title": "Multiple nodes on the same spot",
                        "description": "There is more than one node in this spot. Node IDs: {var1}."
                    },
                    "30": {
                        "title": "Non-closed area",
                        "description": "{var1} is tagged with \"{var2}\" and should be a closed loop."
                    },
                    "40": {
                        "title": "Impossible oneway",
                        "description": "The first node {var1} of {var2} is not connected to any other way."
                    },
                    "41": {
                        "description": "The last node {var1} of {var2} is not connected to any other way."
                    },
                    "42": {
                        "description": "You cannot reach {var1} because all ways leading from it are oneway."
                    },
                    "43": {
                        "description": "You cannot escape from {var1} because all ways leading to it are oneway."
                    },
                    "50": {
                        "title": "Almost junction",
                        "description": "{var1} is very close but not connected to way {var2}."
                    },
                    "60": {
                        "title": "Deprecated tag",
                        "description": "{var1} uses deprecated tag \"{var2}\". Please use \"{var3}\" instead."
                    },
                    "70": {
                        "title": "Missing tag",
                        "description": "{var1} has an empty tag: \"{var2}\"."
                    },
                    "71": {
                        "description": "{var1} has no tags."
                    },
                    "72": {
                        "description": "{var1} is not member of any way and doesn't have any tags."
                    },
                    "73": {
                        "description": "{var1} has a \"{var2}\" tag but no \"highway\" tag."
                    },
                    "74": {
                        "description": "{var1} has an empty tag: \"{var2}\"."
                    },
                    "75": {
                        "description": "{var1} has a name \"{var2}\" but no other tags."
                    },
                    "90": {
                        "title": "Motorway without ref tag",
                        "description": "{var1} is tagged as a motorway and therefore needs a \"ref\", \"nat_ref\", or \"int_ref\" tag."
                    },
                    "100": {
                        "title": "Place of worship without religion",
                        "description": "{var1} is tagged as a place of worship and therefore needs a religion tag."
                    },
                    "110": {
                        "title": "Point of interest without name",
                        "description": "{var1} is tagged as a \"{var2}\" and therefore needs a name tag."
                    },
                    "120": {
                        "title": "Way without nodes",
                        "description": "{var1} has just one single node."
                    },
                    "130": {
                        "title": "Disconnected way",
                        "description": "{var1} is not connected to the rest of the map."
                    },
                    "150": {
                        "title": "Railway crossing without tag",
                        "description": "{var1} of a highway and a railway needs to be tagged as \"railway=crossing\" or \"railway=level_crossing\"."
                    },
                    "160": {
                        "title": "Railway layer conflict",
                        "description": "There are ways in different layers (e.g. tunnel or bridge) meeting at {var1}."
                    },
                    "170": {
                        "title": "FIXME tagged item",
                        "description": "{var1} has a FIXME tag: {var2}"
                    },
                    "180": {
                        "title": "Relation without type",
                        "description": "{var1} is missing a \"type\" tag."
                    },
                    "190": {
                        "title": "Intersection without junction",
                        "description": "{var1} intersects the {var2} {var3} but there is no junction node, bridge, or tunnel."
                    },
                    "200": {
                        "title": "Overlapping ways",
                        "description": "{var1} overlaps the {var2} {var3}."
                    },
                    "210": {
                        "title": "Self-intersecting way",
                        "description": "There is an unspecified issue with self intersecting ways."
                    },
                    "211": {
                        "description": "{var1} contains more than one node multiple times. Nodes are {var2}. This may or may not be an error."
                    },
                    "212": {
                        "description": "{var1} has only two different nodes and contains one of them more than once."
                    },
                    "220": {
                        "title": "Misspelled tag",
                        "description": "{var1} is tagged \"{var2}\" where \"{var3}\" looks like \"{var4}\"."
                    },
                    "221": {
                        "description": "{var1} has a suspicious tag \"{var2}\"."
                    },
                    "230": {
                        "title": "Layer conflict",
                        "description": "{var1} is a junction of ways on different layers."
                    },
                    "231": {
                        "description": "{var1} is a junction of ways on different layers: {var2}.",
                        "layer": "(layer: {layer})"
                    },
                    "232": {
                        "description": "{var1} is tagged with \"layer={var2}\". This need not be an error but it looks strange."
                    },
                    "270": {
                        "title": "Unusual motorway connection",
                        "description": "{var1} is a junction of a motorway and a highway other than \"motorway\", \"motorway_link\", \"trunk\", \"rest_area\", or \"construction\". Connection to \"service\" or \"unclassified\" is only valid if it has \"access=no/private\", or it leads to a motorway service area, or if it is a \"service=parking_aisle\"."
                    },
                    "280": {
                        "title": "Boundary issue",
                        "description": "There is an unspecified issue with this boundary."
                    },
                    "281": {
                        "title": "Boundary missing name",
                        "description": "{var1} has no name."
                    },
                    "282": {
                        "title": "Boundary missing admin level",
                        "description": "The boundary of {var1} has no valid numeric admin_level. Please do not mix admin levels (e.g. \"6;7\"). Always tag the lowest admin_level of all boundaries."
                    },
                    "283": {
                        "title": "Boundary not a closed loop",
                        "description": "The boundary of {var1} is not a closed loop."
                    },
                    "284": {
                        "title": "Boundary is split",
                        "description": "The boundary of {var1} splits here."
                    },
                    "285": {
                        "title": "Boundary admin_level too high",
                        "description": "{var1} has \"admin_level={var2}\" but belongs to a relation with lower \"admin_level\" (e.g. higher priority); it should have the lowest \"admin_level\" of all relations."
                    },
                    "290": {
                        "title": "Restriction issue",
                        "description": "There is an unspecified issue with this restriction."
                    },
                    "291": {
                        "title": "Restriction missing type",
                        "description": "{var1} has an unrecognized restriction type."
                    },
                    "292": {
                        "title": "Restriction missing \"from\" way",
                        "description": "{var1} has {var2} \"from\" members, but it should have 1."
                    },
                    "293": {
                        "title": "Restriction missing \"to\" way",
                        "description": "{var1} has {var2} \"to\" members, but it should have 1."
                    },
                    "294": {
                        "title": "Restriction \"from\" or \"to\" is not a way",
                        "description": "{var1} has \"from\" or \"to\" members which should be ways. {var2}."
                    },
                    "295": {
                        "title": "Restriction \"via\" is not an endpoint",
                        "description": "{var1} has a \"via\" (node {var2}) which is not the first or the last member of \"{var3}\" (way {var4})."
                    },
                    "296": {
                        "title": "Unusual restriction angle",
                        "description": "{var1} has a restriction type \"{var2}\" but the angle is {var3} degrees. Maybe the restriction type is not appropriate?"
                    },
                    "297": {
                        "title": "Wrong direction of \"to\" way",
                        "description": "{var1} does not match the direction of \"to\" way {var2}."
                    },
                    "298": {
                        "title": "Redundant restriction - oneway",
                        "description": "{var1} may be redundant. Entry already prohibited by \"oneway\" tag on {var2}."
                    },
                    "300": {
                        "title": "Missing maxspeed",
                        "description": "{var1} is missing a \"maxspeed\" tag and is tagged as motorway, trunk, primary, or secondary."
                    },
                    "310": {
                        "title": "Roundabout issue",
                        "description": "There is an unspecified issue with this roundabout."
                    },
                    "311": {
                        "title": "Roundabout not closed loop",
                        "description": "{var1} is part of a roundabout but is not closed-loop. (Split carriageways approaching a roundabout should not be tagged as roundabout)."
                    },
                    "312": {
                        "title": "Roundabout wrong direction",
                        "description": "If {var1} is in a country with {var2} traffic then its orientation goes the wrong way around."
                    },
                    "313": {
                        "title": "Roundabout weakly connected",
                        "description": "{var1} has only {var2} other road(s) connected. Roundabouts typically have 3 or more."
                    },
                    "320": {
                        "title": "Improper link connection",
                        "description": "{var1} is tagged as \"{var2}\" but doesn't have a connection to any other \"{var3}\" or \"{var4}\"."
                    },
                    "350": {
                        "title": "Improper bridge tag",
                        "description": "{var1} doesn't have a tag in common with its surrounding ways that shows the purpose of this bridge. There should be one of these tags: {var2}."
                    },
                    "360": {
                        "title": "Missing local name tag",
                        "description": "It would be nice if {var1} had a local name tag \"name:XX={var2}\" where XX shows the language of its common name \"{var2}\"."
                    },
                    "370": {
                        "title": "Doubled places",
                        "description": "{var1} has tags in common with the surrounding way {var2} {var3} and seems to be redundant.",
                        "including_the_name": "(including the name {name})"
                    },
                    "380": {
                        "title": "Non-physical use of sport tag",
                        "description": "{var1} is tagged \"{var2}\" but has no physical tag (e.g. \"leisure\", \"building\", \"amenity\", or \"highway\")."
                    },
                    "390": {
                        "title": "Missing tracktype",
                        "description": "{var1} doesn't have a \"tracktype\" tag."
                    },
                    "400": {
                        "title": "Geometry issue",
                        "description": "There is an unspecified issue with the geometry here."
                    },
                    "401": {
                        "title": "Missing turn restriction",
                        "description": "Ways {var1} and {var2} join in a very sharp angle here and there is no oneway tag or turn restriction that prevents turning."
                    },
                    "402": {
                        "title": "Impossible angle",
                        "description": "{var1} bends in a very sharp angle here."
                    },
                    "410": {
                        "title": "Website issue",
                        "description": "There is an unspecified issue with a contact website or URL."
                    },
                    "411": {
                        "description": "{var1} may have an outdated URL: {var2} returned HTTP status code {var3}."
                    },
                    "412": {
                        "description": "{var1} may have an outdated URL: {var2} contained suspicious text \"{var3}\"."
                    },
                    "413": {
                        "description": "{var1} may have an outdated URL: {var2} did not contain keywords \"{var3}\"."
                    }
                }
            }
        },
        "streetside": {
            "tooltip": "Streetside photos from Microsoft",
            "title": "Bing Streetside",
            "report": "Report a privacy concern with this image",
            "view_on_bing": "View on Bing Maps",
            "hires": "High resolution"
        },
        "mapillary_images": {
            "tooltip": "Street-level photos from Mapillary"
        },
        "mapillary": {
            "title": "Mapillary",
            "signs": {
                "tooltip": "Traffic signs from Mapillary"
            },
            "view_on_mapillary": "View this image on Mapillary"
        },
        "openstreetcam_images": {
            "tooltip": "Street-level photos from OpenStreetCam"
        },
        "openstreetcam": {
            "title": "OpenStreetCam",
            "view_on_openstreetcam": "View this image on OpenStreetCam"
        },
        "note": {
            "note": "Note",
            "title": "Edit note",
            "anonymous": "anonymous",
            "closed": "(Closed)",
            "commentTitle": "Comments",
            "status": {
                "opened": "opened {when}",
                "reopened": "reopened {when}",
                "commented": "commented {when}",
                "closed": "closed {when}"
            },
            "newComment": "New Comment",
            "inputPlaceholder": "Enter a comment to share with other users.",
            "close": "Close Note",
            "open": "Reopen Note",
            "comment": "Comment",
            "close_comment": "Close and Comment",
            "open_comment": "Reopen and Comment",
            "report": "Report",
            "new": "New Note",
            "newDescription": "Describe the issue.",
            "save": "Save Note",
            "login": "You must log in to change or comment on this note.",
            "upload_explanation": "Your comments will be publicly visible to all OpenStreetMap users.",
            "upload_explanation_with_user": "Your comments as {user} will be publicly visible to all OpenStreetMap users."
        },
        "help": {
            "title": "Help",
            "key": "H",
            "help": {
                "title": "Help",
                "welcome": "Welcome to the iD editor for [OpenStreetMap](https://www.openstreetmap.org/). With this editor you can update OpenStreetMap right from your web browser.",
                "open_data_h": "Open Data",
                "open_data": "Edits that you make on this map will be visible to everyone who uses OpenStreetMap. Your edits can be based on personal knowledge, on-the-ground surveying, or imagery collected from aerial or street level photos. Copying from commercial sources, like Google Maps, [is strictly forbidden](https://www.openstreetmap.org/copyright).",
                "before_start_h": "Before you start",
                "before_start": "You should be familiar with OpenStreetMap and this editor before you start editing. iD contains a walkthrough to teach you the basics of editing OpenStreetMap. Click \"Start the Walkthrough\" on this screen to take the tutorial - it takes only about 15 minutes.",
                "open_source_h": "Open Source",
                "open_source": "The iD editor is a collaborative open source project, and you are using version {version} now. The source code is available [on GitHub](https://github.com/openstreetmap/iD).",
                "open_source_help": "You can help iD by [translating](https://github.com/openstreetmap/iD/blob/master/CONTRIBUTING.md#translating) or [reporting bugs](https://github.com/openstreetmap/iD/issues)."
            },
            "overview": {
                "title": "Overview",
                "navigation_h": "Navigation",
                "navigation_drag": "You can drag the map by pressing and holding down the {leftclick} left mouse button and moving the mouse around. You can also use the `↓`, `↑`, `←`, `→` arrow keys on your keyboard.",
                "navigation_zoom": "You can zoom in or out by scrolling with the mouse wheel or trackpad, or by clicking the {plus} / {minus} buttons along the side of the map. You can also use the `+`, `-` keys on your keyboard.",
                "features_h": "Map Features",
                "features": "We use the word *features* to describe things that appear on the map, such as roads, buildings, or points of interest. Anything in the real world can be mapped as a feature on OpenStreetMap. Map features are represented on the map using *points*, *lines*, or *areas*.",
                "nodes_ways": "In OpenStreetMap, points are sometimes called *nodes*, and lines and areas are sometimes called *ways*."
            },
            "editing": {
                "title": "Editing & Saving",
                "select_h": "Select",
                "select_left_click": "{leftclick} Left-click on a feature to select it. This will highlight it with a pulsing glow, and the sidebar will display details about that feature, such as its name or address.",
                "select_right_click": "{rightclick} Right-click on a feature to display the editing menu, which shows the commands that are available, such as rotating, moving, and deleting.",
                "multiselect_h": "Multiselect",
                "multiselect_shift_click": "`{shift}`+{leftclick} left-click to select several features together.  This makes it easier to move or delete multiple items.",
                "multiselect_lasso": "Another way to select multiple features is to hold down the `{shift}` key, then press and hold down the {leftclick} left mouse button and drag the mouse to draw a selection lasso. All of the points inside the lasso area will be selected.",
                "undo_redo_h": "Undo & Redo",
                "undo_redo": "Your edits are stored locally in your browser until you choose to save them to the OpenStreetMap server. You can undo edits by clicking the {undo} **Undo** button, and redo them by clicking the {redo} **Redo** button.",
                "save_h": "Save",
                "save": "Click {save} **Save** to finish your edits and send them to OpenStreetMap. You should remember to save your work frequently!",
                "save_validation": "On the save screen, you'll have a chance to review what you've done. iD will also perform some basic checks for missing data and may offer helpful suggestions and warnings if something doesn't seem right.",
                "upload_h": "Upload",
                "upload": "Before uploading your changes you must enter a [changeset comment](https://wiki.openstreetmap.org/wiki/Good_changeset_comments). Then click **Upload** to send your changes to OpenStreetMap, where they will be merged into the map and publicly visible to everyone.",
                "backups_h": "Automatic Backups",
                "backups": "If you can't finish your edits in one sitting, for example if your computer crashes or you close the browser tab, your edits are still saved in your browser's storage. You can come back later (on the same browser and computer), and iD will offer to restore your work.",
                "keyboard_h": "Keyboard Shortcuts",
                "keyboard": "You can view a list of keyboard shortcuts by pressing the `?` key."
            },
            "feature_editor": {
                "title": "Feature Editor",
                "intro": "The *feature editor* appears alongside the map, and allows you to see and edit all of the information for the selected feature.",
                "definitions": "The top section displays the feature's type. The middle section contains *fields* showing the feature's attributes, such as its name or address.",
                "type_h": "Feature Type",
                "type": "You can click on the feature type to change the feature to a different type. Everything that exists in the real world can be added to OpenStreetMap, so there are thousands of feature types to choose from.",
                "type_picker": "The type picker displays the most common feature types, such as parks, hospitals, restaurants, roads, and buildings. You can search for anything by typing what you're looking for in the search box. You can also click the {inspect} **Info** icon next to the feature type to learn more about it.",
                "fields_h": "Fields",
                "fields_all_fields": "The \"All fields\" section contains all of the feature's details that you may edit. In OpenStreetMap, all of the fields are optional, and it's OK to leave a field blank if you are unsure.",
                "fields_example": "Each feature type will display different fields. For example, a road may display fields for its surface and speed limit, but a restaurant may display fields for the type of food it serves and the hours it is open.",
                "fields_add_field": "You can also click the \"Add field\" dropdown to add more fields, such as a description, Wikipedia link, wheelchair access, and more.",
                "tags_h": "Tags",
                "tags_all_tags": "Below the fields section, you can expand the \"All tags\" section to edit any of the OpenStreetMap *tags* for the selected feature. Each tag consists of a *key* and *value*, data elements that define all of the features stored in OpenStreetMap.",
                "tags_resources": "Editing a feature's tags requires intermediate knowledge about OpenStreetMap. You should consult resources like the [OpenStreetMap Wiki](https://wiki.openstreetmap.org/wiki/Main_Page) or [Taginfo](https://taginfo.openstreetmap.org/) to learn more about accepted OpenStreetMap tagging practices."
            },
            "points": {
                "title": "Points",
                "intro": "*Points* can be used to represent features such as shops, restaurants, and monuments. They mark a specific location, and describe what's there.",
                "add_point_h": "Adding Points",
                "add_point": "To add a point, click the {point} **Point** button on the toolbar above the map, or press the shortcut key `1`. This will change the mouse cursor to a cross symbol.",
                "add_point_finish": "To place the new point on the map, position the mouse cursor where the point should go, then {leftclick} left-click or press `Space`.",
                "move_point_h": "Moving Points",
                "move_point": "To move a point, place the mouse cursor over the point, then press and hold the {leftclick} left mouse button while dragging the point to its new location.",
                "delete_point_h": "Deleting Points",
                "delete_point": "It's OK to delete features that don't exist in the real world. Deleting a feature from OpenStreetMap removes it from the map that everyone uses, so you should make sure a feature is really gone before you delete it.",
                "delete_point_command": "To delete a point, {rightclick} right-click on the point to select it and show the edit menu, then use the {delete} **Delete** command."
            },
            "lines": {
                "title": "Lines",
                "intro": "*Lines* are used to represent features such as roads, railroads, and rivers. Lines should be drawn down the center of the feature that they represent.",
                "add_line_h": "Adding Lines",
                "add_line": "To add a line, click the {line} **Line** button on the toolbar above the map, or press the shortcut key `2`. This will change the mouse cursor to a cross symbol.",
                "add_line_draw": "Next, position the mouse cursor where the line should begin and {leftclick} left-click or press `Space` to begin placing nodes along the line. Continue placing more nodes by clicking or pressing `Space`. While drawing, you can zoom in or drag the map in order to add more detail.",
                "add_line_finish": "To finish a line, press `{return}` or click again on the last node.",
                "modify_line_h": "Modifying Lines",
                "modify_line_dragnode": "Often you'll see lines that aren't shaped correctly, for example a road that does not match up with the background imagery. To adjust the shape of a line, first {leftclick} left-click to select it. All nodes of the line will be drawn as small circles. You can then drag the nodes to better locations.",
                "modify_line_addnode": "You can also create new nodes along a line either by {leftclick}**x2** double-clicking on the line or by dragging the small triangles at the midpoints between nodes.",
                "connect_line_h": "Connecting Lines",
                "connect_line": "Having roads connected properly is important for the map and essential for providing driving directions.",
                "connect_line_display": "The connections between roads are drawn with gray circles. The endpoints of a line are drawn with larger white circles if they don't connect to anything.",
                "connect_line_drag": "To connect a line to another feature, drag one of the line's nodes onto the other feature until both features snap together. Tip: You can hold down the `{alt}` key to prevent nodes from connecting to other features.",
                "connect_line_tag": "If you know that the connection has traffic lights or crosswalks, you can add them by selecting the connecting node and using the feature editor to select the correct feature's type.",
                "disconnect_line_h": "Disconnecting Lines",
                "disconnect_line_command": "To disconnect a road from another feature, {rightclick} right-click the connecting node and select the {disconnect} **Disconnect** command from the editing menu.",
                "move_line_h": "Moving Lines",
                "move_line_command": "To move an entire line, {rightclick} right-click the line and select the {move} **Move** command from the editing menu. Then move the mouse, and {leftclick} left-click to place the line in a new location.",
                "move_line_connected": "Lines that are connected to other features will stay connected as you move the line to a new location. iD may prevent you from moving a line across another connected line.",
                "delete_line_h": "Deleting Lines",
                "delete_line": "If a line is entirely incorrect, for example a road that doesn't exist in the real world, it's OK to delete it. Be careful when deleting features: the background imagery you are using might be outdated, and a road that looks wrong could simply be newly built.",
                "delete_line_command": "To delete a line, {rightclick} right-click on the line to select it and show the edit menu, then use the {delete} **Delete** command."
            },
            "areas": {
                "title": "Areas",
                "intro": "*Areas* are used to show the boundaries of features like lakes, buildings, and residential areas. Areas should be traced around the edge of the feature that they represent, for example, around the base of a building.",
                "point_or_area_h": "Points or Areas?",
                "point_or_area": "Many features can be represented as points or areas. You should map buildings and property outlines as areas whenever possible. Place points inside a building area to represent businesses, amenities, and other features located inside the building.",
                "add_area_h": "Adding Areas",
                "add_area_command": "To add an area, click the {area} **Area** button on the toolbar above the map, or press the shortcut key `3`. This will change the mouse cursor to a cross symbol.",
                "add_area_draw": "Next, position the mouse cursor at one of the corners of the feature and {leftclick} left-click or press `Space` to begin placing nodes around the outer edge of the area. Continue placing more nodes by clicking or pressing `Space`. While drawing, you can zoom in or drag the map in order to add more detail.",
                "add_area_finish": "To finish an area, press `{return}` or click again on either the first or last node.",
                "square_area_h": "Square Corners",
                "square_area_command": "Many area features like buildings have square corners. To square the corners of an area, {rightclick} right-click the edge of the area and select the {orthogonalize} **Square** command from the editing menu.",
                "modify_area_h": "Modifying Areas",
                "modify_area_dragnode": "Often you'll see areas that aren't shaped correctly, for example a building that does not match up with the background imagery. To adjust the shape of an area, first {leftclick} left-click to select it. All nodes of the area will be drawn as small circles. You can then drag the nodes to better locations.",
                "modify_area_addnode": "You can also create new nodes along an area either by {leftclick}**x2** double-clicking on the edge of the area or by dragging the small triangles at the midpoints between nodes.",
                "delete_area_h": "Deleting Areas",
                "delete_area": "If an area is entirely incorrect, for example a building that doesn't exist in the real world, it's OK to delete it. Be cautious when deleting features - the background imagery you are using might be outdated, and a building that looks wrong could simply be newly built.",
                "delete_area_command": "To delete an area, {rightclick} right-click on the area to select it and show the edit menu, then use the {delete} **Delete** command."
            },
            "relations": {
                "title": "Relations",
                "intro": "A *relation* is a special type of feature in OpenStreetMap that groups together other features. The features that belong to a relation are called *members*, and each member can have a *role* in the relation.",
                "edit_relation_h": "Editing Relations",
                "edit_relation": "At the bottom of the feature editor, you can expand the \"All relations\" section to see if the selected feature is a member of any relations. You can then click on the relation to select and edit it.",
                "edit_relation_add": "To add a feature to a relation, select the feature, then click the {plus} add button in the \"All relations\" section of the feature editor. You can choose from a list of nearby relations, or choose the \"New relation...\" option.",
                "edit_relation_delete": "You can also click the {delete} **Delete** button to remove the selected feature from the relation. If you remove all of the members from a relation, the relation will be deleted automatically.",
                "maintain_relation_h": "Maintaining Relations",
                "maintain_relation": "For the most part, iD will maintain relations automatically as you edit. You should take care when replacing features that might be members of relations. For example if you delete a section of road and draw a new section of road to replace it, you should add the new section to the same relations (routes, turn restrictions, etc.) as the original.",
                "relation_types_h": "Relation Types",
                "multipolygon_h": "Multipolygons",
                "multipolygon": "A *multipolygon* relation is a group of one or more *outer* features and one or more inner features. The outer features define the outer edges of the multipolygon, and the inner features define sub-areas or holes cut out from the inside of the multipolygon.",
                "multipolygon_create": "To create a multipolygon, for example a building with a hole in it, draw the outer edge as an area and the inner edge as a line or different kind of area. Then `{shift}`+{leftclick} left-click to select both features, {rightclick} right-click to show the edit menu, and select the {merge} **Merge** command.",
                "multipolygon_merge": "Merging several lines or areas will create a new multipolygon relation with all selected areas as members. iD will choose the inner and outer roles automatically, based on which features are contained inside other features.",
                "turn_restriction_h": "Turn restrictions",
                "turn_restriction": "A *turn restriction* relation is a group of several road segments in an intersection. Turn restrictions consist of a *from* road, *via* node or roads, and a *to* road.",
                "turn_restriction_field": "To edit turn restrictions, select a junction node where two or more roads meet. The feature editor will display a special \"Turn Restrictions\" field containing a model of the intersection.",
                "turn_restriction_editing": "In the \"Turn Restrictions\" field, click to select a \"from\" road, and see whether turns are allowed or restricted to any of the \"to\" roads. You can click on the turn icons to toggle them between allowed and restricted. iD will create relations automatically and set the from, via, and to roles based on your choices.",
                "route_h": "Routes",
                "route": "A *route* relation is a group of one or more line features that together form a route network, like a bus route, train route, or highway route.",
                "route_add": "To add a feature to a route relation, select the feature and scroll down to the \"All relations\" section of the feature editor, then click the {plus} add button to add this feature to a nearby existing relation or a new relation.",
                "boundary_h": "Boundaries",
                "boundary": "A *boundary* relation is a group of one or more line features that together form an administrative boundary.",
                "boundary_add": "To add a feature to a boundary relation, select the feature and scroll down to the \"All relations\" section of the feature editor, then click the {plus} add button to add this feature to a nearby existing relation or a new relation."
            },
            "notes": {
                "title": "Notes",
                "intro": "*Notes* are used to alert other users that a feature requires fixing or attention. Notes mark a specific location on the map. To view existing notes or add new ones, click the {data} **Map data** panel to enable the OpenStreetMap notes layer.",
                "add_note_h": "Adding Notes",
                "add_note": "To add a new note, click the {note} **Note** button on the toolbar above the map, or press the shortcut key `4`. This will change the mouse cursor to a cross symbol. To place the new note on the map, position the mouse cursor where the note should go, then {leftclick} left-click or press `Space`.",
                "move_note": "Only new notes can be moved. To move a note, place the mouse cursor over the new note, then press and hold the {leftclick} left mouse button while dragging the note to its new location.",
                "update_note_h": "Closing, Reopening, and Commenting",
                "update_note": "An existing note can be updated by closing it, reopening it, or adding a comment to it. Closing a note indicates that the problem has been resolved. Reopening a note indicates that the original issue is not resolved.",
                "save_note_h": "Saving Notes",
                "save_note": "You must save any note edits individually by clicking the buttons below the note comments. Note edits are **not** included in changesets that you upload to OpenStreetMap."
            },
            "imagery": {
                "title": "Background Imagery",
                "intro": "The background imagery that appears beneath the map data is an important resource for mapping. This imagery can be aerial photos collected from satellites, airplanes, and drones, or it can be scanned historical maps or other freely available source data.",
                "sources_h": "Imagery Sources",
                "choosing": "To see which imagery sources are available for editing, click the {layers} **Background settings** button on the side of the map.",
                "sources": "By default, a [Bing Maps](https://www.bing.com/maps/) satellite layer is chosen as the background image. Depending on where you are editing, other imagery sources will be available. Some may be newer or have higher resolution, so it is always useful to check and see which layer is the best one to use as a mapping reference.",
                "offsets_h": "Adjusting Imagery Offset",
                "offset": "Imagery is sometimes offset slightly from accurate map data. If you see a lot of roads or buildings shifted from the background imagery, it may be the imagery that's incorrect, so don't move them all to match the background. Instead, you can adjust the background so that it matches the existing data by expanding the \"Adjust Imagery Offset\" section at the bottom of the Background Settings pane.",
                "offset_change": "Click on the small triangles to adjust the imagery offset in small steps, or hold the {leftclick} left mouse button and drag within the gray square to slide the imagery into alignment."
            },
            "streetlevel": {
                "title": "Street Level Photos",
                "intro": "Street level photos are useful for mapping traffic signs, businesses, and other details that you can't see from satellite and aerial images. The iD editor supports street level photos from [Bing Streetside](https://www.microsoft.com/en-us/maps/streetside), [Mapillary](https://www.mapillary.com), and [OpenStreetCam](https://www.openstreetcam.org).",
                "using_h": "Using Street Level Photos",
                "using": "To use street level photos for mapping, click the {data} **Map data** panel on the side of the map to enable or disable the available photo layers.",
                "photos": "When enabled, the photo layer displays a line along the sequence of photos. At higher zoom levels, a circle marks at each photo location, and at even higher zoom levels, a cone indicates the direction the camera was facing when the photo was taken.",
                "viewer": "When you click on one of the photo locations, a photo viewer appears in the bottom corner of the map. The photo viewer contains controls to step forward and backward in the image sequence. It also shows the username of the person who captured the image, the date it was captured, and a link to view the image on the original site."
            },
            "gps": {
                "title": "GPS Traces",
                "intro": "Collected GPS traces are a valuable source of data for OpenStreetMap. This editor supports *.gpx*, *.geojson*, and *.kml* files on your local computer. You can collect GPS traces with a smartphone, sports watch, or other GPS device.",
                "survey": "For information on how to perform a GPS survey, read [Mapping with a smartphone, GPS, or paper](http://learnosm.org/en/mobile-mapping/).",
                "using_h": "Using GPS Traces",
                "using": "To use a GPS trace for mapping, drag and drop the data file onto the map editor. If it's recognized, it will be drawn on the map as a bright purple line. Click the {data} **Map data** panel on the side of the map to enable, disable, or zoom to your GPS data.",
                "tracing": "The GPS track isn't sent to OpenStreetMap - the best way to use it is to draw on the map, using it as a guide for the new features that you add.",
                "upload": "You can also [upload your GPS data to OpenStreetMap](https://www.openstreetmap.org/trace/create) for other users to use."
            },
            "qa": {
                "title": "Quality Assurance",
                "intro": "*Quality Assurance* (Q/A) tools can find improper tags, disconnected roads, and other issues with OpenStreetMap, which mappers can then fix. To view existing Q/A issues, click the {data} **Map data** panel to enable a specific Q/A layer.",
                "tools_h": "Tools",
                "tools": "The following tools are currently supported: [KeepRight](https://www.keepright.at/) and [ImproveOSM](https://improveosm.org/en/). Expect iD to support [Osmose](https://osmose.openstreetmap.fr/) and more Q/A tools in the future.",
                "issues_h": "Handling Issues",
                "issues": "Handling Q/A issues is similar to handling notes. Click on a marker to view the issue details in the sidebar. Each tool has its own capabilities, but generally you can comment and/or close an issue."
            },
            "field": {
                "restrictions": {
                    "title": "Turn Restrictions Help",
                    "about": {
                        "title": "About",
                        "about": "This field allows you to inspect and modify turn restrictions. It displays a model of the selected intersection including other nearby connected roads.",
                        "from_via_to": "A turn restriction always contains: one **FROM way**, one **TO way**, and either one **VIA node** or one or more **VIA ways**.",
                        "maxdist": "The \"{distField}\" slider controls how far to search for additional connected roads.",
                        "maxvia": "The \"{viaField}\" slider adjusts how many via ways may be included in the search. (Tip: simple is better)"
                    },
                    "inspecting": {
                        "title": "Inspecting",
                        "about": "Hover over any **FROM** segment to see whether it has any turn restrictions. Each possible **TO** destination will be drawn with a colored shadow showing whether a restriction exists.",
                        "from_shadow": "{fromShadow} **FROM segment**",
                        "allow_shadow": "{allowShadow} **TO Allowed**",
                        "restrict_shadow": "{restrictShadow} **TO Restricted**",
                        "only_shadow": "{onlyShadow} **TO Only**",
                        "restricted": "\"Restricted\" means that there is a turn restriction, for example \"No Left Turn\".",
                        "only": "\"Only\" means that a vehicle taking that path may only make that choice, for example \"Only Straight On\"."
                    },
                    "modifying": {
                        "title": "Modifying",
                        "about": "To modify turn restrictions, first click on any starting **FROM** segment to select it. The selected segment will pulse, and all possible **TO** destinations will appear as turn symbols.",
                        "indicators": "Then, click on a turn symbol to toggle it between \"Allowed\", \"Restricted\", and \"Only\".",
                        "allow_turn": "{allowTurn} **TO Allowed**",
                        "restrict_turn": "{restrictTurn} **TO Restricted**",
                        "only_turn": "{onlyTurn} **TO Only**"
                    },
                    "tips": {
                        "title": "Tips",
                        "simple": "**Prefer simple restrictions over complex ones.**",
                        "simple_example": "For example, avoid creating a via-way restriction if a simpler via-node turn restriction will do.",
                        "indirect": "**Some restrictions display the text \"(indirect)\" and are drawn lighter.**",
                        "indirect_example": "These restrictions exist because of another nearby restriction. For example, an \"Only Straight On\" restriction will indirectly create \"No Turn\" restrictions for all other paths through the intersection.",
                        "indirect_noedit": "You may not edit indirect restrictions. Instead, edit the nearby direct restriction."
                    }
                }
            }
        },
        "issues": {
            "title": "Issues",
            "key": "I",
            "list_title": "Issues ({count})",
            "errors": {
                "list_title": "Errors ({count})"
            },
            "warnings": {
                "list_title": "Warnings ({count})"
            },
            "rules": {
                "title": "Rules"
            },
            "no_issues": {
                "message": {
                    "everything": "Everything looks fine",
                    "everything_in_view": "Everything in view looks fine",
                    "edits": "Your edits look fine",
                    "edits_in_view": "Your edits in view look fine"
                },
                "hidden_issues": {
                    "none": "Detected issues will appear here",
                    "elsewhere": "Issues elsewhere: {count}",
                    "other_features": "Issues with other features: {count}",
                    "other_features_elsewhere": "Issues elsewhere with other features: {count}",
                    "disabled_rules": "Issues with disabled rules: {count}",
                    "disabled_rules_elsewhere": "Issues elsewhere with disabled rules: {count}",
                    "ignored_issues": "Ignored issues: {count}",
                    "ignored_issues_elsewhere": "Ignored issues elsewhere: {count}"
                }
            },
            "options": {
                "what": {
                    "title": "Check:",
                    "edited": "My Edits",
                    "all": "Everything"
                },
                "where": {
                    "title": "Where:",
                    "visible": "In View",
                    "all": "Everywhere"
                }
            },
            "suggested": "Suggested updates:",
            "enable_all": "Enable All",
            "disable_all": "Disable All",
            "reset_ignored": "Reset Ignored ({count})",
            "fix_one": {
                "title": "fix"
            },
            "fix_all": {
                "title": "Fix All",
                "annotation": "Fixed several validation issues."
            },
            "almost_junction": {
                "title": "Almost Junctions",
                "message": "{feature} is very close but not connected to {feature2}",
                "tip": "Find features that should possibly be connected to other nearby features",
                "highway-highway": {
                    "reference": "Intersecting highways should share a junction vertex."
                }
            },
            "close_nodes": {
                "title": "Very Close Points",
                "message": "Two points in {way} are very close together",
                "tip": "Find redundant points in ways",
                "reference": "Redundant points in a way should be merged or moved apart."
            },
            "crossing_ways": {
                "title": "Crossings Ways",
                "message": "{feature} crosses {feature2}",
                "tip": "Find features that incorrectly cross over one another",
                "building-building": {
                    "reference": "Buildings should not intersect except on different layers."
                },
                "building-highway": {
                    "reference": "Highways crossing buildings should use bridges, tunnels, coverings, or entrances."
                },
                "building-railway": {
                    "reference": "Railways crossing buildings should use bridges or tunnels."
                },
                "building-waterway": {
                    "reference": "Waterways crossing buildings should use tunnels or different layers."
                },
                "highway-highway": {
                    "reference": "Crossing highways should use bridges, tunnels, or intersections."
                },
                "highway-railway": {
                    "reference": "Highways crossing railways should use bridges, tunnels, or level crossings."
                },
                "highway-waterway": {
                    "reference": "Highways crossing waterways should use bridges, tunnels, or fords."
                },
                "railway-railway": {
                    "reference": "Crossing railways should be connected or use bridges or tunnels."
                },
                "railway-waterway": {
                    "reference": "Railways crossing waterways should use bridges or tunnels."
                },
                "waterway-waterway": {
                    "reference": "Crossing waterways should be connected or use tunnels."
                },
                "tunnel-tunnel": {
                    "reference": "Crossing tunnels should use different layers."
                },
                "tunnel-tunnel_connectable": {
                    "reference": "Crossing tunnels should be connected or use different layers."
                },
                "bridge-bridge": {
                    "reference": "Crossing bridges should use different layers."
                },
                "bridge-bridge_connectable": {
                    "reference": "Crossing bridges should be connected or use different layers."
                },
                "indoor-indoor": {
                    "reference": "Crossing indoor features should use different levels."
                },
                "indoor-indoor_connectable": {
                    "reference": "Crossing indoor features should be connected or use different levels."
                }
            },
            "disconnected_way": {
                "title": "Disconnected Ways",
                "tip": "Find unconnected highways and paths",
                "highway": {
                    "message": "{highway} is disconnected from other roads and paths",
                    "message_new_road": "New {highway} is disconnected from existing road network",
                    "reference": "Highways should connect to other highways or building entrances.",
                    "reference_new_road": "New roads should connect to existing road network or building entrances."
                }
            },
            "fixme_tag": {
                "title": "\"Fix Me\" Requests",
                "message": "{feature} has a \"Fix Me\" request",
                "tip": "Find features with \"fixme\" tags",
                "reference": "A \"fixme\" tag indicates that a mapper has requested help with a feature."
            },
            "generic_name": {
                "title": "Suspicious Names",
                "message": "{feature} has the suspicious name \"{name}\"",
                "tip": "Find features with generic or suspicious names",
                "reference": "Names should be the actual, on-the-ground names of features."
            },
            "incompatible_source": {
                "title": "Suspicious Sources",
                "tip": "Find features with suspicious source tags",
                "google": {
                    "feature": {
                        "message": "{feature} lists Google as a data source"
                    },
                    "reference": "Google products are proprietary and must not be used as references."
                }
            },
            "missing_role": {
                "title": "Missing Roles",
                "message": "{member} has no role within {relation}",
                "tip": "Find relations with missing or incorrect member roles",
                "multipolygon": {
                    "reference": "Multipolygon members must have an inner or outer role."
                }
            },
            "missing_tag": {
                "title": "Missing Tags",
                "tip": "Find features that are missing descriptive tags",
                "reference": "Features must have tags that define what they are.",
                "any": {
                    "message": "{feature} has no tags"
                },
                "descriptive": {
                    "message": "{feature} has no descriptive tags"
                },
                "relation_type": {
                    "message": "{feature} is a relation without a type"
                }
            },
            "old_multipolygon": {
                "message": "{multipolygon} has misplaced tags",
                "reference": "Multipolygons should be tagged on their relation, not their outer way."
            },
            "outdated_tags": {
                "title": "Outdated Tags",
                "message": "{feature} has outdated tags",
                "tip": "Find features with deprecated tags that can be updated",
                "reference": "Some tags change over time and should be updated."
            },
            "private_data": {
                "title": "Private Information",
                "tip": "Find features that may contain private information",
                "reference": "Sensitive data like personal phone numbers should not be tagged.",
                "contact": {
                    "message": "{feature} might be tagged with private contact information"
                }
            },
            "tag_suggests_area": {
                "title": "Lines Tagged as Areas",
                "message": "{feature} should be a closed area based on the tag \"{tag}\"",
                "tip": "Find features that are tagged as lines and should possibly be tagged as areas",
                "reference": "Areas must have connected endpoints."
            },
            "unknown_road": {
                "message": "{feature} has no classification",
                "reference": "Roads without a specific type may not appear in maps or routing."
            },
            "impossible_oneway": {
                "title": "Impossible One-Ways",
                "tip": "Find route issues with one-way features",
                "waterway": {
                    "connected": {
                        "start": {
                            "message": "{feature} flows away from a connected waterway"
                        },
                        "end": {
                            "message": "{feature} flows against a connected waterway"
                        },
                        "reference": "Waterway segments should all flow in the same direction."
                    }
                },
                "highway": {
                    "start": {
                        "message": "{feature} is unreachable",
                        "reference": "One-way roads must be accessible via other roads."
                    },
                    "end": {
                        "message": "{feature} has no outlet",
                        "reference": "One-way roads must lead to other roads."
                    }
                }
            },
            "unsquare_way": {
                "title": "Unsquare Corners",
                "message": "{feature} has unsquare corners",
                "tip": "Find features with unsquare corners that can be drawn better",
                "buildings": {
                    "reference": "Buildings with unsquare corners can often be drawn more accurately."
                }
            },
            "fix": {
                "connect_almost_junction": {
                    "annotation": "Connected very close features."
                },
                "connect_crossing_features": {
                    "annotation": "Connected crossing features."
                },
                "connect_endpoints": {
                    "title": "Connect the ends",
                    "annotation": "Connected the endpoints of a way."
                },
                "connect_feature": {
                    "title": "Connect this feature"
                },
                "connect_features": {
                    "title": "Connect the features"
                },
                "continue_from_start": {
                    "title": "Continue drawing from start"
                },
                "continue_from_end": {
                    "title": "Continue drawing from end"
                },
                "delete_feature": {
                    "title": "Delete this feature"
                },
                "ignore_issue": {
                    "title": "Ignore this issue"
                },
                "merge_close_vertices": {
                    "annotation": "Merged very close points in a way."
                },
                "merge_points": {
                    "title": "Merge these points"
                },
                "move_points_apart": {
                    "title": "Move these points apart"
                },
                "move_tags": {
                    "title": "Move the tags",
                    "annotation": "Moved tags."
                },
                "remove_from_relation": {
                    "title": "Remove from relation"
                },
                "remove_generic_name": {
                    "title": "Remove the name",
                    "annotation": "Removed a generic name."
                },
                "remove_private_info": {
                    "annotation": "Removed private information."
                },
                "remove_proprietary_data": {
                    "title": "Remove any proprietary data"
                },
                "remove_tag": {
                    "title": "Remove the tag",
                    "annotation": "Removed tag."
                },
                "remove_tags": {
                    "title": "Remove the tags"
                },
                "reposition_features": {
                    "title": "Reposition the features"
                },
                "reverse_feature": {
                    "title": "Reverse this feature"
                },
                "select_preset": {
                    "title": "Select a feature type"
                },
                "select_road_type": {
                    "title": "Select a road type"
                },
                "set_as_inner": {
                    "title": "Set as inner"
                },
                "set_as_outer": {
                    "title": "Set as outer"
                },
                "square_feature": {
                    "title": "Square this feature"
                },
                "tag_as_disconnected": {
                    "title": "Tag as disconnected",
                    "annotation": "Tagged very close features as disconnected."
                },
                "tag_as_unsquare": {
                    "title": "Tag as physically unsquare",
                    "annotation": "Tagged a way as having unsquare corners."
                },
                "tag_this_as_higher": {
                    "title": "Tag this as higher"
                },
                "tag_this_as_lower": {
                    "title": "Tag this as lower"
                },
                "upgrade_tags": {
                    "title": "Upgrade the tags",
                    "annotation": "Upgraded old tags."
                },
                "use_bridge_or_tunnel": {
                    "title": "Use a bridge or tunnel"
                },
                "use_different_layers": {
                    "title": "Use different layers"
                },
                "use_different_levels": {
                    "title": "Use different levels"
                },
                "use_tunnel": {
                    "title": "Use a tunnel"
                }
            }
        },
        "intro": {
            "done": "done",
            "ok": "OK",
            "graph": {
                "block_number": "<value for addr:block_number>",
                "city": "Three Rivers",
                "county": "<value for addr:county>",
                "district": "<value for addr:district>",
                "hamlet": "<value for addr:hamlet>",
                "neighbourhood": "<value for addr:neighbourhood>",
                "postcode": "49093",
                "province": "<value for addr:province>",
                "quarter": "<value for addr:quarter>",
                "state": "MI",
                "subdistrict": "<value for addr:subdistrict>",
                "suburb": "<value for addr:suburb>",
                "countrycode": "us",
                "name": {
                    "1st-avenue": "1st Avenue",
                    "2nd-avenue": "2nd Avenue",
                    "4th-avenue": "4th Avenue",
                    "5th-avenue": "5th Avenue",
                    "6th-avenue": "6th Avenue",
                    "6th-street": "6th Street",
                    "7th-avenue": "7th Avenue",
                    "8th-avenue": "8th Avenue",
                    "9th-avenue": "9th Avenue",
                    "10th-avenue": "10th Avenue",
                    "11th-avenue": "11th Avenue",
                    "12th-avenue": "12th Avenue",
                    "access-point-employment": "Access Point Employment",
                    "adams-street": "Adams Street",
                    "andrews-elementary-school": "Andrews Elementary School",
                    "andrews-street": "Andrews Street",
                    "armitage-street": "Armitage Street",
                    "barrows-school": "Barrows School",
                    "battle-street": "Battle Street",
                    "bennett-street": "Bennett Street",
                    "bowman-park": "Bowman Park",
                    "collins-drive": "Collins Drive",
                    "conrail-railroad": "Conrail Railroad",
                    "conservation-park": "Conservation Park",
                    "constantine-street": "Constantine Street",
                    "cushman-street": "Cushman Street",
                    "dollar-tree": "Dollar Tree",
                    "douglas-avenue": "Douglas Avenue",
                    "east-street": "East Street",
                    "elm-street": "Elm Street",
                    "flower-street": "Flower Street",
                    "foster-street": "Foster Street",
                    "french-street": "French Street",
                    "garden-street": "Garden Street",
                    "gem-pawnbroker": "Gem Pawnbroker",
                    "golden-finch-framing": "Golden Finch Framing",
                    "grant-avenue": "Grant Avenue",
                    "hoffman-pond": "Hoffman Pond",
                    "hoffman-street": "Hoffman Street",
                    "hook-avenue": "Hook Avenue",
                    "jefferson-street": "Jefferson Street",
                    "kelsey-street": "Kelsey Street",
                    "lafayette-park": "LaFayette Park",
                    "las-coffee-cafe": "L.A.'s Coffee Cafe",
                    "lincoln-avenue": "Lincoln Avenue",
                    "lowrys-books": "Lowry's Books",
                    "lynns-garage": "Lynn's Garage",
                    "main-street-barbell": "Main Street Barbell",
                    "main-street-cafe": "Main Street Cafe",
                    "main-street-fitness": "Main Street Fitness",
                    "main-street": "Main Street",
                    "maple-street": "Maple Street",
                    "marina-park": "Marina Park",
                    "market-street": "Market Street",
                    "memory-isle-park": "Memory Isle Park",
                    "memory-isle": "Memory Isle",
                    "michigan-avenue": "Michigan Avenue",
                    "middle-street": "Middle Street",
                    "millard-street": "Millard Street",
                    "moore-street": "Moore Street",
                    "morris-avenue": "Morris Avenue",
                    "mural-mall": "Mural Mall",
                    "paisanos-bar-and-grill": "Paisano's Bar and Grill",
                    "paisley-emporium": "Paisley Emporium",
                    "paparazzi-tattoo": "Paparazzi Tattoo",
                    "pealer-street": "Pealer Street",
                    "pine-street": "Pine Street",
                    "pizza-hut": "Pizza Hut",
                    "portage-avenue": "Portage Avenue",
                    "portage-river": "Portage River",
                    "preferred-insurance-services": "Preferred Insurance Services",
                    "railroad-drive": "Railroad Drive",
                    "river-city-appliance": "River City Appliance",
                    "river-drive": "River Drive",
                    "river-road": "River Road",
                    "river-street": "River Street",
                    "riverside-cemetery": "Riverside Cemetery",
                    "riverwalk-trail": "Riverwalk Trail",
                    "riviera-theatre": "Riviera Theatre",
                    "rocky-river": "Rocky River",
                    "saint-joseph-river": "Saint Joseph River",
                    "scidmore-park-petting-zoo": "Scidmore Park Petting Zoo",
                    "scidmore-park": "Scidmore Park",
                    "scouter-park": "Scouter Park",
                    "sherwin-williams": "Sherwin-Williams",
                    "south-street": "South Street",
                    "southern-michigan-bank": "Southern Michigan Bank",
                    "spring-street": "Spring Street",
                    "sturgeon-river-road": "Sturgeon River Road",
                    "three-rivers-city-hall": "Three Rivers City Hall",
                    "three-rivers-elementary-school": "Three Rivers Elementary School",
                    "three-rivers-fire-department": "Three Rivers Fire Department",
                    "three-rivers-high-school": "Three Rivers High School",
                    "three-rivers-middle-school": "Three Rivers Middle School",
                    "three-rivers-municipal-airport": "Three Rivers Municipal Airport",
                    "three-rivers-post-office": "Three Rivers Post Office",
                    "three-rivers-public-library": "Three Rivers Public Library",
                    "three-rivers": "Three Rivers",
                    "unique-jewelry": "Unique Jewelry",
                    "walnut-street": "Walnut Street",
                    "washington-street": "Washington Street",
                    "water-street": "Water Street",
                    "west-street": "West Street",
                    "wheeler-street": "Wheeler Street",
                    "william-towing": "William Towing",
                    "willow-drive": "Willow Drive",
                    "wood-street": "Wood Street",
                    "world-fare": "World Fare"
                }
            },
            "welcome": {
                "title": "Welcome",
                "welcome": "Welcome! This walkthrough will teach you the basics of editing on OpenStreetMap.",
                "practice": "All of the data in this walkthrough is just for practicing, and any edits that you make in the walkthrough will not be saved.",
                "words": "This walkthrough will introduce some new words and concepts. When we introduce a new word, we'll use *italics*.",
                "mouse": "You can use any input device to edit the map, but this walkthrough assumes you have a mouse with left and right buttons. **If you want to attach a mouse, do so now, then click OK.**",
                "leftclick": "When this tutorial asks you to click or double-click, we mean with the left button. On a trackpad it might be a single-click or single-finger tap. **Left-click {num} times.**",
                "rightclick": "Sometimes we'll also ask you to right-click. This might be the same as control-click, or two-finger tap on a trackpad. Your keyboard might even have a 'menu' key that works like right-click. **Right-click {num} times.**",
                "chapters": "So far, so good! You can use the buttons below to skip chapters at any time or to restart a chapter if you get stuck. Let's begin! **Click '{next}' to continue.**"
            },
            "navigation": {
                "title": "Navigation",
                "drag": "The main map area shows OpenStreetMap data on top of a background.{br}You can drag the map by pressing and holding the left mouse button while moving the mouse around. You can also use the arrow keys on your keyboard. **Drag the map!**",
                "zoom": "You can zoom in or out by scrolling with the mouse wheel or trackpad, or by clicking the {plus} / {minus} buttons. **Zoom the map!**",
                "features": "We use the word *features* to describe the things that appear on the map. Anything in the real world can be mapped as a feature on OpenStreetMap.",
                "points_lines_areas": "Map features are represented using *points, lines, or areas.*",
                "nodes_ways": "In OpenStreetMap, points are sometimes called *nodes*, and lines and areas are sometimes called *ways*.",
                "click_townhall": "All features on the map can be selected by clicking on them. **Click on the point to select it.**",
                "selected_townhall": "Great! The point is now selected. Selected features are drawn with a pulsing glow.",
                "editor_townhall": "When a feature is selected, the *feature editor* is displayed alongside the map.",
                "preset_townhall": "The top part of the feature editor shows the feature's type. This point is a {preset}.",
                "fields_townhall": "The middle part of the feature editor contains *fields* showing the feature's attributes, such as its name and address.",
                "close_townhall": "**Close the feature editor by hitting escape or pressing the {button} button in the upper corner.**",
                "search_street": "You can also search for features in the current view, or worldwide. **Search for '{name}'.**",
                "choose_street": "**Choose {name} from the list to select it.**",
                "selected_street": "Great! {name} is now selected.",
                "editor_street": "The fields shown for a street are different than the fields that were shown for the town hall.{br}For this selected street, the feature editor shows fields like '{field1}' and '{field2}'. **Close the feature editor by hitting escape or pressing the {button} button.**",
                "play": "Try moving the map and clicking on some other features to see what kinds of things can be added to OpenStreetMap. **When you are ready to continue to the next chapter, click '{next}'.**"
            },
            "points": {
                "title": "Points",
                "add_point": "*Points* can be used to represent features such as shops, restaurants, and monuments.{br}They mark a specific location, and describe what's there. **Click the {button} Point button to add a new point.**",
                "place_point": "To place the new point on the map, position your mouse cursor where the point should go, then left-click or press the spacebar. **Move the mouse pointer over this building, then left-click or press the spacebar.**",
                "search_cafe": "There are many different features that can be represented by points. The point you just added is a cafe. **Search for '{preset}'.**",
                "choose_cafe": "**Choose {preset} from the list.**",
                "feature_editor": "The point is now marked as a cafe. Using the feature editor, we can add more information about the cafe.",
                "add_name": "In OpenStreetMap, all of the fields are optional, and it's OK to leave a field blank if you are unsure.{br}Let's pretend that you have local knowledge of this cafe, and you know its name. **Add a name for the cafe.**",
                "add_close": "The feature editor will remember all of your changes automatically. **When you are finished adding the name, hit escape, enter, or click the {button} button to close the feature editor.**",
                "reselect": "Often points will already exist, but have mistakes or be incomplete. We can edit existing points. **Click to select the cafe you just created.**",
                "update": "Let's fill in some more details for this cafe. You can change its name, add a cuisine, or add an address. **Change the cafe details.**",
                "update_close": "**When you are finished updating the cafe, hit escape, enter, or click the {button} button to close the feature editor.**",
                "rightclick": "You can right-click on any feature to see the *edit menu*, which shows a list of editing operations that can be performed. **Right-click to select the point you created and show the edit menu.**",
                "delete": "It's OK to delete features that don't exist in the real world.{br}Deleting a feature from OpenStreetMap removes it from the map that everyone uses, so you should make sure a feature is really gone before you delete it. **Click on the {button} button to delete the point.**",
                "undo": "You can always undo any changes up until you save your edits to OpenStreetMap. **Click on the {button} button to undo the delete and get the point back.**",
                "play": "Now that you know how to create and edit points, try creating a few more points for practice! **When you are ready to continue to the next chapter, click '{next}'.**"
            },
            "areas": {
                "title": "Areas",
                "add_playground": "*Areas* are used to show the boundaries of features like lakes, buildings, and residential areas.{br}They can also be used for more detailed mapping of many features you might normally map as points. **Click the {button} Area button to add a new area.**",
                "start_playground": "Let's add this playground to the map by drawing an area. Areas are drawn by placing *nodes* along the outer edge of the feature. **Click or press spacebar to place a starting node on one of the corners of the playground.**",
                "continue_playground": "Continue drawing the area by placing more nodes along the playground's edge. It is OK to connect the area to the existing walking paths.{br}Tip: You can hold down the '{alt}' key to prevent nodes from connecting to other features. **Continue drawing an area for the playground.**",
                "finish_playground": "Finish the area by pressing enter, or clicking again on either the first or last node. **Finish drawing an area for the playground.**",
                "search_playground": "**Search for '{preset}'.**",
                "choose_playground": "**Choose {preset} from the list.**",
                "add_field": "This playground doesn't have an official name, so we won't add anything in the Name field.{br}Instead let's add some additional details about the playground to the Description field. **Open the Add Field list.**",
                "choose_field": "**Choose {field} from the list.**",
                "retry_add_field": "You didn't select the {field} field. Let's try again.",
                "describe_playground": "**Add a description, then click the {button} button to close the feature editor.**",
                "play": "Good job! Try drawing a few more areas, and see what other kinds of area features you can add to OpenStreetMap. **When you are ready to continue to the next chapter, click '{next}'.**"
            },
            "lines": {
                "title": "Lines",
                "add_line": "*Lines* are used to represent features such as roads, railroads, and rivers. **Click the {button} Line button to add a new line.**",
                "start_line": "Here is a road that is missing. Let's add it!{br}In OpenStreetMap, lines should be drawn down the center of the road. You can drag and zoom the map while drawing if necessary. **Start a new line by clicking at the top end of this missing road.**",
                "intersect": "Click or press spacebar to add more nodes to the line.{br}Roads, and many other types of lines, are part of a larger network. It is important for these lines to be connected properly in order for routing applications to work. **Click on {name} to create an intersection connecting the two lines.**",
                "retry_intersect": "The road needs to intersect {name}. Let's try again!",
                "continue_line": "Continue drawing the line for the new road. Remember that you can drag and zoom the map if needed.{br}When you are finished drawing, click on the last node again. **Finish drawing the road.**",
                "choose_category_road": "**Select {category} from the list.**",
                "choose_preset_residential": "There are many different types of roads, but this one is a residential road. **Choose the {preset} type.**",
                "retry_preset_residential": "You didn't select the {preset} type. **Click here to choose again.**",
                "name_road": "**Give this road a name, then hit escape, enter, or click the {button} button to close the feature editor.**",
                "did_name_road": "Looks good! Next we will learn how to update the shape of a line.",
                "update_line": "Sometimes you will need to change the shape of an existing line. Here is a road that doesn't look quite right.",
                "add_node": "We can add some nodes to this line to improve its shape. One way to add a node is to double-click the line where you want to add a node. **Double-click on the line to create a new node.**",
                "start_drag_endpoint": "When a line is selected, you can drag any of its nodes by clicking and holding down the left mouse button while you drag. **Drag the endpoint to the place where these roads should intersect.**",
                "finish_drag_endpoint": "This spot looks good. **Release the left mouse button to finish dragging.**",
                "start_drag_midpoint": "Small triangles are drawn at the *midpoints* between nodes. Another way to create a new node is to drag a midpoint to a new location. **Drag the midpoint triangle to create a new node along the curve of the road.**",
                "continue_drag_midpoint": "This line is looking much better! Continue to adjust this line by double-clicking or dragging midpoints until the curve matches the road shape. **When you're happy with how the line looks, click OK.**",
                "delete_lines": "It's OK to delete lines for roads that don't exist in the real world.{br}Here's an example where the city planned a {street} but never built it. We can improve this part of the map by deleting the extra lines.",
                "rightclick_intersection": "The last real street is {street1}, so we will *split* {street2} at this intersection and remove everything above it. **Right click on the intersection node.**",
                "split_intersection": "**Click on the {button} button to split {street}.**",
                "retry_split": "You didn't click the Split button. Try again.",
                "did_split_multi": "Good job! {street1} is now split into two pieces. The top part can be removed. **Click the top part of {street2} to select it.**",
                "did_split_single": "**Click the top part of {street2} to select it.**",
                "multi_select": "{selected} is now selected. Let's also select {other1}. You can shift-click to select multiple things. **Shift-click on {other2}.**",
                "multi_rightclick": "Good! Both lines to delete are now selected. **Right-click on one of the lines to show the edit menu.**",
                "multi_delete": "**Click on the {button} button to delete the extra lines.**",
                "retry_delete": "You didn't click the Delete button. Try again.",
                "play": "Great! Use the skills that you've learned in this chapter to practice editing some more lines. **When you are ready to continue to the next chapter, click '{next}'.**"
            },
            "buildings": {
                "title": "Buildings",
                "add_building": "OpenStreetMap is the world's largest database of buildings.{br}You can help improve this database by tracing buildings that aren't already mapped. **Click the {button} Area button to add a new area.**",
                "start_building": "Let's add this house to the map by tracing its outline.{br}Buildings should be traced around their footprint as accurately as possible. **Click or press spacebar to place a starting node on one of the corners of the building.**",
                "continue_building": "Continue adding more nodes to trace the outline of the building. Remember that you can zoom in if you want to add more details.{br}Finish the building by pressing enter, or clicking again on either the first or last node. **Finish tracing the building.**",
                "retry_building": "It looks like you had some trouble placing the nodes at the building corners. Try again!",
                "choose_category_building": "**Choose {category} from the list.**",
                "choose_preset_house": "There are many different types of buildings, but this one is clearly a house.{br}If you're not sure of the type, it's OK to just choose the generic Building type. **Choose the {preset} type.**",
                "close": "**Hit escape or click the {button} button to close the feature editor.**",
                "rightclick_building": "**Right-click to select the building you created and show the edit menu.**",
                "square_building": "The house that you just added will look even better with perfectly square corners. **Click on the {button} button to square the building shape.**",
                "retry_square": "You didn't click the Square button. Try again.",
                "done_square": "See how the corners of the building moved into place? Let's learn another useful trick.",
                "add_tank": "Next we'll trace this circular storage tank. **Click the {button} Area button to add a new area.**",
                "start_tank": "Don't worry, you won't need to draw a perfect circle. Just draw an area inside the tank that touches its edge. **Click or press spacebar to place a starting node on the edge of the tank.**",
                "continue_tank": "Add a few more nodes around the edge. The circle will be created outside the nodes that you draw.{br}Finish the area by pressing enter, or clicking again on either the first or last node. **Finish tracing the tank.**",
                "search_tank": "**Search for '{preset}'.**",
                "choose_tank": "**Choose {preset} from the list.**",
                "rightclick_tank": "**Right-click to select the storage tank you created and show the edit menu.**",
                "circle_tank": "**Click on the {button} button to make the tank a circle.**",
                "retry_circle": "You didn't click the Circularize button. Try again.",
                "play": "Great Job! Practice tracing a few more buildings, and try some of the other commands on the edit menu. **When you are ready to continue to the next chapter, click '{next}'.**"
            },
            "startediting": {
                "title": "Start Editing",
                "help": "You're now ready to edit OpenStreetMap!{br}You can replay this walkthrough anytime or view more documentation by clicking the {button} Help button or pressing the '{key}' key.",
                "shortcuts": "You can view a list of commands along with their keyboard shortcuts by pressing the '{key}' key.",
                "save": "Don't forget to regularly save your changes!",
                "start": "Start mapping!"
            }
        },
        "shortcuts": {
            "title": "Keyboard shortcuts",
            "tooltip": "Show the keyboard shortcuts screen.",
            "toggle": {
                "key": "?"
            },
            "key": {
                "alt": "Alt",
                "backspace": "Backspace",
                "cmd": "Cmd",
                "ctrl": "Ctrl",
                "delete": "Delete",
                "del": "Del",
                "end": "End",
                "enter": "Enter",
                "esc": "Esc",
                "home": "Home",
                "option": "Option",
                "pause": "Pause",
                "pgdn": "PgDn",
                "pgup": "PgUp",
                "return": "Return",
                "shift": "Shift",
                "space": "Space"
            },
            "gesture": {
                "drag": "drag"
            },
            "or": "-or-",
            "browsing": {
                "title": "Browsing",
                "navigation": {
                    "title": "Navigation",
                    "pan": "Pan map",
                    "pan_more": "Pan map by one screenful",
                    "zoom": "Zoom in / Zoom out",
                    "zoom_more": "Zoom in / Zoom out by a lot"
                },
                "help": {
                    "title": "Help",
                    "help": "Show help/documentation",
                    "keyboard": "Show keyboard shortcuts"
                },
                "display_options": {
                    "title": "Display options",
                    "background": "Show background options",
                    "background_switch": "Switch back to last background",
                    "map_data": "Show map data options",
                    "fullscreen": "Enter full screen mode",
                    "sidebar": "Toggle sidebar",
                    "wireframe": "Toggle wireframe mode",
                    "osm_data": "Toggle OpenStreetMap data",
                    "minimap": "Toggle minimap"
                },
                "selecting": {
                    "title": "Selecting features",
                    "select_one": "Select a single feature",
                    "select_multi": "Select multiple features",
                    "lasso": "Draw a selection lasso around features",
                    "search": "Find features matching search text"
                },
                "with_selected": {
                    "title": "With feature selected",
                    "edit_menu": "Toggle edit menu",
                    "zoom_to": "Zoom to selected feature"
                },
                "vertex_selected": {
                    "title": "With node selected",
                    "previous": "Jump to previous node",
                    "next": "Jump to next node",
                    "first": "Jump to first node",
                    "last": "Jump to last node",
                    "change_parent": "Switch parent way"
                }
            },
            "editing": {
                "title": "Editing",
                "drawing": {
                    "title": "Drawing",
                    "focus_add_feature": "Focus the feature search field",
                    "add_point": "'Add point' mode",
                    "add_line": "'Add line' mode",
                    "add_area": "'Add area' mode",
                    "add_note": "'Add note' mode",
                    "add_favorite": "Add a favorite feature",
                    "place_point": "Place a point or note",
                    "disable_snap": "Hold to disable point snapping",
                    "stop_line": "Finish drawing a line or area"
                },
                "operations": {
                    "title": "Operations",
                    "continue_line": "Continue a line at the selected node",
                    "merge": "Combine (merge) selected features",
                    "disconnect": "Disconnect features at the selected node",
                    "extract": "Extract a point from a feature",
                    "split": "Split a line into two at the selected node",
                    "reverse": "Reverse a line",
                    "move": "Move selected features",
                    "rotate": "Rotate selected features",
                    "orthogonalize": "Square corners of a line or area",
                    "straighten": "Straighten a line or points",
                    "circularize": "Circularize a closed line or area",
                    "reflect_long": "Reflect features across the longer axis",
                    "reflect_short": "Reflect features across the shorter axis",
                    "delete": "Delete selected features"
                },
                "commands": {
                    "title": "Commands",
                    "copy": "Copy selected features",
                    "paste": "Paste copied features",
                    "undo": "Undo last action",
                    "redo": "Redo last action",
                    "save": "Save changes"
                }
            },
            "tools": {
                "title": "Tools",
                "info": {
                    "title": "Information",
                    "all": "Toggle all information panels",
                    "background": "Toggle background panel",
                    "history": "Toggle history panel",
                    "location": "Toggle location panel",
                    "measurement": "Toggle measurement panel"
                }
            }
        },
        "units": {
            "feet": "{quantity} ft",
            "miles": "{quantity} mi",
            "square_feet": "{quantity} sq ft",
            "square_miles": "{quantity} sq mi",
            "acres": "{quantity} ac",
            "meters": "{quantity} m",
            "kilometers": "{quantity} km",
            "square_meters": "{quantity} m²",
            "square_kilometers": "{quantity} km²",
            "hectares": "{quantity} ha",
            "area_pair": "{area1} ({area2})",
            "arcdegrees": "{quantity}°",
            "arcminutes": "{quantity}′",
            "arcseconds": "{quantity}″",
            "north": "N",
            "south": "S",
            "east": "E",
            "west": "W",
            "coordinate": "{coordinate}{direction}",
            "coordinate_pair": "{latitude}, {longitude}"
        },
        "wikidata": {
            "identifier": "Identifier",
            "label": "Label",
            "description": "Description"
        },
        "presets": {
            "categories": {
                "category-barrier": {
                    "name": "Barrier Features"
                },
                "category-building": {
                    "name": "Building Features"
                },
                "category-golf": {
                    "name": "Golf Features"
                },
                "category-landuse": {
                    "name": "Land Use Features"
                },
                "category-natural": {
                    "name": "Natural Features"
                },
                "category-path": {
                    "name": "Paths"
                },
                "category-rail": {
                    "name": "Rails"
                },
                "category-restriction": {
                    "name": "Restriction Features"
                },
                "category-road_major": {
                    "name": "Major Roads"
                },
                "category-road_minor": {
                    "name": "Minor Roads"
                },
                "category-road_service": {
                    "name": "Service Roads"
                },
                "category-route": {
                    "name": "Route Features"
                },
                "category-utility": {
                    "name": "Utility Features"
                },
                "category-water": {
                    "name": "Water Bodies"
                },
                "category-waterway": {
                    "name": "Waterways"
                }
            },
            "fields": {
                "access_simple": {
                    "label": "Allowed Access"
                },
                "access": {
                    "label": "Allowed Access",
                    "placeholder": "Not Specified",
                    "types": {
                        "access": "All",
                        "foot": "Foot",
                        "motor_vehicle": "Motor Vehicles",
                        "bicycle": "Bicycles",
                        "horse": "Horses"
                    },
                    "options": {
                        "yes": {
                            "title": "Allowed",
                            "description": "Access allowed by law; a right of way"
                        },
                        "no": {
                            "title": "Prohibited",
                            "description": "Access not allowed to the general public"
                        },
                        "permissive": {
                            "title": "Permissive",
                            "description": "Access allowed until such time as the owner revokes the permission"
                        },
                        "private": {
                            "title": "Private",
                            "description": "Access allowed only with permission of the owner on an individual basis"
                        },
                        "designated": {
                            "title": "Designated",
                            "description": "Access allowed according to signs or specific local laws"
                        },
                        "destination": {
                            "title": "Destination",
                            "description": "Access allowed only to reach a destination"
                        },
                        "dismount": {
                            "title": "Dismount",
                            "description": "Access allowed but rider must dismount"
                        },
                        "permit": {
                            "title": "Permit",
                            "description": "Access allowed only with a valid permit or license"
                        }
                    }
                },
                "address": {
                    "label": "Address",
                    "placeholders": {
                        "block_number": "Block Number",
                        "block_number!jp": "Block No.",
                        "city": "City",
                        "city!jp": "City/Town/Village/Tokyo Special Ward",
                        "city!vn": "City/Town",
                        "conscriptionnumber": "123",
                        "country": "Country",
                        "county": "County",
                        "county!jp": "District",
                        "district": "District",
                        "district!vn": "Arrondissement/Town/District",
                        "floor": "Floor",
                        "hamlet": "Hamlet",
                        "housename": "Housename",
                        "housenumber": "123",
                        "housenumber!jp": "Building No./Lot No.",
                        "neighbourhood": "Neighbourhood",
                        "neighbourhood!jp": "Chōme/Aza/Koaza",
                        "place": "Place",
                        "postcode": "Postcode",
                        "province": "Province",
                        "province!jp": "Prefecture",
                        "quarter": "Quarter",
                        "quarter!jp": "Ōaza/Machi",
                        "state": "State",
                        "street": "Street",
                        "subdistrict": "Subdistrict",
                        "subdistrict!vn": "Ward/Commune/Townlet",
                        "suburb": "Suburb",
                        "suburb!jp": "Ward",
                        "unit": "Unit"
                    }
                },
                "admin_level": {
                    "label": "Admin Level"
                },
                "aerialway": {
                    "label": "Type"
                },
                "aerialway/access": {
                    "label": "Access",
                    "options": {
                        "entry": "Entry",
                        "exit": "Exit",
                        "both": "Both"
                    }
                },
                "aerialway/bubble": {
                    "label": "Bubble"
                },
                "aerialway/capacity": {
                    "label": "Capacity (per hour)",
                    "placeholder": "500, 2500, 5000..."
                },
                "aerialway/duration": {
                    "label": "Duration (minutes)",
                    "placeholder": "1, 2, 3..."
                },
                "aerialway/heating": {
                    "label": "Heated"
                },
                "aerialway/occupancy": {
                    "label": "Occupancy",
                    "placeholder": "2, 4, 8..."
                },
                "aerialway/summer/access": {
                    "label": "Access (summer)",
                    "options": {
                        "entry": "Entry",
                        "exit": "Exit",
                        "both": "Both"
                    }
                },
                "aeroway": {
                    "label": "Type"
                },
                "agrarian": {
                    "label": "Products"
                },
                "air_conditioning": {
                    "label": "Air Conditioning"
                },
                "amenity": {
                    "label": "Type"
                },
                "animal_boarding": {
                    "label": "For Animals"
                },
                "animal_breeding": {
                    "label": "For Animals"
                },
                "animal_shelter": {
                    "label": "For Animals"
                },
                "architect": {
                    "label": "Architect"
                },
                "area/highway": {
                    "label": "Type"
                },
                "artist": {
                    "label": "Artist"
                },
                "artwork_type": {
                    "label": "Type"
                },
                "atm": {
                    "label": "ATM"
                },
                "attraction": {
                    "label": "Type"
                },
                "backrest": {
                    "label": "Backrest"
                },
                "bar": {
                    "label": "Bar"
                },
                "barrier": {
                    "label": "Type"
                },
                "basin": {
                    "label": "Type"
                },
                "bath/open_air": {
                    "label": "Open Air"
                },
                "bath/sand_bath": {
                    "label": "Sand Bath"
                },
                "bath/type": {
                    "label": "Specialty",
                    "options": {
                        "onsen": "Japanese Onsen",
                        "foot_bath": "Foot Bath",
                        "hot_spring": "Hot Spring"
                    }
                },
                "beauty": {
                    "label": "Beauty Specialty"
                },
                "bench": {
                    "label": "Bench"
                },
                "bicycle_parking": {
                    "label": "Type"
                },
                "bin": {
                    "label": "Waste Bin"
                },
                "blood_components": {
                    "label": "Blood Components",
                    "options": {
                        "whole": "whole blood",
                        "plasma": "plasma",
                        "platelets": "platelets",
                        "stemcells": "stem cell samples"
                    }
                },
                "board_type": {
                    "label": "Type"
                },
                "booth": {
                    "label": "Booth"
                },
                "boules": {
                    "label": "Type"
                },
                "boundary": {
                    "label": "Type"
                },
                "brand": {
                    "label": "Brand"
                },
                "brewery": {
                    "label": "Draft Beers"
                },
                "bridge": {
                    "label": "Type",
                    "placeholder": "Default"
                },
                "bridge/support": {
                    "label": "Type"
                },
                "building_area": {
                    "label": "Building"
                },
                "building": {
                    "label": "Building"
                },
                "building/levels_building": {
                    "label": "Building Levels",
                    "placeholder": "2, 4, 6..."
                },
                "building/material": {
                    "label": "Material"
                },
                "bunker_type": {
                    "label": "Type"
                },
                "cables": {
                    "label": "Cables",
                    "placeholder": "1, 2, 3..."
                },
                "camera/direction": {
                    "label": "Direction (Degrees Clockwise)",
                    "placeholder": "45, 90, 180, 270"
                },
                "camera/mount": {
                    "label": "Camera Mount"
                },
                "camera/type": {
                    "label": "Camera Type",
                    "options": {
                        "fixed": "Fixed",
                        "panning": "Panning",
                        "dome": "Dome"
                    }
                },
                "capacity": {
                    "label": "Capacity",
                    "placeholder": "50, 100, 200..."
                },
                "cash_in": {
                    "label": "Cash In"
                },
                "castle_type": {
                    "label": "Type"
                },
                "check_date": {
                    "label": "Last Checked Date"
                },
                "clothes": {
                    "label": "Clothes"
                },
                "club": {
                    "label": "Type"
                },
                "collection_times": {
                    "label": "Collection Times"
                },
                "colour": {
                    "label": "Color"
                },
                "comment": {
                    "label": "Changeset Comment",
                    "placeholder": "Brief description of your contributions (required)"
                },
                "communication_multi": {
                    "label": "Communication Types"
                },
                "construction": {
                    "label": "Type"
                },
                "consulate": {
                    "label": "Type"
                },
                "contact/webcam": {
                    "label": "Webcam URL",
                    "placeholder": "http://example.com/"
                },
                "content": {
                    "label": "Content"
                },
                "conveying": {
                    "label": "Movement Direction",
                    "options": {
                        "forward": "Forward",
                        "backward": "Backward",
                        "reversible": "Reversible"
                    }
                },
                "country": {
                    "label": "Country"
                },
                "couplings": {
                    "label": "Couplings",
                    "placeholder": "1, 2, 3..."
                },
                "covered": {
                    "label": "Covered"
                },
                "craft": {
                    "label": "Type"
                },
                "crane/type": {
                    "label": "Crane Type",
                    "options": {
                        "portal_crane": "Portal Crane",
                        "floor-mounted_crane": "Floor-mounted Crane",
                        "travel_lift": "Travel Lift"
                    }
                },
                "crop": {
                    "label": "Crops"
                },
                "crossing": {
                    "label": "Type"
                },
                "cuisine": {
                    "label": "Cuisines"
                },
                "currency_multi": {
                    "label": "Currency Types"
                },
                "cutting": {
                    "label": "Type",
                    "placeholder": "Default"
                },
                "cycle_network": {
                    "label": "Network"
                },
                "cycleway": {
                    "label": "Bike Lanes",
                    "placeholder": "none",
                    "types": {
                        "cycleway:left": "Left side",
                        "cycleway:right": "Right side"
                    },
                    "options": {
                        "none": {
                            "title": "None",
                            "description": "No bike lane"
                        },
                        "lane": {
                            "title": "Standard bike lane",
                            "description": "A bike lane separated from auto traffic by a painted line"
                        },
                        "shared_lane": {
                            "title": "Shared bike lane",
                            "description": "A bike lane with no separation from auto traffic"
                        },
                        "track": {
                            "title": "Bike track",
                            "description": "A bike lane separated from traffic by a physical barrier"
                        },
                        "share_busway": {
                            "title": "Bike lane shared with bus",
                            "description": "A bike lane shared with a bus lane"
                        },
                        "opposite_lane": {
                            "title": "Opposite bike lane",
                            "description": "A bike lane that travels in the opposite direction of traffic"
                        },
                        "opposite": {
                            "title": "Contraflow bike lane",
                            "description": "A bike lane that travels in both directions on a one-way street"
                        }
                    }
                },
                "dance/style": {
                    "label": "Dance Styles"
                },
                "date": {
                    "label": "Date"
                },
                "delivery": {
                    "label": "Delivery"
                },
                "denomination": {
                    "label": "Denomination"
                },
                "denotation": {
                    "label": "Denotation"
                },
                "departures_board": {
                    "label": "Departures Board",
                    "options": {
                        "yes": "Yes",
                        "timetable": "Timetable",
                        "realtime": "Realtime",
                        "no": "None"
                    }
                },
                "description": {
                    "label": "Description"
                },
                "design": {
                    "label": "Design"
                },
                "destination_oneway": {
                    "label": "Destinations"
                },
                "destination/ref_oneway": {
                    "label": "Destination Road Numbers"
                },
                "destination/symbol_oneway": {
                    "label": "Destination Symbols"
                },
                "devices": {
                    "label": "Devices",
                    "placeholder": "1, 2, 3..."
                },
                "diaper": {
                    "label": "Diaper Changing Available"
                },
                "diet_multi": {
                    "label": "Diet Types"
                },
                "diplomatic": {
                    "label": "Type"
                },
                "diplomatic/services": {
                    "label": "Services"
                },
                "direction_cardinal": {
                    "label": "Direction",
                    "options": {
                        "N": "North",
                        "E": "East",
                        "S": "South",
                        "W": "West",
                        "NE": "Northeast",
                        "SE": "Southeast",
                        "SW": "Southwest",
                        "NW": "Northwest",
                        "NNE": "North-northeast",
                        "ENE": "East-northeast",
                        "ESE": "East-southeast",
                        "SSE": "South-southeast",
                        "SSW": "South-southwest",
                        "WSW": "West-southwest",
                        "WNW": "West-northwest",
                        "NNW": "North-northwest"
                    }
                },
                "direction_clock": {
                    "label": "Direction",
                    "options": {
                        "clockwise": "Clockwise",
                        "anticlockwise": "Counterclockwise"
                    }
                },
                "direction_vertex": {
                    "label": "Direction",
                    "options": {
                        "forward": "Forward",
                        "backward": "Backward",
                        "both": "Both / All"
                    }
                },
                "direction": {
                    "label": "Direction (Degrees Clockwise)",
                    "placeholder": "45, 90, 180, 270"
                },
                "dispensing": {
                    "label": "Dispenses Prescriptions"
                },
                "display": {
                    "label": "Display"
                },
                "distance": {
                    "label": "Distance"
                },
                "dock": {
                    "label": "Type"
                },
                "dog": {
                    "label": "Dogs",
                    "options": {
                        "yes": "Allowed",
                        "leashed": "Leashed Only",
                        "no": "Not Allowed"
                    }
                },
                "door_type": {
                    "label": "Type"
                },
                "door": {
                    "label": "Door"
                },
                "drive_through": {
                    "label": "Drive-Through"
                },
                "duration": {
                    "label": "Duration",
                    "placeholder": "00:00"
                },
                "electrified": {
                    "label": "Electrification",
                    "placeholder": "Contact Line, Electrified Rail...",
                    "options": {
                        "contact_line": "Contact Line",
                        "rail": "Electrified Rail",
                        "yes": "Yes (unspecified)",
                        "no": "No"
                    }
                },
                "elevation": {
                    "label": "Elevation"
                },
                "email": {
                    "label": "Email",
                    "placeholder": "example@example.com"
                },
                "embankment": {
                    "label": "Type",
                    "placeholder": "Default"
                },
                "embassy": {
                    "label": "Type"
                },
                "emergency_combo": {
                    "label": "Type"
                },
                "emergency": {
                    "label": "Emergency"
                },
                "enforcement": {
                    "label": "Type"
                },
                "entrance": {
                    "label": "Type"
                },
                "except": {
                    "label": "Exceptions"
                },
                "faces": {
                    "label": "Faces"
                },
                "fax": {
                    "label": "Fax",
                    "placeholder": "+31 42 123 4567"
                },
                "fee": {
                    "label": "Fee"
                },
                "fence_type": {
                    "label": "Type"
                },
                "fire_hydrant/diameter": {
                    "label": "Diameter (mm, in, or letters)"
                },
                "fire_hydrant/pressure": {
                    "label": "Pressure (bar)"
                },
                "fire_hydrant/type": {
                    "label": "Shape",
                    "options": {
                        "pillar": "Pillar/Aboveground",
                        "underground": "Underground",
                        "wall": "Wall",
                        "pipe": "Capped Pipe"
                    }
                },
                "fireplace": {
                    "label": "Fireplace"
                },
                "fishing": {
                    "label": "Fishing"
                },
                "fitness_station": {
                    "label": "Equipment Type"
                },
                "fixme": {
                    "label": "Fix Me"
                },
                "flag/type": {
                    "label": "Flag Type"
                },
                "floating": {
                    "label": "Floating"
                },
                "flood_prone": {
                    "label": "Flood Prone"
                },
                "ford": {
                    "label": "Type",
                    "placeholder": "Default"
                },
                "frequency_electrified": {
                    "label": "Operating Frequency"
                },
                "frequency": {
                    "label": "Operating Frequency"
                },
                "from": {
                    "label": "From"
                },
                "fuel_multi": {
                    "label": "Fuel Types"
                },
                "fuel": {
                    "label": "Fuel"
                },
                "gauge": {
                    "label": "Gauge"
                },
                "gender": {
                    "label": "Gender",
                    "placeholder": "Unknown",
                    "options": {
                        "male": "Male",
                        "female": "Female",
                        "unisex": "Unisex"
                    }
                },
                "generator/method": {
                    "label": "Method"
                },
                "generator/output/electricity": {
                    "label": "Power Output",
                    "placeholder": "50 MW, 100 MW, 200 MW..."
                },
                "generator/source": {
                    "label": "Source"
                },
                "generator/type": {
                    "label": "Type"
                },
                "government": {
                    "label": "Type"
                },
                "grape_variety": {
                    "label": "Grape Varieties"
                },
                "guest_house": {
                    "label": "Type"
                },
                "handicap": {
                    "label": "Handicap",
                    "placeholder": "1-18"
                },
                "handrail": {
                    "label": "Handrail"
                },
                "hashtags": {
                    "label": "Suggested Hashtags",
                    "placeholder": "#example"
                },
                "healthcare": {
                    "label": "Type"
                },
                "healthcare/speciality": {
                    "label": "Specialties"
                },
                "height_building": {
                    "label": "Building Height (Meters)"
                },
                "height": {
                    "label": "Height (Meters)"
                },
                "highspeed": {
                    "label": "High-Speed"
                },
                "highway": {
                    "label": "Type"
                },
                "historic": {
                    "label": "Type"
                },
                "historic/civilization": {
                    "label": "Historic Civilization"
                },
                "historic/wreck/date_sunk": {
                    "label": "Date Sunk"
                },
                "historic/wreck/visible_at_high_tide": {
                    "label": "Visible At High Tide"
                },
                "historic/wreck/visible_at_low_tide": {
                    "label": "Visible At Low Tide"
                },
                "hoops": {
                    "label": "Hoops",
                    "placeholder": "1, 2, 4..."
                },
                "horse_dressage": {
                    "label": "Dressage Riding",
                    "options": {
                        "undefined": "No",
                        "equestrian": "Yes"
                    }
                },
                "horse_riding": {
                    "label": "Horseback Riding",
                    "options": {
                        "undefined": "No",
                        "horse_riding": "Yes"
                    }
                },
                "horse_scale": {
                    "label": "Horseback Riding Difficulty",
                    "placeholder": "Difficult, Dangerous...",
                    "options": {
                        "common": "Easy: No problems or difficulties. (default)",
                        "demanding": "Use with caution: Uneven way, occasional difficult passages.",
                        "difficult": "Difficult: Way narrow and exposed. May contain obstacles to step over and narrow passages.",
                        "critical": "Borderline: Passable only for experienced riders and horses. Major obstacles. Bridges should be examined carefully.",
                        "dangerous": "Dangerous: Passable only for very experienced riders and horses and only in good weather. Dismount.",
                        "impossible": "Impassable: Way or bridge not passable for horses. Too narrow, insuffient support, obstacles like ladders. Danger of life."
                    }
                },
                "horse_stables": {
                    "label": "Riding Stable",
                    "options": {
                        "undefined": "No",
                        "stables": "Yes"
                    }
                },
                "iata": {
                    "label": "IATA"
                },
                "icao": {
                    "label": "ICAO"
                },
                "incline_steps": {
                    "label": "Incline",
                    "options": {
                        "up": "Up",
                        "down": "Down"
                    }
                },
                "incline": {
                    "label": "Incline"
                },
                "indoor_type": {
                    "label": "Type"
                },
                "indoor": {
                    "label": "Indoor"
                },
                "industrial": {
                    "label": "Type"
                },
                "information": {
                    "label": "Type"
                },
                "inscription": {
                    "label": "Inscription"
                },
                "intermittent_yes": {
                    "label": "Intermittent"
                },
                "intermittent": {
                    "label": "Intermittent"
                },
                "internet_access": {
                    "label": "Internet Access",
                    "options": {
                        "yes": "Yes",
                        "no": "No",
                        "wlan": "Wifi",
                        "wired": "Wired",
                        "terminal": "Terminal"
                    }
                },
                "internet_access/fee": {
                    "label": "Internet Access Fee"
                },
                "internet_access/ssid": {
                    "label": "Wifi Network Name"
                },
                "interval": {
                    "label": "Interval"
                },
                "junction_line": {
                    "label": "Junction",
                    "options": {
                        "roundabout": "Roundabout",
                        "circular": "Traffic Circle",
                        "jughandle": "Jughandle"
                    }
                },
                "junction/ref_oneway": {
                    "label": "Junction Number"
                },
                "kerb": {
                    "label": "Curb"
                },
                "kerb/height": {
                    "label": "Height"
                },
                "label": {
                    "label": "Label"
                },
                "lamp_type": {
                    "label": "Type"
                },
                "landuse": {
                    "label": "Type"
                },
                "lanes": {
                    "label": "Lanes",
                    "placeholder": "1, 2, 3..."
                },
                "language_multi": {
                    "label": "Languages"
                },
                "layer": {
                    "label": "Layer",
                    "placeholder": "0"
                },
                "leaf_cycle_singular": {
                    "label": "Leaf Cycle",
                    "options": {
                        "evergreen": "Evergreen",
                        "deciduous": "Deciduous",
                        "semi_evergreen": "Semi-Evergreen",
                        "semi_deciduous": "Semi-Deciduous"
                    }
                },
                "leaf_cycle": {
                    "label": "Leaf Cycle",
                    "options": {
                        "evergreen": "Evergreen",
                        "deciduous": "Deciduous",
                        "semi_evergreen": "Semi-Evergreen",
                        "semi_deciduous": "Semi-Deciduous",
                        "mixed": "Mixed"
                    }
                },
                "leaf_type_singular": {
                    "label": "Leaf Type",
                    "options": {
                        "broadleaved": "Broadleaved",
                        "needleleaved": "Needleleaved",
                        "leafless": "Leafless"
                    }
                },
                "leaf_type": {
                    "label": "Leaf Type",
                    "options": {
                        "broadleaved": "Broadleaved",
                        "needleleaved": "Needleleaved",
                        "mixed": "Mixed",
                        "leafless": "Leafless"
                    }
                },
                "leisure": {
                    "label": "Type"
                },
                "length": {
                    "label": "Length (Meters)"
                },
                "level": {
                    "label": "Level"
                },
                "levels": {
                    "label": "Levels",
                    "placeholder": "2, 4, 6..."
                },
                "liaison": {
                    "label": "Type"
                },
                "lit": {
                    "label": "Lit"
                },
                "location_pool": {
                    "label": "Location",
                    "options": {
                        "outdoor": "Outdoor",
                        "indoor": "Indoor",
                        "roof": "Rooftop"
                    }
                },
                "location": {
                    "label": "Location"
                },
                "lock": {
                    "label": "Lock"
                },
                "man_made": {
                    "label": "Type"
                },
                "manhole": {
                    "label": "Type"
                },
                "manufacturer": {
                    "label": "Manufacturer"
                },
                "map_size": {
                    "label": "Coverage"
                },
                "map_type": {
                    "label": "Type"
                },
                "material": {
                    "label": "Material"
                },
                "maxheight": {
                    "label": "Max Height",
                    "placeholder": "4, 4.5, 5, 14'0\", 14'6\", 15'0\""
                },
                "maxspeed": {
                    "label": "Speed Limit",
                    "placeholder": "40, 50, 60..."
                },
                "maxspeed/advisory": {
                    "label": "Advisory Speed Limit",
                    "placeholder": "40, 50, 60..."
                },
                "maxstay": {
                    "label": "Max Stay"
                },
                "maxweight_bridge": {
                    "label": "Max Weight"
                },
                "maxweight": {
                    "label": "Max Weight"
                },
                "memorial": {
                    "label": "Type"
                },
                "microbrewery": {
                    "label": "Microbrewery"
                },
                "minspeed": {
                    "label": "Minimum Speed Limit",
                    "placeholder": "20, 30, 40..."
                },
                "monitoring_multi": {
                    "label": "Monitoring"
                },
                "mtb/scale": {
                    "label": "Mountain Biking Difficulty",
                    "placeholder": "0, 1, 2, 3...",
                    "options": {
                        "0": "0: Solid gravel/packed earth, no obstacles, wide curves",
                        "1": "1: Some loose surface, small obstacles, wide curves",
                        "2": "2: Much loose surface, large obstacles, easy hairpins",
                        "3": "3: Slippery surface, large obstacles, tight hairpins",
                        "4": "4: Loose surface or boulders, dangerous hairpins",
                        "5": "5: Maximum difficulty, boulder fields, landslides",
                        "6": "6: Not rideable except by the very best mountain bikers"
                    }
                },
                "mtb/scale/imba": {
                    "label": "IMBA Trail Difficulty",
                    "placeholder": "Easy, Medium, Difficult...",
                    "options": {
                        "0": "Easiest (white circle)",
                        "1": "Easy (green circle)",
                        "2": "Medium (blue square)",
                        "3": "Difficult (black diamond)",
                        "4": "Extremely Difficult (double black diamond)"
                    }
                },
                "mtb/scale/uphill": {
                    "label": "Mountain Biking Uphill Difficulty",
                    "placeholder": "0, 1, 2, 3...",
                    "options": {
                        "0": "0: Avg. incline <10%, gravel/packed earth, no obstacles",
                        "1": "1: Avg. incline <15%, gravel/packed earth, few small objects",
                        "2": "2: Avg. incline <20%, stable surface, fistsize rocks/roots",
                        "3": "3: Avg. incline <25%, variable surface, fistsize rocks/branches",
                        "4": "4: Avg. incline <30%, poor condition, big rocks/branches",
                        "5": "5: Very steep, bike generally needs to be pushed or carried"
                    }
                },
                "name": {
                    "label": "Name",
                    "placeholder": "Common name (if any)"
                },
                "natural": {
                    "label": "Natural"
                },
                "network_bicycle": {
                    "label": "Network Type",
                    "placeholder": "Local, Regional, National, International",
                    "options": {
                        "lcn": "Local",
                        "rcn": "Regional",
                        "ncn": "National",
                        "icn": "International"
                    }
                },
                "network_foot": {
                    "label": "Network Type",
                    "placeholder": "Local, Regional, National, International",
                    "options": {
                        "lwn": "Local",
                        "rwn": "Regional",
                        "nwn": "National",
                        "iwn": "International"
                    }
                },
                "network_horse": {
                    "label": "Network Type",
                    "placeholder": "Local, Regional, National, International",
                    "options": {
                        "lhn": "Local",
                        "rhn": "Regional",
                        "nhn": "National",
                        "ihn": "International"
                    }
                },
                "network_road": {
                    "label": "Network"
                },
                "network": {
                    "label": "Network"
                },
                "note": {
                    "label": "Note"
                },
                "office": {
                    "label": "Type"
                },
                "oneway_yes": {
                    "label": "One Way",
                    "options": {
                        "undefined": "Assumed to be Yes",
                        "yes": "Yes",
                        "no": "No",
                        "reversible": "Reversible",
                        "alternating": "Alternating"
                    }
                },
                "oneway": {
                    "label": "One Way",
                    "options": {
                        "undefined": "Assumed to be No",
                        "yes": "Yes",
                        "no": "No",
                        "reversible": "Reversible",
                        "alternating": "Alternating"
                    }
                },
                "oneway/bicycle": {
                    "label": "One Way (Bicycles)"
                },
                "opening_date": {
                    "label": "Expected Opening Date"
                },
                "opening_hours": {
                    "label": "Hours",
                    "placeholder": "Unknown"
                },
                "operator": {
                    "label": "Operator"
                },
                "outdoor_seating": {
                    "label": "Outdoor Seating"
                },
                "par": {
                    "label": "Par",
                    "placeholder": "3, 4, 5..."
                },
                "park_ride": {
                    "label": "Park and Ride"
                },
                "parking": {
                    "label": "Type",
                    "options": {
                        "surface": "Surface",
                        "multi-storey": "Multilevel",
                        "underground": "Underground",
                        "sheds": "Sheds",
                        "carports": "Carports",
                        "garage_boxes": "Garage Boxes",
                        "lane": "Roadside Lane"
                    }
                },
                "payment_multi_fee": {
                    "label": "Payment Types"
                },
                "payment_multi": {
                    "label": "Payment Types"
                },
                "phases": {
                    "label": "Phases",
                    "placeholder": "1, 2, 3..."
                },
                "phone": {
                    "label": "Telephone",
                    "placeholder": "+31 42 123 4567"
                },
                "piste/difficulty_downhill": {
                    "label": "Difficulty",
                    "placeholder": "Easy, Intermediate, Advanced...",
                    "options": {
                        "novice": "Novice (instructional)",
                        "easy": "Easy (green circle)",
                        "intermediate": "Intermediate (blue square)",
                        "advanced": "Advanced (black diamond)",
                        "expert": "Expert (double black diamond)",
                        "freeride": "Freeride (off-piste)",
                        "extreme": "Extreme (climbing equipment required)"
                    }
                },
                "piste/difficulty_nordic": {
                    "label": "Difficulty",
                    "placeholder": "Easy, Intermediate, Advanced...",
                    "options": {
                        "novice": "Novice - Flat, no effort needed",
                        "easy": "Easy - Soft hills, short steep section",
                        "intermediate": "Intermediate - Steep section",
                        "advanced": "Advanced - Narrow, steep or icy section, sharp turn",
                        "expert": "Expert - Dangerous terrain around"
                    }
                },
                "piste/difficulty_skitour": {
                    "label": "Difficulty",
                    "placeholder": "Easy, Intermediate, Advanced...",
                    "options": {
                        "novice": "Novice - L: <30° incline",
                        "easy": "Easy - WS: 30-35° incline",
                        "intermediate": "Intermediate - ZS: 35-40° incline",
                        "advanced": "Advanced - S: 40-45° incline",
                        "expert": "Expert - SS: 45–50° incline",
                        "freeride": "Freeride - AS: 50–55° incline",
                        "extreme": "Extreme - EX: >55° incline"
                    }
                },
                "piste/difficulty": {
                    "label": "Difficulty",
                    "placeholder": "Easy, Intermediate, Advanced...",
                    "options": {
                        "novice": "Novice",
                        "easy": "Easy",
                        "intermediate": "Intermediate",
                        "advanced": "Advanced",
                        "expert": "Expert",
                        "freeride": "Freeride",
                        "extreme": "Extreme"
                    }
                },
                "piste/grooming_downhill": {
                    "label": "Grooming",
                    "options": {
                        "classic": "Classic",
                        "mogul": "Mogul",
                        "backcountry": "Backcountry - no grooming"
                    }
                },
                "piste/grooming_hike": {
                    "label": "Grooming",
                    "options": {
                        "classic": "Classic - Winter Hiking",
                        "backcountry": "Backcountry - Snowshoeing"
                    }
                },
                "piste/grooming_nordic": {
                    "label": "Grooming",
                    "options": {
                        "classic": "Classic",
                        "backcountry": "Backcountry, no grooming",
                        "classic+skating": "Classic and Skating",
                        "scooter": "Scooter/Snowmobile",
                        "skating": "Skating"
                    }
                },
                "piste/grooming": {
                    "label": "Grooming",
                    "options": {
                        "classic": "Classic",
                        "mogul": "Mogul",
                        "backcountry": "Backcountry",
                        "classic+skating": "Classic and Skating",
                        "scooter": "Scooter/Snowmobile",
                        "skating": "Skating"
                    }
                },
                "piste/type": {
                    "label": "Type",
                    "options": {
                        "downhill": "Downhill",
                        "nordic": "Nordic",
                        "skitour": "Skitour",
                        "sled": "Sled",
                        "hike": "Hike",
                        "sleigh": "Sleigh",
                        "ice_skate": "Ice Skate",
                        "snow_park": "Snow Park",
                        "playground": "Playground",
                        "connection": "Connection"
                    }
                },
                "place": {
                    "label": "Type"
                },
                "plant": {
                    "label": "Plant"
                },
                "plant/output/electricity": {
                    "label": "Power Output",
                    "placeholder": "500 MW, 1000 MW, 2000 MW..."
                },
                "playground": {
                    "label": "Type"
                },
                "playground/baby": {
                    "label": "Baby Seat"
                },
                "playground/max_age": {
                    "label": "Maximum Age"
                },
                "playground/min_age": {
                    "label": "Minimum Age"
                },
                "population": {
                    "label": "Population"
                },
                "power_supply": {
                    "label": "Power Supply"
                },
                "power": {
                    "label": "Type"
                },
                "produce": {
                    "label": "Produce"
                },
                "product": {
                    "label": "Products"
                },
                "railway": {
                    "label": "Type"
                },
                "railway/position": {
                    "label": "Milestone Position",
                    "placeholder": "Distance to one decimal (123.4)"
                },
                "railway/signal/direction": {
                    "label": "Direction",
                    "options": {
                        "forward": "Forward",
                        "backward": "Backward",
                        "both": "Both / All"
                    }
                },
                "rating": {
                    "label": "Power Rating"
                },
                "recycling_accepts": {
                    "label": "Accepts"
                },
                "recycling_type": {
                    "label": "Type",
                    "placeholder": "Container, Center",
                    "options": {
                        "container": "Container",
                        "centre": "Center"
                    }
                },
                "ref_aeroway_gate": {
                    "label": "Gate Number"
                },
                "ref_golf_hole": {
                    "label": "Hole Number",
                    "placeholder": "1-18"
                },
                "ref_highway_junction": {
                    "label": "Junction Number"
                },
                "ref_platform": {
                    "label": "Platform Number"
                },
                "ref_road_number": {
                    "label": "Road Number"
                },
                "ref_room_number": {
                    "label": "Room Number"
                },
                "ref_route": {
                    "label": "Route Number"
                },
                "ref_runway": {
                    "label": "Runway Number",
                    "placeholder": "e.g. 01L/19R"
                },
                "ref_stop_position": {
                    "label": "Stop Number"
                },
                "ref_taxiway": {
                    "label": "Taxiway Name",
                    "placeholder": "e.g. A5"
                },
                "ref": {
                    "label": "Reference Code"
                },
                "ref/isil": {
                    "label": "ISIL Code"
                },
                "relation": {
                    "label": "Type"
                },
                "religion": {
                    "label": "Religion"
                },
                "reservation": {
                    "label": "Reservations",
                    "options": {
                        "yes": "Accepted",
                        "no": "Not Accepted",
                        "required": "Required",
                        "recommended": "Recommended"
                    }
                },
                "resource": {
                    "label": "Resources"
                },
                "restriction": {
                    "label": "Type"
                },
                "restrictions": {
                    "label": "Turn Restrictions"
                },
                "roof/colour": {
                    "label": "Roof Color"
                },
                "room": {
                    "label": "Type"
                },
                "rooms": {
                    "label": "Rooms"
                },
                "route_master": {
                    "label": "Type"
                },
                "route": {
                    "label": "Type"
                },
                "sac_scale": {
                    "label": "Hiking Difficulty",
                    "placeholder": "Mountain Hiking, Alpine Hiking...",
                    "options": {
                        "hiking": "T1: Hiking",
                        "mountain_hiking": "T2: Mountain Hiking",
                        "demanding_mountain_hiking": "T3: Demanding Mountain Hiking",
                        "alpine_hiking": "T4: Alpine Hiking",
                        "demanding_alpine_hiking": "T5: Demanding Alpine Hiking",
                        "difficult_alpine_hiking": "T6: Difficult Alpine Hiking"
                    }
                },
                "salt": {
                    "label": "Salt"
                },
                "sanitary_dump_station": {
                    "label": "Toilet Disposal"
                },
                "screen": {
                    "label": "Screens",
                    "placeholder": "1, 4, 8…"
                },
                "scuba_diving": {
                    "label": "Services"
                },
                "seamark/beacon_isolated_danger/shape": {
                    "label": "Shape"
                },
                "seamark/beacon_lateral/category": {
                    "label": "Category",
                    "options": {
                        "port": "Port",
                        "starboard": "Starboard",
                        "waterway_left": "Waterway Left",
                        "waterway_right": "Waterway Right",
                        "danger_left": "Danger Left",
                        "danger_right": "Danger Right"
                    }
                },
                "seamark/beacon_lateral/colour": {
                    "label": "Color",
                    "options": {
                        "red": "Red",
                        "green": "Green",
                        "grey": "Grey"
                    }
                },
                "seamark/beacon_lateral/shape": {
                    "label": "Shape"
                },
                "seamark/beacon_lateral/system": {
                    "label": "System",
                    "options": {
                        "iala-a": "IALA A",
                        "iala-b": "IALA B",
                        "cevni": "CEVNI",
                        "other": "Other"
                    }
                },
                "seamark/buoy_lateral/category": {
                    "label": "Category",
                    "options": {
                        "port": "Port",
                        "starboard": "Starboard",
                        "channel_left": "Channel Left",
                        "channel_right": "Channel Right",
                        "waterway_left": "Waterway Left",
                        "waterway_right": "Waterway Right",
                        "danger_left": "Danger Left",
                        "danger_right": "Danger Right",
                        "preferred_channel_port": "Preferred Channel Port",
                        "preferred_channel_starboard": "Preferred Channel Starboard"
                    }
                },
                "seamark/buoy_lateral/colour": {
                    "label": "Color",
                    "options": {
                        "red": "Red",
                        "green": "Green",
                        "red;white;red;white": "Red-White-Red-White",
                        "green;white;green;white": "Green-White-Green-White",
                        "red;green;red": "Red-Green-Red",
                        "green;red;green": "Green-Red-Green",
                        "white": "White",
                        "yellow": "Yellow"
                    }
                },
                "seamark/buoy_lateral/shape": {
                    "label": "Shape"
                },
                "seamark/buoy_lateral/system": {
                    "label": "System",
                    "options": {
                        "iala-a": "IALA A",
                        "iala-b": "IALA B",
                        "cevni": "CEVNI",
                        "other": "Other"
                    }
                },
                "seamark/mooring/category": {
                    "label": "Category"
                },
                "seamark/type": {
                    "label": "Seamark"
                },
                "seamark/wreck/category": {
                    "label": "Category"
                },
                "seasonal": {
                    "label": "Seasonal"
                },
                "seats": {
                    "label": "Seats",
                    "placeholder": "2, 4, 6..."
                },
                "second_hand": {
                    "label": "Sells Used",
                    "placeholder": "Yes, No, Only",
                    "options": {
                        "yes": "Yes",
                        "no": "No",
                        "only": "Only"
                    }
                },
                "self_service": {
                    "label": "Self-Service"
                },
                "service_rail": {
                    "label": "Service Type",
                    "options": {
                        "spur": "Spur",
                        "yard": "Yard",
                        "siding": "Siding",
                        "crossover": "Crossover"
                    }
                },
                "service_times": {
                    "label": "Service Times"
                },
                "service": {
                    "label": "Type"
                },
                "service/bicycle": {
                    "label": "Services"
                },
                "service/vehicle": {
                    "label": "Services"
                },
                "shelter_type": {
                    "label": "Type"
                },
                "shelter": {
                    "label": "Shelter"
                },
                "shop": {
                    "label": "Type"
                },
                "siren/purpose": {
                    "label": "Purpose"
                },
                "siren/type": {
                    "label": "Type",
                    "options": {
                        "pneumatic": "Pneumatic",
                        "electronic": "Electronic",
                        "other": "Other"
                    }
                },
                "site_type": {
                    "label": "Site Type"
                },
                "site": {
                    "label": "Type"
                },
                "smoking": {
                    "label": "Smoking",
                    "placeholder": "No, Separated, Yes...",
                    "options": {
                        "no": "No smoking anywhere",
                        "separated": "In smoking areas, not physically isolated",
                        "isolated": "In smoking areas, physically isolated",
                        "outside": "Allowed outside",
                        "yes": "Allowed everywhere",
                        "dedicated": "Dedicated to smokers (e.g. smokers' club)"
                    }
                },
                "smoothness": {
                    "label": "Smoothness",
                    "placeholder": "Thin Rollers, Wheels, Off-Road...",
                    "options": {
                        "excellent": "Thin Rollers: rollerblade, skateboard",
                        "good": "Thin Wheels: racing bike",
                        "intermediate": "Wheels: city bike, wheelchair, scooter",
                        "bad": "Robust Wheels: trekking bike, car, rickshaw",
                        "very_bad": "High Clearance: light duty off-road vehicle",
                        "horrible": "Off-Road: heavy duty off-road vehicle",
                        "very_horrible": "Specialized off-road: tractor, ATV",
                        "impassable": "Impassable / No wheeled vehicle"
                    }
                },
                "social_facility_for": {
                    "label": "People Served"
                },
                "social_facility": {
                    "label": "Type"
                },
                "source": {
                    "label": "Sources"
                },
                "sport_ice": {
                    "label": "Sports"
                },
                "sport_racing_motor": {
                    "label": "Sports"
                },
                "sport_racing_nonmotor": {
                    "label": "Sports"
                },
                "sport": {
                    "label": "Sports"
                },
                "stars": {
                    "label": "Stars"
                },
                "start_date": {
                    "label": "Start Date"
                },
                "step_count": {
                    "label": "Number of Steps"
                },
                "stop": {
                    "label": "Stop Type",
                    "options": {
                        "all": "All Ways",
                        "minor": "Minor Road"
                    }
                },
                "street_cabinet": {
                    "label": "Type"
                },
                "structure_waterway": {
                    "label": "Structure",
                    "placeholder": "Unknown",
                    "options": {
                        "tunnel": "Tunnel"
                    }
                },
                "structure": {
                    "label": "Structure",
                    "placeholder": "Unknown",
                    "options": {
                        "bridge": "Bridge",
                        "tunnel": "Tunnel",
                        "embankment": "Embankment",
                        "cutting": "Cutting",
                        "ford": "Ford"
                    }
                },
                "studio": {
                    "label": "Type"
                },
                "substance": {
                    "label": "Substance"
                },
                "substation": {
                    "label": "Type"
                },
                "supervised": {
                    "label": "Supervised"
                },
                "support": {
                    "label": "Support"
                },
                "surface": {
                    "label": "Surface"
                },
                "surveillance": {
                    "label": "Surveillance Kind"
                },
                "surveillance/type": {
                    "label": "Surveillance Type",
                    "options": {
                        "camera": "Camera",
                        "guard": "Guard",
                        "ALPR": "Automatic License Plate Reader"
                    }
                },
                "surveillance/zone": {
                    "label": "Surveillance Zone"
                },
                "survey/date": {
                    "label": "Last Survey Date"
                },
                "swimming_pool": {
                    "label": "Type"
                },
                "switch": {
                    "label": "Type",
                    "options": {
                        "mechanical": "Mechanical",
                        "circuit_breaker": "Circuit Breaker",
                        "disconnector": "Disconnector",
                        "earthing": "Earthing"
                    }
                },
                "tactile_paving": {
                    "label": "Tactile Paving"
                },
                "takeaway": {
                    "label": "Takeaway",
                    "placeholder": "Yes, No, Takeaway Only...",
                    "options": {
                        "yes": "Yes",
                        "no": "No",
                        "only": "Takeaway Only"
                    }
                },
                "target": {
                    "label": "Target"
                },
                "tidal": {
                    "label": "Tidal"
                },
                "to": {
                    "label": "To"
                },
                "toilets/disposal": {
                    "label": "Disposal",
                    "options": {
                        "flush": "Flush",
                        "pitlatrine": "Pit Latrine",
                        "chemical": "Chemical",
                        "bucket": "Bucket"
                    }
                },
                "toilets/handwashing": {
                    "label": "Handwashing"
                },
                "toilets/position": {
                    "label": "Positions"
                },
                "toll": {
                    "label": "Toll"
                },
                "tomb": {
                    "label": "Type"
                },
                "tourism": {
                    "label": "Type"
                },
                "tower/construction": {
                    "label": "Construction",
                    "placeholder": "Guyed, Lattice, Concealed, ..."
                },
                "tower/type": {
                    "label": "Type"
                },
                "tracktype": {
                    "label": "Track Type",
                    "placeholder": "Solid, Mostly Solid, Soft...",
                    "options": {
                        "grade1": "Solid: paved or heavily compacted hardcore surface",
                        "grade2": "Mostly Solid: gravel/rock with some soft material mixed in",
                        "grade3": "Even mixture of hard and soft materials",
                        "grade4": "Mostly Soft: soil/sand/grass with some hard material mixed in",
                        "grade5": "Soft: soil/sand/grass"
                    }
                },
                "trade": {
                    "label": "Type"
                },
                "traffic_calming": {
                    "label": "Type"
                },
                "traffic_sign": {
                    "label": "Traffic Sign"
                },
                "traffic_sign/direction": {
                    "label": "Direction",
                    "options": {
                        "forward": "Forward",
                        "backward": "Backward",
                        "both": "Both / All"
                    }
                },
                "traffic_signals": {
                    "label": "Type"
                },
                "traffic_signals/direction": {
                    "label": "Direction",
                    "options": {
                        "forward": "Forward",
                        "backward": "Backward",
                        "both": "Both / All"
                    }
                },
                "trail_visibility": {
                    "label": "Trail Visibility",
                    "placeholder": "Excellent, Good, Bad...",
                    "options": {
                        "excellent": "Excellent: unambiguous path or markers everywhere",
                        "good": "Good: markers visible, sometimes require searching",
                        "intermediate": "Intermediate: few markers, path mostly visible",
                        "bad": "Bad: no markers, path sometimes invisible/pathless",
                        "horrible": "Horrible: often pathless, some orientation skills required",
                        "no": "No: pathless, excellent orientation skills required"
                    }
                },
                "transformer": {
                    "label": "Type",
                    "options": {
                        "distribution": "Distribution",
                        "generator": "Generator",
                        "converter": "Converter",
                        "traction": "Traction",
                        "auto": "Autotransformer",
                        "phase_angle_regulator": "Phase Angle Regulator",
                        "auxiliary": "Auxiliary",
                        "yes": "Unknown"
                    }
                },
                "trees": {
                    "label": "Trees"
                },
                "trolley_wire": {
                    "label": "Overhead Trolley Wires"
                },
                "tunnel": {
                    "label": "Type",
                    "placeholder": "Default"
                },
                "usage_rail": {
                    "label": "Usage Type",
                    "options": {
                        "main": "Main",
                        "branch": "Branch",
                        "industrial": "Industrial",
                        "military": "Military",
                        "test": "Test",
                        "tourism": "Tourism"
                    }
                },
                "vending": {
                    "label": "Types of Goods"
                },
                "visibility": {
                    "label": "Visibility",
                    "options": {
                        "house": "Up to 5m (16ft)",
                        "street": "5 to 20m (16 to 65ft)",
                        "area": "Over 20m (65ft)"
                    }
                },
                "volcano/status": {
                    "label": "Volcano Status",
                    "options": {
                        "active": "Active",
                        "dormant": "Dormant",
                        "extinct": "Extinct"
                    }
                },
                "volcano/type": {
                    "label": "Volcano Type",
                    "options": {
                        "stratovolcano": "Stratovolcano",
                        "shield": "Shield",
                        "scoria": "Scoria"
                    }
                },
                "voltage_electrified": {
                    "label": "Voltage"
                },
                "voltage": {
                    "label": "Voltage"
                },
                "voltage/primary": {
                    "label": "Primary Voltage"
                },
                "voltage/secondary": {
                    "label": "Secondary Voltage"
                },
                "voltage/tertiary": {
                    "label": "Tertiary Voltage"
                },
                "wall": {
                    "label": "Type"
                },
                "water_point": {
                    "label": "Water Point"
                },
                "water_source": {
                    "label": "Water Source"
                },
                "water_volume": {
                    "label": "Water Reserve Volume (m³)"
                },
                "water": {
                    "label": "Type"
                },
                "waterway": {
                    "label": "Type"
                },
                "website": {
                    "label": "Website",
                    "placeholder": "https://example.com"
                },
                "wetland": {
                    "label": "Type"
                },
                "wheelchair": {
                    "label": "Wheelchair Access"
                },
                "wholesale": {
                    "label": "Wholesale"
                },
                "width": {
                    "label": "Width (Meters)"
                },
                "wikidata": {
                    "label": "Wikidata"
                },
                "wikipedia": {
                    "label": "Wikipedia"
                },
                "windings": {
                    "label": "Windings",
                    "placeholder": "1, 2, 3..."
                },
                "windings/configuration": {
                    "label": "Windings Configuration",
                    "options": {
                        "star": "Star / Wye",
                        "delta": "Delta",
                        "open-delta": "Open Delta",
                        "zigzag": "Zig Zag",
                        "open": "Open",
                        "scott": "Scott",
                        "leblanc": "Leblanc"
                    }
                }
            },
            "presets": {
                "aerialway": {
                    "name": "Aerialway",
                    "terms": ""
                },
                "aeroway": {
                    "name": "Aeroway",
                    "terms": ""
                },
                "amenity": {
                    "name": "Amenity",
                    "terms": ""
                },
                "attraction": {
                    "name": "Attraction",
                    "terms": ""
                },
                "boundary": {
                    "name": "Boundary",
                    "terms": ""
                },
                "building_point": {
                    "name": "Building",
                    "terms": ""
                },
                "embankment": {
                    "name": "Embankment",
                    "terms": ""
                },
                "emergency": {
                    "name": "Emergency Feature",
                    "terms": ""
                },
                "highway": {
                    "name": "Highway",
                    "terms": ""
                },
                "indoor": {
                    "name": "Indoor Feature",
                    "terms": ""
                },
                "landuse": {
                    "name": "Land Use",
                    "terms": ""
                },
                "leisure": {
                    "name": "Leisure",
                    "terms": ""
                },
                "man_made": {
                    "name": "Man Made",
                    "terms": ""
                },
                "natural": {
                    "name": "Natural",
                    "terms": ""
                },
                "place": {
                    "name": "Place",
                    "terms": ""
                },
                "playground": {
                    "name": "Playground Equipment",
                    "terms": ""
                },
                "power": {
                    "name": "Power",
                    "terms": ""
                },
                "railway": {
                    "name": "Railway",
                    "terms": ""
                },
                "seamark": {
                    "name": "Seamark",
                    "terms": ""
                },
                "tourism": {
                    "name": "Tourism",
                    "terms": ""
                },
                "waterway": {
                    "name": "Waterway",
                    "terms": ""
                },
                "address": {
                    "name": "Address",
                    "terms": ""
                },
                "advertising/billboard": {
                    "name": "Billboard",
                    "terms": ""
                },
                "advertising/column": {
                    "name": "Advertising Column",
                    "terms": ""
                },
                "aerialway/station": {
                    "name": "Aerialway Station",
                    "terms": ""
                },
                "aerialway/cable_car": {
                    "name": "Cable Car",
                    "terms": "tramway,ropeway"
                },
                "aerialway/chair_lift": {
                    "name": "Chair Lift",
                    "terms": ""
                },
                "aerialway/drag_lift": {
                    "name": "Drag Lift",
                    "terms": ""
                },
                "aerialway/gondola": {
                    "name": "Gondola",
                    "terms": ""
                },
                "aerialway/goods": {
                    "name": "Goods Aerialway",
                    "terms": ""
                },
                "aerialway/j-bar": {
                    "name": "J-bar Lift",
                    "terms": "jbar"
                },
                "aerialway/magic_carpet": {
                    "name": "Magic Carpet Lift",
                    "terms": ""
                },
                "aerialway/mixed_lift": {
                    "name": "Mixed Lift",
                    "terms": ""
                },
                "aerialway/platter": {
                    "name": "Platter Lift",
                    "terms": "button lift,poma lift"
                },
                "aerialway/pylon": {
                    "name": "Aerialway Pylon",
                    "terms": ""
                },
                "aerialway/rope_tow": {
                    "name": "Rope Tow Lift",
                    "terms": "handle tow,bugel lift"
                },
                "aerialway/t-bar": {
                    "name": "T-bar Lift",
                    "terms": "tbar"
                },
                "aerialway/zip_line": {
                    "name": "Zip Line",
                    "terms": "aerial runway,canopy,flying fox,foefie slide,gravity propelled aerial ropeslide,Tyrolean traverse,zip wire,zip-line,zipline,zipwire"
                },
                "aeroway/aerodrome": {
                    "name": "Airport",
                    "terms": "aerodrome,aeroway,airplane,airport,jet,plane"
                },
                "aeroway/apron": {
                    "name": "Apron",
                    "terms": "ramp"
                },
                "aeroway/gate": {
                    "name": "Airport Gate",
                    "terms": ""
                },
                "aeroway/hangar": {
                    "name": "Hangar",
                    "terms": ""
                },
                "aeroway/helipad": {
                    "name": "Helipad",
                    "terms": "helicopter,helipad,heliport"
                },
                "aeroway/jet_bridge": {
                    "name": "Jet Bridge",
                    "terms": "aerobridge,air jetty,airbridge,finger,gangway,jet way,jetway,passenger boarding bridge,PBB,portal,skybridge,terminal gate connector"
                },
                "aeroway/runway": {
                    "name": "Runway",
                    "terms": "landing strip"
                },
                "aeroway/taxiway": {
                    "name": "Taxiway",
                    "terms": ""
                },
                "aeroway/terminal": {
                    "name": "Airport Terminal",
                    "terms": "airport,aerodrome"
                },
                "aeroway/windsock": {
                    "name": "Windsock",
                    "terms": ""
                },
                "allotments/plot": {
                    "name": "Community Garden Plot",
                    "terms": ""
                },
                "amenity/bus_station": {
                    "name": "Bus Station / Terminal",
                    "terms": ""
                },
                "amenity/coworking_space": {
                    "name": "Coworking Space",
                    "terms": ""
                },
                "amenity/embassy": {
                    "name": "Embassy",
                    "terms": ""
                },
                "amenity/ferry_terminal": {
                    "name": "Ferry Station / Terminal",
                    "terms": ""
                },
                "amenity/nursing_home": {
                    "name": "Nursing Home",
                    "terms": ""
                },
                "amenity/recycling": {
                    "name": "Recycling",
                    "terms": "bin,can,bottle,glass,garbage,rubbish,scrap,trash"
                },
                "amenity/register_office": {
                    "name": "Register Office",
                    "terms": ""
                },
                "amenity/scrapyard": {
                    "name": "Scrap Yard",
                    "terms": ""
                },
                "amenity/swimming_pool": {
                    "name": "Swimming Pool",
                    "terms": ""
                },
                "amenity/animal_boarding": {
                    "name": "Animal Boarding Facility",
                    "terms": "boarding,cat,cattery,dog,horse,kennel,kitten,pet,pet boarding,pet care,pet hotel,puppy,reptile"
                },
                "amenity/animal_breeding": {
                    "name": "Animal Breeding Facility",
                    "terms": "breeding,bull,cat,cow,dog,horse,husbandry,kitten,livestock,pet breeding,puppy,reptile"
                },
                "amenity/animal_shelter": {
                    "name": "Animal Shelter",
                    "terms": "adoption,aspca,cat,dog,horse,kitten,pet care,pet rescue,puppy,raptor,reptile,rescue,spca"
                },
                "amenity/arts_centre": {
                    "name": "Arts Center",
                    "terms": ""
                },
                "amenity/atm": {
                    "name": "ATM",
                    "terms": "money,cash,machine"
                },
                "amenity/bank": {
                    "name": "Bank",
                    "terms": "credit union,check,deposit,fund,investment,repository,reserve,safe,savings,stock,treasury,trust,vault"
                },
                "amenity/bar": {
                    "name": "Bar",
                    "terms": "dive,beer,bier,booze"
                },
                "amenity/bar/lgbtq": {
                    "name": "LGBTQ+ Bar",
                    "terms": "gay bar,lesbian bar,lgbtq bar,lgbt bar,lgb bar"
                },
                "amenity/bbq": {
                    "name": "Barbecue/Grill",
                    "terms": "bbq,grill"
                },
                "amenity/bench": {
                    "name": "Bench",
                    "terms": "seat"
                },
                "amenity/bicycle_parking": {
                    "name": "Bicycle Parking",
                    "terms": "bike"
                },
                "amenity/bicycle_parking/building": {
                    "name": "Bicycle Parking Garage",
                    "terms": "Multi-Storey Bicycle Park,Multi-Storey Bike Park,Bike Parking Station"
                },
                "amenity/bicycle_parking/lockers": {
                    "name": "Bicycle Lockers",
                    "terms": "Bike Lockers"
                },
                "amenity/bicycle_parking/shed": {
                    "name": "Bicycle Shed",
                    "terms": "Bike Shed"
                },
                "amenity/bicycle_rental": {
                    "name": "Bicycle Rental",
                    "terms": "bike"
                },
                "amenity/bicycle_repair_station": {
                    "name": "Bicycle Repair Tool Stand",
                    "terms": "bike,repair,chain,pump"
                },
                "amenity/biergarten": {
                    "name": "Biergarten",
                    "terms": "beer,bier,booze"
                },
                "amenity/boat_rental": {
                    "name": "Boat Rental",
                    "terms": ""
                },
                "amenity/bureau_de_change": {
                    "name": "Currency Exchange",
                    "terms": "bureau de change,money changer"
                },
                "amenity/cafe": {
                    "name": "Cafe",
                    "terms": "bistro,coffee,tea"
                },
                "amenity/car_pooling": {
                    "name": "Car Pooling",
                    "terms": ""
                },
                "amenity/car_rental": {
                    "name": "Car Rental",
                    "terms": ""
                },
                "amenity/car_sharing": {
                    "name": "Car Sharing",
                    "terms": ""
                },
                "amenity/car_wash": {
                    "name": "Car Wash",
                    "terms": ""
                },
                "amenity/casino": {
                    "name": "Casino",
                    "terms": "gambling,roulette,craps,poker,blackjack"
                },
                "amenity/charging_station": {
                    "name": "Charging Station",
                    "terms": "EV,Electric Vehicle,Supercharger"
                },
                "amenity/childcare": {
                    "name": "Nursery/Childcare",
                    "terms": "daycare,orphanage,playgroup"
                },
                "amenity/cinema": {
                    "name": "Cinema",
                    "terms": "drive-in,film,flick,movie,theater,picture,show,screen"
                },
                "amenity/clinic": {
                    "name": "Clinic",
                    "terms": "medical,urgentcare"
                },
                "amenity/clinic/abortion": {
                    "name": "Abortion Clinic",
                    "terms": ""
                },
                "amenity/clinic/fertility": {
                    "name": "Fertility Clinic",
                    "terms": "egg,fertility,reproductive,sperm,ovulation"
                },
                "amenity/clock": {
                    "name": "Clock",
                    "terms": ""
                },
                "amenity/clock/sundial": {
                    "name": "Sundial",
                    "terms": "gnomon,shadow"
                },
                "amenity/college": {
                    "name": "College Grounds",
                    "terms": "university,undergraduate school"
                },
                "amenity/community_centre": {
                    "name": "Community Center",
                    "terms": "event,hall"
                },
                "amenity/community_centre/lgbtq": {
                    "name": "LGBTQ+ Community Center",
                    "terms": "lgbtq event,lgbtq hall,lgbt event,lgbt hall,lgb event,lgb hall"
                },
                "amenity/compressed_air": {
                    "name": "Compressed Air",
                    "terms": ""
                },
                "amenity/conference_centre": {
                    "name": "Convention Center",
                    "terms": "auditorium,conference,exhibition,exposition,lecture"
                },
                "amenity/courthouse": {
                    "name": "Courthouse",
                    "terms": ""
                },
                "amenity/crematorium": {
                    "name": "Crematorium",
                    "terms": "cemetery,funeral"
                },
                "amenity/dentist": {
                    "name": "Dentist",
                    "terms": "tooth,teeth"
                },
                "amenity/dive_centre": {
                    "name": "Dive Center",
                    "terms": "diving,scuba"
                },
                "amenity/doctors": {
                    "name": "Doctor",
                    "terms": "medic*,physician"
                },
                "amenity/dojo": {
                    "name": "Dojo / Martial Arts Academy",
                    "terms": "martial arts,dojang"
                },
                "amenity/drinking_water": {
                    "name": "Drinking Water",
                    "terms": "potable water source,water fountain,drinking fountain,bubbler,water tap"
                },
                "amenity/driving_school": {
                    "name": "Driving School",
                    "terms": ""
                },
                "amenity/events_venue": {
                    "name": "Events Venue",
                    "terms": "banquet hall,baptism,Bar Mitzvah,Bat Mitzvah,birthdays,celebrations,conferences,confirmation,meetings,parties,party,quinceañera,reunions,weddings"
                },
                "amenity/fast_food": {
                    "name": "Fast Food",
                    "terms": "restaurant,takeaway"
                },
                "amenity/fast_food/burger": {
                    "name": "Burger Fast Food",
                    "terms": "breakfast,dine,dining,dinner,drive-in,eat,grill,lunch,table"
                },
                "amenity/fast_food/chicken": {
                    "name": "Chicken Fast Food",
                    "terms": "breakfast,canteen,dine,dining,dinner,drive-in,eat,grill,lunch,table"
                },
                "amenity/fast_food/donut": {
                    "name": "Donut Fast Food",
                    "terms": "breakfast,brunch,cafe,canteen,coffee,dine,diner,donut,doughnut,dining,eat,lunch,table"
                },
                "amenity/fast_food/fish_and_chips": {
                    "name": "Fish & Chips Fast Food",
                    "terms": "breakfast,cafe,café,dine,dining,dinner,drive-in,eat,grill,lunch,table,french fries"
                },
                "amenity/fast_food/kebab": {
                    "name": "Kebab Fast Food",
                    "terms": "bar,breakfast,cafe,café,canteen,dine,dining,dinner,drive-in,eat,grill,lunch,table"
                },
                "amenity/fast_food/mexican": {
                    "name": "Mexican Fast Food",
                    "terms": "breakfast,dine,dining,dinner,drive-in,eat,grill,lunch,table,tacos,burritos,enchiladas,fajitas,nachos,tortillas,salsa,tamales,quesadillas"
                },
                "amenity/fast_food/pizza": {
                    "name": "Pizza Fast Food",
                    "terms": "dine,dining,dinner,drive-in,eat,lunch,table,deep dish,thin crust,slice"
                },
                "amenity/fast_food/sandwich": {
                    "name": "Sandwich Fast Food",
                    "terms": "breakfast,cafe,café,dine,dining,dinner,drive-in,eat,grill,lunch,table"
                },
                "amenity/fire_station": {
                    "name": "Fire Station",
                    "terms": ""
                },
                "amenity/food_court": {
                    "name": "Food Court",
                    "terms": "fast food,restaurant,food"
                },
                "amenity/fountain": {
                    "name": "Fountain",
                    "terms": ""
                },
                "amenity/fuel": {
                    "name": "Gas Station",
                    "terms": "petrol,fuel,gasoline,propane,diesel,lng,cng,biodiesel"
                },
                "amenity/grave_yard": {
                    "name": "Graveyard",
                    "terms": ""
                },
                "amenity/grit_bin": {
                    "name": "Grit Bin",
                    "terms": "salt,sand"
                },
                "amenity/hospital": {
                    "name": "Hospital Grounds",
                    "terms": "clinic,doctor,emergency room,health,infirmary,institution,sanatorium,sanitarium,sick,surgery,ward"
                },
                "amenity/hunting_stand": {
                    "name": "Hunting Stand",
                    "terms": "game,gun,lookout,rifle,shoot*,wild,watch"
                },
                "amenity/ice_cream": {
                    "name": "Ice Cream Shop",
                    "terms": "gelato,sorbet,sherbet,frozen,yogurt"
                },
                "amenity/internet_cafe": {
                    "name": "Internet Cafe",
                    "terms": "cybercafe,taxiphone,teleboutique,coffee,cafe,net,lanhouse"
                },
                "amenity/kindergarten": {
                    "name": "Preschool/Kindergarten Grounds",
                    "terms": "kindergarden,pre-school"
                },
                "amenity/language_school": {
                    "name": "Language School",
                    "terms": "esl"
                },
                "amenity/library": {
                    "name": "Library",
                    "terms": "book"
                },
                "amenity/love_hotel": {
                    "name": "Love Hotel",
                    "terms": ""
                },
                "amenity/marketplace": {
                    "name": "Marketplace",
                    "terms": ""
                },
                "amenity/monastery": {
                    "name": "Monastery Grounds",
                    "terms": "abbey,basilica,bethel,cathedral,chancel,chantry,chapel,church,fold,house of God,house of prayer,house of worship,minster,mission,monastery,mosque,oratory,parish,sacellum,sanctuary,shrine,synagogue,tabernacle,temple"
                },
                "amenity/money_transfer": {
                    "name": "Money Transfer Station",
                    "terms": "money order,check,bill,currency,finance,wire transfer,cable,person to person,cash to cash,exchange"
                },
                "amenity/motorcycle_parking": {
                    "name": "Motorcycle Parking",
                    "terms": ""
                },
                "amenity/music_school": {
                    "name": "Music School",
                    "terms": "school of music"
                },
                "amenity/nightclub": {
                    "name": "Nightclub",
                    "terms": "disco*,night club,dancing,dance club"
                },
                "amenity/nightclub/lgbtq": {
                    "name": "LGBTQ+ Nightclub",
                    "terms": "gay nightclub,lesbian nightclub,lgbtq nightclub,lgbt nightclub,lgb nightclub"
                },
                "amenity/parking_entrance": {
                    "name": "Parking Garage Entrance/Exit",
                    "terms": ""
                },
                "amenity/parking_space": {
                    "name": "Parking Space",
                    "terms": ""
                },
                "amenity/parking": {
                    "name": "Parking Lot",
                    "terms": "automobile parking,car lot,car parking,rv parking,truck parking,vehicle parking"
                },
                "amenity/parking/multi-storey": {
                    "name": "Multilevel Parking Garage",
                    "terms": "car,indoor parking,multistorey car park,parkade,parking building,parking deck,parking garage,parking ramp,parking structure"
                },
                "amenity/parking/underground": {
                    "name": "Underground Parking",
                    "terms": "automobile parking,car lot,car parking,rv parking,subsurface parking,truck parking,vehicle parking"
                },
                "amenity/payment_centre": {
                    "name": "Payment Center",
                    "terms": "check,tax pay,bill pay,currency,finance,cash,money"
                },
                "amenity/payment_terminal": {
                    "name": "Payment Terminal",
                    "terms": "interactive kiosk,ekiosk,atm,bill pay,tax pay,phone pay,finance,cash,money transfer,card"
                },
                "amenity/pharmacy": {
                    "name": "Pharmacy Counter",
                    "terms": "apothecary,drug store,drugstore,med*,prescription"
                },
                "amenity/photo_booth": {
                    "name": "Photo Booth",
                    "terms": "photobooth,photo,booth,kiosk,camera"
                },
                "amenity/place_of_worship": {
                    "name": "Place of Worship",
                    "terms": "abbey,basilica,bethel,cathedral,chancel,chantry,chapel,church,fold,house of God,house of prayer,house of worship,minster,mission,mosque,oratory,parish,sacellum,sanctuary,shrine,synagogue,tabernacle,temple"
                },
                "amenity/place_of_worship/buddhist": {
                    "name": "Buddhist Temple",
                    "terms": "stupa,vihara,monastery,temple,pagoda,zendo,dojo"
                },
                "amenity/place_of_worship/christian": {
                    "name": "Christian Church",
                    "terms": "christian,abbey,basilica,bethel,cathedral,chancel,chantry,chapel,fold,house of God,house of prayer,house of worship,minster,mission,oratory,parish,sacellum,sanctuary,shrine,tabernacle,temple"
                },
                "amenity/place_of_worship/hindu": {
                    "name": "Hindu Temple",
                    "terms": "kovil,devasthana,mandir,kshetram,alayam,shrine,temple"
                },
                "amenity/place_of_worship/jewish": {
                    "name": "Jewish Synagogue",
                    "terms": "jewish"
                },
                "amenity/place_of_worship/muslim": {
                    "name": "Muslim Mosque",
                    "terms": "muslim"
                },
                "amenity/place_of_worship/shinto": {
                    "name": "Shinto Shrine",
                    "terms": "kami,torii"
                },
                "amenity/place_of_worship/sikh": {
                    "name": "Sikh Temple",
                    "terms": "gurudwara,temple"
                },
                "amenity/place_of_worship/taoist": {
                    "name": "Taoist Temple",
                    "terms": "daoist,monastery,temple"
                },
                "amenity/planetarium": {
                    "name": "Planetarium",
                    "terms": "museum,astronomy,observatory"
                },
                "amenity/police": {
                    "name": "Police",
                    "terms": "badge,constable,constabulary,cop,detective,fed,law,enforcement,officer,patrol"
                },
                "amenity/post_box": {
                    "name": "Mailbox",
                    "terms": "letter,post"
                },
                "amenity/post_office": {
                    "name": "Post Office",
                    "terms": "letter,mail"
                },
                "amenity/prison": {
                    "name": "Prison Grounds",
                    "terms": "cell,jail"
                },
                "amenity/pub": {
                    "name": "Pub",
                    "terms": "alcohol,drink,dive,beer,bier,booze"
                },
                "amenity/pub/lgbtq": {
                    "name": "LGBTQ+ Pub",
                    "terms": "gay pub,lesbian pub,lgbtq pub,lgbt pub,lgb pub"
                },
                "amenity/pub/microbrewery": {
                    "name": "Brewpub",
                    "terms": "alcohol,drink,dive,beer,bier,booze,craft brewery,microbrewery,small batch brewery"
                },
                "amenity/public_bath": {
                    "name": "Public Bath",
                    "terms": "onsen,foot bath,hot springs"
                },
                "amenity/public_bookcase": {
                    "name": "Public Bookcase",
                    "terms": "library,bookcrossing"
                },
                "amenity/ranger_station": {
                    "name": "Ranger Station",
                    "terms": "visitor center,visitor centre,permit center,permit centre,backcountry office,warden office,warden center"
                },
                "amenity/recycling_centre": {
                    "name": "Recycling Center",
                    "terms": "bottle,can,dump,glass,garbage,rubbish,scrap,trash"
                },
                "amenity/recycling_container": {
                    "name": "Recycling Container",
                    "terms": "bin,can,bottle,glass,garbage,rubbish,scrap,trash"
                },
                "amenity/restaurant": {
                    "name": "Restaurant",
                    "terms": "bar,breakfast,cafe,café,canteen,coffee,dine,dining,dinner,drive-in,eat,grill,lunch,table"
                },
                "amenity/restaurant/american": {
                    "name": "American Restaurant",
                    "terms": "bar,breakfast,cafe,café,canteen,coffee,dine,dining,dinner,drive-in,eat,grill,lunch,table"
                },
                "amenity/restaurant/asian": {
                    "name": "Asian Restaurant",
                    "terms": "bar,breakfast,cafe,café,canteen,dine,dining,dinner,drive-in,eat,grill,lunch,table"
                },
                "amenity/restaurant/chinese": {
                    "name": "Chinese Restaurant",
                    "terms": "bar,breakfast,cafe,café,canteen,dine,dining,dinner,drive-in,eat,grill,lunch,table"
                },
                "amenity/restaurant/french": {
                    "name": "French Restaurant",
                    "terms": "bar,breakfast,cafe,café,canteen,dine,dining,dinner,drive-in,eat,grill,lunch,table"
                },
                "amenity/restaurant/german": {
                    "name": "German Restaurant",
                    "terms": "bar,breakfast,cafe,café,canteen,dine,dining,dinner,drive-in,eat,grill,lunch,table"
                },
                "amenity/restaurant/greek": {
                    "name": "Greek Restaurant",
                    "terms": "bar,breakfast,cafe,café,canteen,dine,dining,dinner,drive-in,eat,grill,lunch,table,gyros,pitas,olives"
                },
                "amenity/restaurant/indian": {
                    "name": "Indian Restaurant",
                    "terms": "bar,breakfast,dine,dining,dinner,drive-in,eat,grill,lunch,table,curry"
                },
                "amenity/restaurant/italian": {
                    "name": "Italian Restaurant",
                    "terms": "bar,breakfast,cafe,café,canteen,dine,dining,dinner,drive-in,eat,grill,lunch,table,pasta,pizza"
                },
                "amenity/restaurant/japanese": {
                    "name": "Japanese Restaurant",
                    "terms": "bar,breakfast,cafe,café,canteen,dine,dining,dinner,drive-in,eat,grill,lunch,table"
                },
                "amenity/restaurant/mexican": {
                    "name": "Mexican Restaurant",
                    "terms": "bar,breakfast,dine,dining,dinner,drive-in,eat,grill,lunch,table,tacos,burritos,enchiladas,fajitas,nachos,tortillas,salsa,tamales,quesadillas"
                },
                "amenity/restaurant/noodle": {
                    "name": "Noodle Restaurant",
                    "terms": "bar,breakfast,cafe,café,canteen,dine,dining,dinner,drive-in,eat,grill,lunch,table,ramen noodles,soup,soba noodles,cellophane noodles,rice noodles"
                },
                "amenity/restaurant/pizza": {
                    "name": "Pizza Restaurant",
                    "terms": "bar,dine,dining,dinner,drive-in,eat,lunch,table,deep dish,thin crust,slice"
                },
                "amenity/restaurant/seafood": {
                    "name": "Seafood Restaurant",
                    "terms": "bar,breakfast,cafe,café,dine,dining,dinner,drive-in,eat,grill,lunch,table,fish,shellfish,molluscs,crustaceans,clams,oysters,lobsters,crab,shrimp,squid,octopus"
                },
                "amenity/restaurant/steakhouse": {
                    "name": "Steakhouse",
                    "terms": "bar,breakfast,cafe,café,canteen,dine,dining,dinner,drive-in,eat,grill,lunch,table,steak house,chop house,beef"
                },
                "amenity/restaurant/sushi": {
                    "name": "Sushi Restaurant",
                    "terms": "bar,breakfast,cafe,café,canteen,dine,dining,dinner,drive-in,eat,grill,lunch,table"
                },
                "amenity/restaurant/thai": {
                    "name": "Thai Restaurant",
                    "terms": "bar,breakfast,cafe,café,canteen,dine,dining,dinner,drive-in,eat,grill,lunch,table"
                },
                "amenity/restaurant/turkish": {
                    "name": "Turkish Restaurant",
                    "terms": "bar,breakfast,cafe,café,canteen,dine,dining,dinner,drive-in,eat,grill,lunch,table"
                },
                "amenity/restaurant/vietnamese": {
                    "name": "Vietnamese Restaurant",
                    "terms": "bar,breakfast,cafe,café,canteen,dine,dining,dinner,drive-in,eat,grill,lunch,table"
                },
                "amenity/sanitary_dump_station": {
                    "name": "RV Toilet Disposal",
                    "terms": "Motor Home,Camper,Sanitary,Dump Station,Elsan,CDP,CTDP,Chemical Toilet"
                },
                "amenity/school": {
                    "name": "School Grounds",
                    "terms": "academy,elementary school,middle school,high school"
                },
                "amenity/shelter": {
                    "name": "Shelter",
                    "terms": "lean-to,gazebo,picnic"
                },
                "amenity/shelter/gazebo": {
                    "name": "Gazebo",
                    "terms": ""
                },
                "amenity/shelter/lean_to": {
                    "name": "Lean-To",
                    "terms": ""
                },
                "amenity/shelter/picnic_shelter": {
                    "name": "Picnic Shelter",
                    "terms": "pavilion"
                },
                "amenity/shelter/public_transport": {
                    "name": "Transit Shelter",
                    "terms": "bus stop,metro stop,waiting"
                },
                "amenity/shower": {
                    "name": "Shower",
                    "terms": "rain closet"
                },
                "amenity/smoking_area": {
                    "name": "Smoking Area",
                    "terms": ""
                },
                "amenity/social_centre": {
                    "name": "Social Center",
                    "terms": "event,fraternal,fraternity,hall,organization,professional,society,sorority,union,vetern"
                },
                "amenity/social_facility": {
                    "name": "Social Facility",
                    "terms": ""
                },
                "amenity/social_facility/ambulatory_care": {
                    "name": "Ambulatory Care",
                    "terms": ""
                },
                "amenity/social_facility/food_bank": {
                    "name": "Food Bank",
                    "terms": ""
                },
                "amenity/social_facility/group_home": {
                    "name": "Elderly Group Home",
                    "terms": "old,senior,living,care home,assisted living"
                },
                "amenity/social_facility/homeless_shelter": {
                    "name": "Homeless Shelter",
                    "terms": "houseless,unhoused,displaced"
                },
                "amenity/social_facility/nursing_home": {
                    "name": "Nursing Home",
                    "terms": "elderly,living,nursing,old,senior,assisted living"
                },
                "amenity/studio": {
                    "name": "Studio",
                    "terms": "recording,radio,television"
                },
                "amenity/taxi": {
                    "name": "Taxi Stand",
                    "terms": "cab"
                },
                "amenity/telephone": {
                    "name": "Telephone",
                    "terms": "phone"
                },
                "amenity/theatre": {
                    "name": "Theater",
                    "terms": "theatre,performance,play,musical"
                },
                "amenity/theatre/type/amphi": {
                    "name": "Amphitheatre",
                    "terms": "open air,outdoor,greek,ampi"
                },
                "amenity/toilets": {
                    "name": "Toilets",
                    "terms": "bathroom,restroom,outhouse,privy,head,lavatory,latrine,water closet,WC,W.C."
                },
                "amenity/toilets/disposal/flush": {
                    "name": "Flush Toilets",
                    "terms": "bathroom,head,lavatory,privy,restroom,water closet,WC,W.C."
                },
                "amenity/toilets/disposal/pitlatrine": {
                    "name": "Pit Latrine",
                    "terms": "head,lavatory,long drop,outhouse,pit toilet,privy"
                },
                "amenity/townhall": {
                    "name": "Town Hall",
                    "terms": "village,city,government,courthouse,municipal"
                },
                "amenity/toy_library": {
                    "name": "Toy Library",
                    "terms": "game,toy"
                },
                "amenity/university": {
                    "name": "University Grounds",
                    "terms": "college,graduate school,PhD program,master's degree program"
                },
                "amenity/vehicle_inspection": {
                    "name": "Vehicle Inspection",
                    "terms": "car inspection"
                },
                "amenity/vending_machine": {
                    "name": "Vending Machine",
                    "terms": ""
                },
                "amenity/vending_machine/cigarettes": {
                    "name": "Cigarette Vending Machine",
                    "terms": "cigarette"
                },
                "amenity/vending_machine/coffee": {
                    "name": "Coffee Vending Machine",
                    "terms": "coffee"
                },
                "amenity/vending_machine/condoms": {
                    "name": "Condom Vending Machine",
                    "terms": "condom"
                },
                "amenity/vending_machine/drinks": {
                    "name": "Drink Vending Machine",
                    "terms": "drink,soda,beverage,juice,pop"
                },
                "amenity/vending_machine/electronics": {
                    "name": "Electronics Vending Machine",
                    "terms": "cable,charger,earbud,headphone,phone,tablet"
                },
                "amenity/vending_machine/elongated_coin": {
                    "name": "Flat Coin Vending Machine",
                    "terms": "coin,crush,elongated,flatten,penny,souvenir"
                },
                "amenity/vending_machine/excrement_bags": {
                    "name": "Excrement Bag Dispenser",
                    "terms": "excrement bags,poop,waste,dog,animal"
                },
                "amenity/vending_machine/feminine_hygiene": {
                    "name": "Feminine Hygiene Vending Machine",
                    "terms": "condom,tampon,pad,woman,women,menstrual hygiene products,personal care"
                },
                "amenity/vending_machine/food": {
                    "name": "Food Vending Machine",
                    "terms": "food"
                },
                "amenity/vending_machine/fuel": {
                    "name": "Gas Pump",
                    "terms": "petrol,fuel,gasoline,propane,diesel,lng,cng,biodiesel"
                },
                "amenity/vending_machine/ice_cream": {
                    "name": "Ice Cream Vending Machine",
                    "terms": "chocolate,ice cream,frozen,popsicle,vanilla"
                },
                "amenity/vending_machine/newspapers": {
                    "name": "Newspaper Vending Machine",
                    "terms": "newspaper"
                },
                "amenity/vending_machine/parcel_pickup_dropoff": {
                    "name": "Parcel Pickup/Dropoff Locker",
                    "terms": "mail,parcel,pickup"
                },
                "amenity/vending_machine/parcel_pickup": {
                    "name": "Parcel Pickup Locker",
                    "terms": "amazon,locker,mail,parcel,pickup"
                },
                "amenity/vending_machine/parking_tickets": {
                    "name": "Parking Ticket Vending Machine",
                    "terms": "parking,ticket"
                },
                "amenity/vending_machine/public_transport_tickets": {
                    "name": "Transit Ticket Vending Machine",
                    "terms": "bus,train,ferry,rail,ticket,transportation"
                },
                "amenity/vending_machine/stamps": {
                    "name": "Postage Vending Machine",
                    "terms": "mail,postage,stamp"
                },
                "amenity/vending_machine/sweets": {
                    "name": "Snack Vending Machine",
                    "terms": "candy,gum,chip,pretzel,cookie,cracker"
                },
                "amenity/veterinary": {
                    "name": "Veterinary",
                    "terms": "pet clinic,veterinarian,animal hospital,pet doctor"
                },
                "amenity/waste_basket": {
                    "name": "Waste Basket",
                    "terms": "bin,garbage,rubbish,litter,trash"
                },
                "amenity/waste_disposal": {
                    "name": "Garbage Dumpster",
                    "terms": "garbage,rubbish,litter,trash"
                },
                "amenity/waste_transfer_station": {
                    "name": "Waste Transfer Station",
                    "terms": "dump,garbage,recycling,rubbish,scrap,trash"
                },
                "amenity/waste/dog_excrement": {
                    "name": "Dog Excrement Bin",
                    "terms": "bin,garbage,rubbish,litter,trash,poo,dog"
                },
                "amenity/water_point": {
                    "name": "RV Drinking Water",
                    "terms": ""
                },
                "amenity/watering_place": {
                    "name": "Animal Watering Place",
                    "terms": ""
                },
                "area": {
                    "name": "Area",
                    "terms": "polygon"
                },
                "area/highway": {
                    "name": "Road Surface",
                    "terms": "area:highway,edge of pavement,highway area,highway shape,pavement,road shape,street area"
                },
                "attraction/amusement_ride": {
                    "name": "Amusement Ride",
                    "terms": "theme park,carnival ride"
                },
                "attraction/animal": {
                    "name": "Animal Enclosure",
                    "terms": "amphibian,animal park,aquarium,bear,bird,fish,insect,lion,mammal,monkey,penguin,reptile,safari,theme park,tiger,zoo"
                },
                "attraction/big_wheel": {
                    "name": "Big Wheel",
                    "terms": "ferris wheel,theme park,amusement ride"
                },
                "attraction/bumper_car": {
                    "name": "Bumper Car",
                    "terms": "theme park,dodgem cars,autoscooter"
                },
                "attraction/bungee_jumping": {
                    "name": "Bungee Jumping",
                    "terms": "theme park,bungy jumping,jumping platform"
                },
                "attraction/carousel": {
                    "name": "Carousel",
                    "terms": "theme park,roundabout,merry-go-round,galloper,jumper,horseabout,flying horses"
                },
                "attraction/dark_ride": {
                    "name": "Dark Ride",
                    "terms": "theme park,ghost train"
                },
                "attraction/drop_tower": {
                    "name": "Drop Tower",
                    "terms": "theme park,amusement ride,gondola,tower,big drop"
                },
                "attraction/maze": {
                    "name": "Maze",
                    "terms": "theme park,amusement ride,labyrinth"
                },
                "attraction/pirate_ship": {
                    "name": "Pirate Ship",
                    "terms": "theme park,carnival ride,amusement ride"
                },
                "attraction/river_rafting": {
                    "name": "River Rafting",
                    "terms": "theme park,aquatic park,water park,rafting simulator,river rafting ride,river rapids ride"
                },
                "attraction/roller_coaster": {
                    "name": "Roller Coaster",
                    "terms": "theme park,amusement ride"
                },
                "attraction/summer_toboggan": {
                    "name": "Summer Toboggan",
                    "terms": "alpine slide,mountain coaster"
                },
                "attraction/train": {
                    "name": "Tourist Train",
                    "terms": "theme park,rackless train,road train,Tschu-Tschu train,dotto train,park train"
                },
                "attraction/water_slide": {
                    "name": "Water Slide",
                    "terms": "theme park,aquatic park,water park,flumes,water chutes,hydroslides"
                },
                "barrier": {
                    "name": "Barrier",
                    "terms": ""
                },
                "barrier/entrance": {
                    "name": "Entrance",
                    "terms": ""
                },
                "barrier/block": {
                    "name": "Block",
                    "terms": ""
                },
                "barrier/bollard": {
                    "name": "Bollard",
                    "terms": ""
                },
                "barrier/border_control": {
                    "name": "Border Control",
                    "terms": ""
                },
                "barrier/cattle_grid": {
                    "name": "Cattle Grid",
                    "terms": ""
                },
                "barrier/chain": {
                    "name": "Chain",
                    "terms": ""
                },
                "barrier/city_wall": {
                    "name": "City Wall",
                    "terms": ""
                },
                "barrier/cycle_barrier": {
                    "name": "Cycle Barrier",
                    "terms": ""
                },
                "barrier/ditch": {
                    "name": "Trench",
                    "terms": ""
                },
                "barrier/fence": {
                    "name": "Fence",
                    "terms": ""
                },
                "barrier/fence/railing": {
                    "name": "Railing",
                    "terms": "railing,handrail,guard rail"
                },
                "barrier/gate": {
                    "name": "Gate",
                    "terms": ""
                },
                "barrier/guard_rail": {
                    "name": "Guard Rail",
                    "terms": "guardrail,traffic barrier,crash barrier,median barrier,roadside barrier,Armco barrier"
                },
                "barrier/hedge": {
                    "name": "Hedge",
                    "terms": ""
                },
                "barrier/height_restrictor": {
                    "name": "Height Restrictor",
                    "terms": ""
                },
                "barrier/kerb": {
                    "name": "Curb",
                    "terms": ""
                },
                "barrier/kerb/flush": {
                    "name": "Flush Curb",
                    "terms": "even curb,level curb,tactile curb"
                },
                "barrier/kerb/lowered": {
                    "name": "Lowered Curb",
                    "terms": "curb cut,curb ramp,kerb ramp,dropped kerb,pram ramp"
                },
                "barrier/kerb/raised": {
                    "name": "Raised Curb",
                    "terms": ""
                },
                "barrier/kerb/rolled": {
                    "name": "Rolled Curb",
                    "terms": "gutter"
                },
                "barrier/kissing_gate": {
                    "name": "Kissing Gate",
                    "terms": ""
                },
                "barrier/lift_gate": {
                    "name": "Lift Gate",
                    "terms": ""
                },
                "barrier/retaining_wall": {
                    "name": "Retaining Wall",
                    "terms": ""
                },
                "barrier/sally_port": {
                    "name": "Sally Port",
                    "terms": "Postern,castle side gate"
                },
                "barrier/stile": {
                    "name": "Stile",
                    "terms": ""
                },
                "barrier/toll_booth": {
                    "name": "Toll Booth",
                    "terms": ""
                },
                "barrier/turnstile": {
                    "name": "Turnstile",
                    "terms": "baffle gate,turnstyle"
                },
                "barrier/wall": {
                    "name": "Wall",
                    "terms": ""
                },
                "boundary/administrative": {
                    "name": "Administrative Boundary",
                    "terms": ""
                },
                "bridge/support": {
                    "name": "Bridge Support",
                    "terms": ""
                },
                "bridge/support/pier": {
                    "name": "Bridge Pier",
                    "terms": ""
                },
                "building_part": {
                    "name": "Building Part",
                    "terms": "roof,simple 3D buildings"
                },
                "building": {
                    "name": "Building",
                    "terms": ""
                },
                "building/bunker": {
                    "name": "Bunker",
                    "terms": ""
                },
                "building/entrance": {
                    "name": "Entrance/Exit",
                    "terms": ""
                },
                "building/train_station": {
                    "name": "Train Station Building",
                    "terms": ""
                },
                "building/apartments": {
                    "name": "Apartment Building",
                    "terms": ""
                },
                "building/barn": {
                    "name": "Barn",
                    "terms": ""
                },
                "building/boathouse": {
                    "name": "Boathouse",
                    "terms": ""
                },
                "building/bungalow": {
                    "name": "Bungalow",
                    "terms": "home,detached"
                },
                "building/cabin": {
                    "name": "Cabin",
                    "terms": ""
                },
                "building/carport": {
                    "name": "Carport",
                    "terms": "covered parking space,garage,car,porch"
                },
                "building/cathedral": {
                    "name": "Cathedral Building",
                    "terms": ""
                },
                "building/chapel": {
                    "name": "Chapel Building",
                    "terms": ""
                },
                "building/church": {
                    "name": "Church Building",
                    "terms": ""
                },
                "building/civic": {
                    "name": "Civic Building",
                    "terms": ""
                },
                "building/college": {
                    "name": "College Building",
                    "terms": "university"
                },
                "building/commercial": {
                    "name": "Commercial Building",
                    "terms": ""
                },
                "building/construction": {
                    "name": "Building Under Construction",
                    "terms": ""
                },
                "building/detached": {
                    "name": "Detached House",
                    "terms": "home,single,family,residence,dwelling"
                },
                "building/dormitory": {
                    "name": "Dormitory",
                    "terms": ""
                },
                "building/farm_auxiliary": {
                    "name": "Farm Building",
                    "terms": ""
                },
                "building/farm": {
                    "name": "Farm House",
                    "terms": ""
                },
                "building/garage": {
                    "name": "Garage",
                    "terms": ""
                },
                "building/garages": {
                    "name": "Garages",
                    "terms": ""
                },
                "building/grandstand": {
                    "name": "Grandstand",
                    "terms": "tribune,stand,stands,bleachers"
                },
                "building/greenhouse": {
                    "name": "Greenhouse",
                    "terms": ""
                },
                "building/hangar": {
                    "name": "Hangar Building",
                    "terms": ""
                },
                "building/hospital": {
                    "name": "Hospital Building",
                    "terms": ""
                },
                "building/hotel": {
                    "name": "Hotel Building",
                    "terms": ""
                },
                "building/house": {
                    "name": "House",
                    "terms": "home,family,residence,dwelling"
                },
                "building/houseboat": {
                    "name": "Houseboat",
                    "terms": "home,family,residence,dwelling"
                },
                "building/hut": {
                    "name": "Hut",
                    "terms": ""
                },
                "building/industrial": {
                    "name": "Industrial Building",
                    "terms": ""
                },
                "building/kindergarten": {
                    "name": "Preschool/Kindergarten Building",
                    "terms": "kindergarden,pre-school"
                },
                "building/mosque": {
                    "name": "Mosque Building",
                    "terms": ""
                },
                "building/pavilion": {
                    "name": "Pavilion Building",
                    "terms": "sports"
                },
                "building/public": {
                    "name": "Public Building",
                    "terms": ""
                },
                "building/residential": {
                    "name": "Residential Building",
                    "terms": ""
                },
                "building/retail": {
                    "name": "Retail Building",
                    "terms": ""
                },
                "building/roof": {
                    "name": "Roof",
                    "terms": ""
                },
                "building/ruins": {
                    "name": "Building Ruins",
                    "terms": ""
                },
                "building/school": {
                    "name": "School Building",
                    "terms": "academy,elementary school,middle school,high school"
                },
                "building/semidetached_house": {
                    "name": "Semi-Detached House",
                    "terms": "home,double,duplex,twin,family,residence,dwelling"
                },
                "building/service": {
                    "name": "Service Building",
                    "terms": ""
                },
                "building/shed": {
                    "name": "Shed",
                    "terms": ""
                },
                "building/stable": {
                    "name": "Stable",
                    "terms": ""
                },
                "building/stadium": {
                    "name": "Stadium Building",
                    "terms": ""
                },
                "building/static_caravan": {
                    "name": "Static Mobile Home",
                    "terms": ""
                },
                "building/temple": {
                    "name": "Temple Building",
                    "terms": ""
                },
                "building/terrace": {
                    "name": "Row Houses",
                    "terms": "home,terrace,brownstone,family,residence,dwelling"
                },
                "building/transportation": {
                    "name": "Transportation Building",
                    "terms": ""
                },
                "building/university": {
                    "name": "University Building",
                    "terms": "college"
                },
                "building/warehouse": {
                    "name": "Warehouse",
                    "terms": ""
                },
                "camp_site/camp_pitch": {
                    "name": "Camp Pitch",
                    "terms": "tent,rv"
                },
                "club": {
                    "name": "Club",
                    "terms": "social"
                },
                "club/sport": {
                    "name": "Sports Club",
                    "terms": "athletics club,sporting club,sports association,sports society"
                },
                "craft": {
                    "name": "Craft",
                    "terms": ""
                },
                "craft/jeweler": {
                    "name": "Jeweler",
                    "terms": ""
                },
                "craft/locksmith": {
                    "name": "Locksmith",
                    "terms": ""
                },
                "craft/optician": {
                    "name": "Optician",
                    "terms": ""
                },
                "craft/tailor": {
                    "name": "Tailor",
                    "terms": "clothes,suit"
                },
                "craft/agricultural_engines": {
                    "name": "Argricultural Engines Mechanic",
                    "terms": ""
                },
                "craft/basket_maker": {
                    "name": "Basket Maker",
                    "terms": ""
                },
                "craft/beekeeper": {
                    "name": "Beekeeper",
                    "terms": ""
                },
                "craft/blacksmith": {
                    "name": "Blacksmith",
                    "terms": ""
                },
                "craft/boatbuilder": {
                    "name": "Boat Builder",
                    "terms": ""
                },
                "craft/bookbinder": {
                    "name": "Bookbinder",
                    "terms": "book repair"
                },
                "craft/brewery": {
                    "name": "Brewery",
                    "terms": "alcohol,beer,beverage,bier,booze,cider"
                },
                "craft/carpenter": {
                    "name": "Carpenter",
                    "terms": "woodworker"
                },
                "craft/carpet_layer": {
                    "name": "Carpet Layer",
                    "terms": ""
                },
                "craft/caterer": {
                    "name": "Caterer",
                    "terms": ""
                },
                "craft/chimney_sweeper": {
                    "name": "Chimney Sweeper",
                    "terms": ""
                },
                "craft/clockmaker": {
                    "name": "Clockmaker",
                    "terms": ""
                },
                "craft/confectionery": {
                    "name": "Candy Maker",
                    "terms": "sweet,candy"
                },
                "craft/distillery": {
                    "name": "Distillery",
                    "terms": "alcohol,beverage,bourbon,booze,brandy,gin,hooch,liquor,mezcal,moonshine,rum,scotch,spirits,still,tequila,vodka,whiskey,whisky"
                },
                "craft/dressmaker": {
                    "name": "Dressmaker",
                    "terms": "seamstress"
                },
                "craft/electrician": {
                    "name": "Electrician",
                    "terms": "power,wire"
                },
                "craft/electronics_repair": {
                    "name": "Electronics Repair Shop",
                    "terms": ""
                },
                "craft/floorer": {
                    "name": "Floorer",
                    "terms": ""
                },
                "craft/gardener": {
                    "name": "Gardener",
                    "terms": "landscaper,grounds keeper"
                },
                "craft/glaziery": {
                    "name": "Glaziery",
                    "terms": "glass,stained-glass,window"
                },
                "craft/handicraft": {
                    "name": "Handicraft",
                    "terms": ""
                },
                "craft/hvac": {
                    "name": "HVAC",
                    "terms": "heat*,vent*,air conditioning"
                },
                "craft/insulator": {
                    "name": "Insulator",
                    "terms": ""
                },
                "craft/joiner": {
                    "name": "Joiner",
                    "terms": "furniture"
                },
                "craft/key_cutter": {
                    "name": "Key Cutter",
                    "terms": ""
                },
                "craft/metal_construction": {
                    "name": "Metal Construction",
                    "terms": ""
                },
                "craft/painter": {
                    "name": "Painter",
                    "terms": ""
                },
                "craft/parquet_layer": {
                    "name": "Parquet Layer",
                    "terms": ""
                },
                "craft/photographer": {
                    "name": "Photographer",
                    "terms": ""
                },
                "craft/photographic_laboratory": {
                    "name": "Photographic Laboratory",
                    "terms": "film"
                },
                "craft/plasterer": {
                    "name": "Plasterer",
                    "terms": ""
                },
                "craft/plumber": {
                    "name": "Plumber",
                    "terms": "pipe"
                },
                "craft/pottery": {
                    "name": "Pottery",
                    "terms": "ceramic"
                },
                "craft/rigger": {
                    "name": "Rigger",
                    "terms": ""
                },
                "craft/roofer": {
                    "name": "Roofer",
                    "terms": ""
                },
                "craft/saddler": {
                    "name": "Saddler",
                    "terms": ""
                },
                "craft/sailmaker": {
                    "name": "Sailmaker",
                    "terms": ""
                },
                "craft/sawmill": {
                    "name": "Sawmill",
                    "terms": "lumber"
                },
                "craft/scaffolder": {
                    "name": "Scaffolder",
                    "terms": ""
                },
                "craft/sculptor": {
                    "name": "Sculptor",
                    "terms": ""
                },
                "craft/shoemaker": {
                    "name": "Shoemaker",
                    "terms": "cobbler"
                },
                "craft/stonemason": {
                    "name": "Stonemason",
                    "terms": "masonry"
                },
                "craft/tiler": {
                    "name": "Tiler",
                    "terms": ""
                },
                "craft/tinsmith": {
                    "name": "Tinsmith",
                    "terms": ""
                },
                "craft/upholsterer": {
                    "name": "Upholsterer",
                    "terms": ""
                },
                "craft/watchmaker": {
                    "name": "Watchmaker",
                    "terms": ""
                },
                "craft/window_construction": {
                    "name": "Window Construction",
                    "terms": "glass"
                },
                "craft/winery": {
                    "name": "Winery",
                    "terms": ""
                },
                "emergency/designated": {
                    "name": "Emergency Access Designated",
                    "terms": ""
                },
                "emergency/destination": {
                    "name": "Emergency Access Destination",
                    "terms": ""
                },
                "emergency/no": {
                    "name": "Emergency Access No",
                    "terms": ""
                },
                "emergency/official": {
                    "name": "Emergency Access Official",
                    "terms": ""
                },
                "emergency/private": {
                    "name": "Emergency Access Private",
                    "terms": ""
                },
                "emergency/yes": {
                    "name": "Emergency Access Yes",
                    "terms": ""
                },
                "emergency/ambulance_station": {
                    "name": "Ambulance Station",
                    "terms": "EMS,EMT,rescue"
                },
                "emergency/defibrillator": {
                    "name": "Defibrillator",
                    "terms": "AED"
                },
                "emergency/fire_alarm": {
                    "name": "Fire Alarm Call Box",
                    "terms": ""
                },
                "emergency/fire_extinguisher": {
                    "name": "Fire Extinguisher",
                    "terms": ""
                },
                "emergency/fire_hose": {
                    "name": "Fire Hose",
                    "terms": ""
                },
                "emergency/fire_hydrant": {
                    "name": "Fire Hydrant",
                    "terms": "fire plug,fire water well,hydrant"
                },
                "emergency/first_aid_kit": {
                    "name": "First Aid Kit",
                    "terms": "bandage,first aid,med,med kit,medic*,medkit"
                },
                "emergency/life_ring": {
                    "name": "Life Ring",
                    "terms": "life buoy,kisby ring,kisbie ring,perry buoy"
                },
                "emergency/lifeguard": {
                    "name": "Lifeguard",
                    "terms": "CPR,rescue"
                },
                "emergency/phone": {
                    "name": "Emergency Phone",
                    "terms": ""
                },
                "emergency/siren": {
                    "name": "Siren",
                    "terms": "air raid,loud,noise,storm,tornado,warning"
                },
                "emergency/water_tank": {
                    "name": "Emergency Water Tank",
                    "terms": "water tank,cistern,reservoir"
                },
                "entrance": {
                    "name": "Entrance/Exit",
                    "terms": "entrance,exit,door"
                },
                "ford": {
                    "name": "Ford",
                    "terms": ""
                },
                "golf/bunker": {
                    "name": "Sand Trap",
                    "terms": "hazard,bunker"
                },
                "golf/cartpath": {
                    "name": "Golf Cartpath",
                    "terms": ""
                },
                "golf/driving_range": {
                    "name": "Driving Range",
                    "terms": ""
                },
                "golf/fairway": {
                    "name": "Fairway",
                    "terms": ""
                },
                "golf/green": {
                    "name": "Putting Green",
                    "terms": ""
                },
                "golf/hole": {
                    "name": "Golf Hole",
                    "terms": ""
                },
                "golf/lateral_water_hazard": {
                    "name": "Lateral Water Hazard",
                    "terms": ""
                },
                "golf/path": {
                    "name": "Golf Walking Path",
                    "terms": ""
                },
                "golf/rough": {
                    "name": "Rough",
                    "terms": ""
                },
                "golf/tee": {
                    "name": "Tee Box",
                    "terms": "teeing ground"
                },
                "golf/water_hazard": {
                    "name": "Water Hazard",
                    "terms": ""
                },
                "healthcare": {
                    "name": "Healthcare Facility",
                    "terms": "clinic,doctor,disease,health,institution,sick,surgery,wellness"
                },
                "healthcare/alternative": {
                    "name": "Alternative Medicine",
                    "terms": "acupuncture,anthroposophical,applied kinesiology,aromatherapy,ayurveda,herbalism,homeopathy,hydrotherapy,hypnosis,naturopathy,osteopathy,reflexology,reiki,shiatsu,traditional,tuina,unani"
                },
                "healthcare/alternative/chiropractic": {
                    "name": "Chiropractor",
                    "terms": "back,pain,spine"
                },
                "healthcare/audiologist": {
                    "name": "Audiologist",
                    "terms": "ear,hearing,sound"
                },
                "healthcare/birthing_center": {
                    "name": "Birthing Center",
                    "terms": "baby,childbirth,delivery,labour,labor,pregnancy"
                },
                "healthcare/blood_donation": {
                    "name": "Blood Donor Center",
                    "terms": "blood bank,blood donation,blood transfusion,apheresis,plasmapheresis,plateletpheresis,stem cell donation"
                },
                "healthcare/hospice": {
                    "name": "Hospice",
                    "terms": "terminal,illness"
                },
                "healthcare/laboratory": {
                    "name": "Medical Laboratory",
                    "terms": "medical_laboratory,medical_lab,blood_check"
                },
                "healthcare/midwife": {
                    "name": "Midwife",
                    "terms": "baby,childbirth,delivery,labour,labor,pregnancy"
                },
                "healthcare/occupational_therapist": {
                    "name": "Occupational Therapist",
                    "terms": "therapist,therapy"
                },
                "healthcare/optometrist": {
                    "name": "Optometrist",
                    "terms": "eye,glasses,lasik,lenses,vision"
                },
                "healthcare/physiotherapist": {
                    "name": "Physiotherapist",
                    "terms": "physical,therapist,therapy"
                },
                "healthcare/podiatrist": {
                    "name": "Podiatrist",
                    "terms": "foot,feet,nails"
                },
                "healthcare/psychotherapist": {
                    "name": "Psychotherapist",
                    "terms": "anxiety,counselor,depression,mental health,mind,suicide,therapist,therapy"
                },
                "healthcare/rehabilitation": {
                    "name": "Rehabilitation Facility",
                    "terms": "rehab,therapist,therapy"
                },
                "healthcare/speech_therapist": {
                    "name": "Speech Therapist",
                    "terms": "speech,therapist,therapy,voice"
                },
                "highway/bus_stop": {
                    "name": "Bus Stop",
                    "terms": ""
                },
                "highway/crossing": {
                    "name": "Crossing",
                    "terms": ""
                },
                "highway/bridleway": {
                    "name": "Bridle Path",
                    "terms": "bridleway,equestrian,horse,trail"
                },
                "highway/bus_guideway": {
                    "name": "Bus Guideway",
                    "terms": ""
                },
                "highway/construction": {
                    "name": "Road Closed",
                    "terms": "closed,closure,construction"
                },
                "highway/corridor": {
                    "name": "Indoor Corridor",
                    "terms": "gallery,hall,hallway,indoor,passage,passageway"
                },
                "highway/crossing/zebra-raised": {
                    "name": "Marked Crosswalk (Raised)",
                    "terms": "zebra crossing,marked crossing,crosswalk,flat top,hump,speed,slow"
                },
                "highway/crossing/zebra": {
                    "name": "Marked Crosswalk",
                    "terms": "zebra crossing,marked crossing,crosswalk"
                },
                "highway/crossing/marked-raised": {
                    "name": "Marked Crosswalk (Raised)",
                    "terms": "zebra crossing,marked crossing,crosswalk,flat top,hump,speed,slow"
                },
                "highway/crossing/marked": {
                    "name": "Marked Crosswalk",
                    "terms": "zebra crossing,marked crossing,crosswalk"
                },
                "highway/crossing/unmarked-raised": {
                    "name": "Unmarked Crossing (Raised)",
                    "terms": "flat top,hump,speed,slow"
                },
                "highway/crossing/unmarked": {
                    "name": "Unmarked Crossing",
                    "terms": ""
                },
                "highway/cycleway": {
                    "name": "Cycle Path",
                    "terms": "bike path,bicyle path"
                },
                "highway/cycleway/crossing": {
                    "name": "Cycle Crossing",
                    "terms": ""
                },
                "highway/cycleway/bicycle_foot": {
                    "name": "Cycle & Foot Path",
                    "terms": "bicycle and foot path,mixed-use trail,multi-use trail,segregated trail"
                },
                "highway/cycleway/crossing/marked": {
                    "name": "Marked Cycle Crossing",
                    "terms": "cycle crosswalk,cycle path crossing,cycleway crossing,bicycle crossing,bike crossing"
                },
                "highway/cycleway/crossing/unmarked": {
                    "name": "Unmarked Cycle Crossing",
                    "terms": "cycle path crossing,cycleway crossing,bicycle crossing,bike crossing"
                },
                "highway/elevator": {
                    "name": "Elevator",
                    "terms": "lift"
                },
                "highway/emergency_bay": {
                    "name": "Emergency Stopping Place",
                    "terms": "Highway Emergency Bay"
                },
                "highway/footway": {
                    "name": "Foot Path",
                    "terms": "hike,hiking,promenade,trackway,trail,walk"
                },
                "highway/footway/crossing": {
                    "name": "Pedestrian Crossing",
                    "terms": ""
                },
                "highway/footway/zebra-raised": {
                    "name": "Marked Crosswalk (Raised)",
                    "terms": "zebra crossing,marked crossing,crosswalk,flat top,hump,speed,slow"
                },
                "highway/footway/zebra": {
                    "name": "Marked Crosswalk",
                    "terms": "zebra crossing,marked crossing,crosswalk"
                },
                "highway/footway/conveying": {
                    "name": "Moving Walkway",
                    "terms": "moving sidewalk,autwalk,skywalk,travolator,travelator,travellator,conveyor"
                },
                "highway/footway/marked-raised": {
                    "name": "Marked Crosswalk (Raised)",
                    "terms": "zebra crossing,marked crossing,crosswalk,flat top,hump,speed,slow"
                },
                "highway/footway/marked": {
                    "name": "Marked Crosswalk",
                    "terms": "marked foot path crossing,marked crossing,marked pedestrian crosswalk,zebra crossing"
                },
                "highway/footway/sidewalk": {
                    "name": "Sidewalk",
                    "terms": "pavement,sidepath"
                },
                "highway/footway/unmarked-raised": {
                    "name": "Unmarked Crossing (Raised)",
                    "terms": "flat top,hump,speed,slow"
                },
                "highway/footway/unmarked": {
                    "name": "Unmarked Crossing",
                    "terms": "unmarked foot path crossing,unmarked crosswalk,unmarked pedestrian crossing"
                },
                "highway/give_way": {
                    "name": "Yield Sign",
                    "terms": "give way,yield,sign"
                },
                "highway/living_street": {
                    "name": "Living Street",
                    "terms": ""
                },
                "highway/milestone": {
                    "name": "Highway Milestone",
                    "terms": "mile marker,mile post,mile stone,mileage marker,milemarker,milepost"
                },
                "highway/mini_roundabout": {
                    "name": "Mini-Roundabout",
                    "terms": "traffic circle"
                },
                "highway/motorway_junction": {
                    "name": "Motorway Junction / Exit",
                    "terms": "exit"
                },
                "highway/motorway_link": {
                    "name": "Motorway Link",
                    "terms": "exit,ramp,road,street,on ramp,off ramp"
                },
                "highway/motorway": {
                    "name": "Motorway",
                    "terms": "autobahn,expressway,freeway,highway,interstate,parkway,road,street,thruway,turnpike"
                },
                "highway/passing_place": {
                    "name": "Passing Place",
                    "terms": "turnout, pullout"
                },
                "highway/path": {
                    "name": "Path",
                    "terms": "hike,hiking,trackway,trail,walk"
                },
                "highway/pedestrian_area": {
                    "name": "Pedestrian Area",
                    "terms": "center,centre,plaza,quad,square,walkway"
                },
                "highway/pedestrian_line": {
                    "name": "Pedestrian Street",
                    "terms": "center,centre,plaza,quad,square,walkway"
                },
                "highway/primary_link": {
                    "name": "Primary Link",
                    "terms": "on ramp,off ramp,ramp,road,street"
                },
                "highway/primary": {
                    "name": "Primary Road",
                    "terms": "road,street"
                },
                "highway/raceway": {
                    "name": "Racetrack (Motorsport)",
                    "terms": "auto*,formula one,kart,motocross,nascar,race*,track"
                },
                "highway/residential": {
                    "name": "Residential Road",
                    "terms": "road,street"
                },
                "highway/rest_area": {
                    "name": "Rest Area",
                    "terms": "rest stop"
                },
                "highway/road": {
                    "name": "Unknown Road",
                    "terms": "road,street"
                },
                "highway/secondary_link": {
                    "name": "Secondary Link",
                    "terms": "on ramp,off ramp,ramp,road,street"
                },
                "highway/secondary": {
                    "name": "Secondary Road",
                    "terms": "road,street"
                },
                "highway/service": {
                    "name": "Service Road",
                    "terms": "road,street"
                },
                "highway/service/alley": {
                    "name": "Alley",
                    "terms": ""
                },
                "highway/service/drive-through": {
                    "name": "Drive-Through",
                    "terms": ""
                },
                "highway/service/driveway": {
                    "name": "Driveway",
                    "terms": ""
                },
                "highway/service/emergency_access": {
                    "name": "Emergency Access",
                    "terms": ""
                },
                "highway/service/parking_aisle": {
                    "name": "Parking Aisle",
                    "terms": ""
                },
                "highway/services": {
                    "name": "Service Area",
                    "terms": "services,travel plaza,service station"
                },
                "highway/speed_camera": {
                    "name": "Speed Camera",
                    "terms": ""
                },
                "highway/steps": {
                    "name": "Steps",
                    "terms": "stairs,staircase,stairway"
                },
                "highway/steps/conveying": {
                    "name": "Escalator",
                    "terms": "moving staircase,moving stairway,people mover"
                },
                "highway/stop": {
                    "name": "Stop Sign",
                    "terms": "stop,halt,sign"
                },
                "highway/street_lamp": {
                    "name": "Street Lamp",
                    "terms": "streetlight,street light,lamp,light,gaslight"
                },
                "highway/tertiary_link": {
                    "name": "Tertiary Link",
                    "terms": "on ramp,off ramp,ramp,road,street"
                },
                "highway/tertiary": {
                    "name": "Tertiary Road",
                    "terms": "road,street"
                },
                "highway/track": {
                    "name": "Unmaintained Track Road",
                    "terms": "woods road,forest road,logging road,fire road,farm road,agricultural road,ranch road,carriage road,primitive,unmaintained,rut,offroad,4wd,4x4,four wheel drive,atv,quad,jeep,double track,two track"
                },
                "highway/traffic_mirror": {
                    "name": "Traffic Mirror",
                    "terms": "blind spot,convex,corner,curved,roadside,round,safety,sphere,visibility"
                },
                "highway/traffic_signals": {
                    "name": "Traffic Signals",
                    "terms": "light,stoplight,traffic light"
                },
                "highway/trailhead": {
                    "name": "Trailhead",
                    "terms": "hiking,mile zero,mountain biking,mountaineering,trail endpoint,trail start,staging area,trekking"
                },
                "highway/trunk_link": {
                    "name": "Trunk Link",
                    "terms": "on ramp,off ramp,ramp,road,street"
                },
                "highway/trunk": {
                    "name": "Trunk Road",
                    "terms": "road,street"
                },
                "highway/turning_circle": {
                    "name": "Turning Circle",
                    "terms": "cul-de-sac"
                },
                "highway/turning_loop": {
                    "name": "Turning Loop (Island)",
                    "terms": "cul-de-sac"
                },
                "highway/unclassified": {
                    "name": "Minor/Unclassified Road",
                    "terms": "road,street"
                },
                "historic": {
                    "name": "Historic Site",
                    "terms": ""
                },
                "historic/archaeological_site": {
                    "name": "Archaeological Site",
                    "terms": ""
                },
                "historic/boundary_stone": {
                    "name": "Boundary Stone",
                    "terms": ""
                },
                "historic/castle": {
                    "name": "Castle",
                    "terms": ""
                },
                "historic/castle/fortress": {
                    "name": "Historic Fortress",
                    "terms": "citadel,military"
                },
                "historic/castle/palace": {
                    "name": "Palace",
                    "terms": "Royal Residence,royal,king,queen"
                },
                "historic/castle/stately": {
                    "name": "Château",
                    "terms": "Historic Country House,Stately Home,nobility,gentry,representative"
                },
                "historic/city_gate": {
                    "name": "City Gate",
                    "terms": "Town Gate"
                },
                "historic/fort": {
                    "name": "Historic Fort",
                    "terms": "military"
                },
                "historic/manor": {
                    "name": "Manor House",
                    "terms": "Mansion,gentry,nobility,estate"
                },
                "historic/memorial": {
                    "name": "Memorial",
                    "terms": "dedicatory,epitaph,remember,remembrance,memory,monument,stolperstein"
                },
                "historic/memorial/plaque": {
                    "name": "Commemorative Plaque",
                    "terms": "dedicatory,epitaph,historical marker,remember,remembrance,memory"
                },
                "historic/monument": {
                    "name": "Monument",
                    "terms": ""
                },
                "historic/ruins": {
                    "name": "Ruins",
                    "terms": ""
                },
                "historic/tomb": {
                    "name": "Tomb",
                    "terms": ""
                },
                "historic/wayside_cross": {
                    "name": "Wayside Cross",
                    "terms": ""
                },
                "historic/wayside_shrine": {
                    "name": "Wayside Shrine",
                    "terms": ""
                },
                "historic/wreck": {
                    "name": "Shipwreck",
                    "terms": "hull,mast,maritime,remains,ship,boat"
                },
                "indoor/corridor_line": {
                    "name": "Indoor Corridor",
                    "terms": ""
                },
                "indoor/area": {
                    "name": "Indoor Area",
                    "terms": "indoor space"
                },
                "indoor/corridor": {
                    "name": "Indoor Corridor",
                    "terms": "concourse,foyer,hallway,passageway"
                },
                "indoor/door": {
                    "name": "Indoor Door",
                    "terms": "doorframe,doorway,portal,room access,threshold"
                },
                "indoor/room": {
                    "name": "Room",
                    "terms": "antechamber,anteroom,atrium,cell,chamber,concourse,foyer,indoor room,lobby,vestibule"
                },
                "indoor/wall": {
                    "name": "Indoor Wall",
                    "terms": "indoor barrier,room divider,room partition"
                },
                "internet_access/wlan": {
                    "name": "Wi-Fi Hotspot",
                    "terms": "wi-fi,wifi,hotspot"
                },
                "junction": {
                    "name": "Junction",
                    "terms": ""
                },
                "junction/circular": {
                    "name": "Traffic Circle",
                    "terms": ""
                },
                "junction/jughandle": {
                    "name": "Jughandle",
                    "terms": ""
                },
                "junction/roundabout": {
                    "name": "Roundabout",
                    "terms": ""
                },
                "landuse/basin": {
                    "name": "Basin",
                    "terms": ""
                },
                "landuse/farm": {
                    "name": "Farmland",
                    "terms": ""
                },
                "landuse/pond": {
                    "name": "Pond",
                    "terms": ""
                },
                "landuse/reservoir": {
                    "name": "Reservoir",
                    "terms": ""
                },
                "landuse/allotments": {
                    "name": "Community Garden",
                    "terms": "allotment,garden"
                },
                "landuse/aquaculture": {
                    "name": "Aquaculture",
                    "terms": "fish farm,crustacean,algae,aquafarming,shrimp farm,oyster farm,mariculture,algaculture"
                },
                "landuse/brownfield": {
                    "name": "Brownfield",
                    "terms": ""
                },
                "landuse/cemetery": {
                    "name": "Cemetery",
                    "terms": ""
                },
                "landuse/churchyard": {
                    "name": "Churchyard",
                    "terms": ""
                },
                "landuse/commercial": {
                    "name": "Commercial Area",
                    "terms": ""
                },
                "landuse/construction": {
                    "name": "Construction",
                    "terms": ""
                },
                "landuse/farmland": {
                    "name": "Farmland",
                    "terms": "crop,grow,plant"
                },
                "landuse/farmyard": {
                    "name": "Farmyard",
                    "terms": "crop,grow,plant"
                },
                "landuse/forest": {
                    "name": "Managed Forest",
                    "terms": "cut,forest,forestry,lumber,silviculture,tree"
                },
                "landuse/garages": {
                    "name": "Garage Landuse",
                    "terms": ""
                },
                "landuse/grass": {
                    "name": "Grass",
                    "terms": ""
                },
                "landuse/greenfield": {
                    "name": "Greenfield",
                    "terms": ""
                },
                "landuse/greenhouse_horticulture": {
                    "name": "Greenhouse Horticulture",
                    "terms": "flower,greenhouse,horticulture,grow,vivero"
                },
                "landuse/harbour": {
                    "name": "Harbor",
                    "terms": "boat"
                },
                "landuse/industrial": {
                    "name": "Industrial Area",
                    "terms": ""
                },
                "landuse/industrial/scrap_yard": {
                    "name": "Scrap Yard",
                    "terms": "car,junk,metal,salvage,scrap,u-pull-it,vehicle,wreck,yard"
                },
                "landuse/industrial/slaughterhouse": {
                    "name": "Slaughterhouse",
                    "terms": "abattoir,beef,butchery,calf,chicken,cow,killing house,meat,pig,pork,poultry,shambles,stockyard"
                },
                "landuse/landfill": {
                    "name": "Landfill",
                    "terms": "dump"
                },
                "landuse/meadow": {
                    "name": "Meadow",
                    "terms": "grazing,hay field,pasture"
                },
                "landuse/military": {
                    "name": "Military Area",
                    "terms": ""
                },
                "landuse/military/airfield": {
                    "name": "Military Airfield",
                    "terms": "aerodrome,aeroway,air force,airplane,airport,army,base,bomb,fight,force,guard,heli*,jet,marine,navy,plane,troop,war"
                },
                "landuse/military/barracks": {
                    "name": "Barracks",
                    "terms": "air force,army,base,fight,force,guard,marine,navy,troop,war"
                },
                "landuse/military/bunker": {
                    "name": "Military Bunker",
                    "terms": "air force,army,base,fight,force,guard,marine,navy,troop,war"
                },
                "landuse/military/checkpoint": {
                    "name": "Checkpoint",
                    "terms": "air force,army,base,force,guard,marine,navy,troop,war"
                },
                "landuse/military/danger_area": {
                    "name": "Danger Area",
                    "terms": "air force,army,base,blast,bomb,explo*,force,guard,mine,marine,navy,troop,war"
                },
                "landuse/military/naval_base": {
                    "name": "Naval Base",
                    "terms": "base,fight,force,guard,marine,navy,ship,sub,troop,war"
                },
                "landuse/military/nuclear_explosion_site": {
                    "name": "Nuclear Explosion Site",
                    "terms": "atom,blast,bomb,detonat*,nuke,site,test"
                },
                "landuse/military/obstacle_course": {
                    "name": "Obstacle Course",
                    "terms": "army,base,force,guard,marine,navy,troop,war"
                },
                "landuse/military/office": {
                    "name": "Military Office",
                    "terms": "air force,army,base,enlist,fight,force,guard,marine,navy,recruit,troop,war"
                },
                "landuse/military/range": {
                    "name": "Military Range",
                    "terms": "air force,army,base,fight,fire,force,guard,gun,marine,navy,rifle,shoot*,snip*,train,troop,war"
                },
                "landuse/military/training_area": {
                    "name": "Training Area",
                    "terms": "air force,army,base,fight,fire,force,guard,gun,marine,navy,rifle,shoot*,snip*,train,troop,war"
                },
                "landuse/orchard": {
                    "name": "Orchard",
                    "terms": "fruit"
                },
                "landuse/plant_nursery": {
                    "name": "Plant Nursery",
                    "terms": "flower,garden,grow,vivero"
                },
                "landuse/quarry": {
                    "name": "Quarry",
                    "terms": ""
                },
                "landuse/railway": {
                    "name": "Railway Corridor",
                    "terms": "rail,train,track"
                },
                "landuse/recreation_ground": {
                    "name": "Recreation Ground",
                    "terms": "playing fields"
                },
                "landuse/religious": {
                    "name": "Religious Area",
                    "terms": ""
                },
                "landuse/residential": {
                    "name": "Residential Area",
                    "terms": ""
                },
                "landuse/residential/apartments": {
                    "name": "Apartment Complex",
                    "terms": "flat,residence,tenement"
                },
                "landuse/retail": {
                    "name": "Retail Area",
                    "terms": ""
                },
                "landuse/vineyard": {
                    "name": "Vineyard",
                    "terms": "grape,wine"
                },
                "leisure/adult_gaming_centre": {
                    "name": "Adult Gaming Center",
                    "terms": "gambling,slot machine"
                },
                "leisure/amusement_arcade": {
                    "name": "Amusement Arcade",
                    "terms": "pay-to-play games,video games,driving simulators,pinball machines"
                },
                "leisure/bandstand": {
                    "name": "Bandstand",
                    "terms": ""
                },
                "leisure/beach_resort": {
                    "name": "Beach Resort",
                    "terms": ""
                },
                "leisure/bird_hide": {
                    "name": "Bird Hide",
                    "terms": "machan,ornithology"
                },
                "leisure/bleachers": {
                    "name": "Bleachers",
                    "terms": "crowd,bench,sports,stand,stands,seat,seating"
                },
                "leisure/bowling_alley": {
                    "name": "Bowling Alley",
                    "terms": "bowling center"
                },
                "leisure/common": {
                    "name": "Common",
                    "terms": "open space"
                },
                "leisure/dance": {
                    "name": "Dance Hall",
                    "terms": "ballroom,jive,swing,tango,waltz"
                },
                "leisure/dancing_school": {
                    "name": "Dance School",
                    "terms": "jive,swing,tango,waltz,dance teaching"
                },
                "leisure/dog_park": {
                    "name": "Dog Park",
                    "terms": ""
                },
                "leisure/firepit": {
                    "name": "Firepit",
                    "terms": "fireplace,campfire"
                },
                "leisure/fishing": {
                    "name": "Fishing Spot",
                    "terms": "angler"
                },
                "leisure/fitness_centre": {
                    "name": "Gym / Fitness Center",
                    "terms": "health,gym,leisure,studio"
                },
                "leisure/fitness_centre/yoga": {
                    "name": "Yoga Studio",
                    "terms": "studio,asanas,modern yoga,meditation"
                },
                "leisure/fitness_station": {
                    "name": "Outdoor Fitness Station",
                    "terms": "exercise,fitness,gym,trim trail"
                },
                "leisure/fitness_station/balance_beam": {
                    "name": "Exercise Balance Beam",
                    "terms": "balance,exercise,fitness,gym,trim trail"
                },
                "leisure/fitness_station/box": {
                    "name": "Exercise Box",
                    "terms": "box,exercise,fitness,gym,jump,trim trail"
                },
                "leisure/fitness_station/horizontal_bar": {
                    "name": "Exercise Horizontal Bar",
                    "terms": "bar,chinup,chin up,exercise,fitness,gym,pullup,pull up,trim trail"
                },
                "leisure/fitness_station/horizontal_ladder": {
                    "name": "Exercise Monkey Bars",
                    "terms": "bar,chinup,chin up,exercise,fitness,gym,ladder,monkey bars,pullup,pull up,trim trail"
                },
                "leisure/fitness_station/hyperextension": {
                    "name": "Hyperextension Station",
                    "terms": "back,exercise,extension,fitness,gym,roman chair,trim trail"
                },
                "leisure/fitness_station/parallel_bars": {
                    "name": "Parallel Bars",
                    "terms": "bar,dip,exercise,fitness,gym,trim trail"
                },
                "leisure/fitness_station/push-up": {
                    "name": "Push-Up Station",
                    "terms": "bar,exercise,fitness,gym,pushup,push up,trim trail"
                },
                "leisure/fitness_station/rings": {
                    "name": "Exercise Rings",
                    "terms": "exercise,fitness,gym,muscle up,pullup,pull up,trim trail"
                },
                "leisure/fitness_station/sign": {
                    "name": "Exercise Instruction Sign",
                    "terms": "exercise,fitness,gym,trim trail"
                },
                "leisure/fitness_station/sit-up": {
                    "name": "Sit-Up Station",
                    "terms": "crunch,exercise,fitness,gym,situp,sit up,trim trail"
                },
                "leisure/fitness_station/stairs": {
                    "name": "Exercise Stairs",
                    "terms": "exercise,fitness,gym,steps,trim trail"
                },
                "leisure/garden": {
                    "name": "Garden",
                    "terms": ""
                },
                "leisure/golf_course": {
                    "name": "Golf Course",
                    "terms": "links"
                },
                "leisure/hackerspace": {
                    "name": "Hackerspace",
                    "terms": "makerspace,hackspace,hacklab"
                },
                "leisure/horse_riding": {
                    "name": "Horseback Riding Facility",
                    "terms": "equestrian,stable"
                },
                "leisure/ice_rink": {
                    "name": "Ice Rink",
                    "terms": "hockey,skating,curling"
                },
                "leisure/marina": {
                    "name": "Marina",
                    "terms": "boat"
                },
                "leisure/miniature_golf": {
                    "name": "Miniature Golf",
                    "terms": "crazy golf,mini golf,putt-putt"
                },
                "leisure/nature_reserve": {
                    "name": "Nature Reserve",
                    "terms": "protected,wildlife"
                },
                "leisure/outdoor_seating": {
                    "name": "Outdoor Seating Area",
                    "terms": "al fresco,beer garden,dining,cafe,restaurant,pub,bar,patio"
                },
                "leisure/park": {
                    "name": "Park",
                    "terms": "esplanade,estate,forest,garden,grass,green,grounds,lawn,lot,meadow,parkland,place,playground,plaza,pleasure garden,recreation area,square,tract,village green,woodland"
                },
                "leisure/picnic_table": {
                    "name": "Picnic Table",
                    "terms": "bench"
                },
                "leisure/picnic_table/chess": {
                    "name": "Chess Table",
                    "terms": "bench,chess board,checkerboard,checkers,chequerboard,game table"
                },
                "leisure/pitch": {
                    "name": "Sport Pitch",
                    "terms": "field"
                },
                "leisure/pitch/american_football": {
                    "name": "American Football Field",
                    "terms": "football,gridiron"
                },
                "leisure/pitch/australian_football": {
                    "name": "Australian Football Field",
                    "terms": "Aussie,AFL,football"
                },
                "leisure/pitch/badminton": {
                    "name": "Badminton Court",
                    "terms": ""
                },
                "leisure/pitch/baseball": {
                    "name": "Baseball Field",
                    "terms": ""
                },
                "leisure/pitch/basketball": {
                    "name": "Basketball Court",
                    "terms": ""
                },
                "leisure/pitch/beachvolleyball": {
                    "name": "Beach Volleyball Court",
                    "terms": "volleyball"
                },
                "leisure/pitch/boules": {
                    "name": "Boules/Bocce Court",
                    "terms": "bocce,lyonnaise,pétanque"
                },
                "leisure/pitch/bowls": {
                    "name": "Bowling Green",
                    "terms": ""
                },
                "leisure/pitch/cricket": {
                    "name": "Cricket Field",
                    "terms": ""
                },
                "leisure/pitch/equestrian": {
                    "name": "Riding Arena",
                    "terms": "dressage,equestrian,horse,horseback,riding"
                },
                "leisure/pitch/horseshoes": {
                    "name": "Horseshoes Pit",
                    "terms": "horse shoes"
                },
                "leisure/pitch/netball": {
                    "name": "Netball Court",
                    "terms": ""
                },
                "leisure/pitch/rugby_league": {
                    "name": "Rugby League Field",
                    "terms": ""
                },
                "leisure/pitch/rugby_union": {
                    "name": "Rugby Union Field",
                    "terms": ""
                },
                "leisure/pitch/shuffleboard": {
                    "name": "Shuffleboard Court",
                    "terms": "deck shuffleboard,floor shuffleboard"
                },
                "leisure/pitch/skateboard": {
                    "name": "Skate Park",
                    "terms": ""
                },
                "leisure/pitch/soccer": {
                    "name": "Soccer Field",
                    "terms": "football"
                },
                "leisure/pitch/softball": {
                    "name": "Softball Field",
                    "terms": "softball,diamond"
                },
                "leisure/pitch/table_tennis": {
                    "name": "Ping Pong Table",
                    "terms": "table tennis,ping pong"
                },
                "leisure/pitch/tennis": {
                    "name": "Tennis Court",
                    "terms": ""
                },
                "leisure/pitch/volleyball": {
                    "name": "Volleyball Court",
                    "terms": ""
                },
                "leisure/playground": {
                    "name": "Playground",
                    "terms": "jungle gym,play area"
                },
                "leisure/resort": {
                    "name": "Resort",
                    "terms": ""
                },
                "leisure/sauna": {
                    "name": "Sauna",
                    "terms": ""
                },
                "leisure/slipway_point": {
                    "name": "Slipway",
                    "terms": "boat launch,boat ramp,boat landing"
                },
                "leisure/slipway": {
                    "name": "Slipway",
                    "terms": "boat launch,boat ramp,boat landing"
                },
                "leisure/sports_centre": {
                    "name": "Sports Center / Complex",
                    "terms": ""
                },
                "leisure/sports_centre/climbing": {
                    "name": "Climbing Gym",
                    "terms": "abseiling,artificial climbing wall,belaying,bouldering,rock climbing facility,indoor rock wall,rappeling,rock gym,ropes"
                },
                "leisure/sports_centre/swimming": {
                    "name": "Swimming Pool Facility",
                    "terms": "dive,water"
                },
                "leisure/stadium": {
                    "name": "Stadium",
                    "terms": ""
                },
                "leisure/swimming_area": {
                    "name": "Natural Swimming Area",
                    "terms": "dive,water,aquatics"
                },
                "leisure/swimming_pool": {
                    "name": "Swimming Pool",
                    "terms": "dive,water,aquatics"
                },
                "leisure/track": {
                    "name": "Racetrack (Non-Motorsport)",
                    "terms": "cycle,dog,greyhound,horse,race*,track"
                },
                "leisure/track/cycling_point": {
                    "name": "Cycling Track",
                    "terms": "bicycle track,bicycling track,cycle racetrack,velodrome"
                },
                "leisure/track/cycling": {
                    "name": "Cycling Track",
                    "terms": "bicycle track,bicycling track,cycle racetrack,velodrome"
                },
                "leisure/track/horse_racing_point": {
                    "name": "Horse Racing Track",
                    "terms": "equestrian race track,horse race betting,horseracing,horsetrack,horse racetrack"
                },
                "leisure/track/horse_racing": {
                    "name": "Horse Racing Track",
                    "terms": "equestrian race track,horse race betting,horseracing,horsetrack,horse racetrack"
                },
                "leisure/track/running_point": {
                    "name": "Running Track",
                    "terms": "athletics track,decathlon,foot race,long distance running,marathon,middle distance running,racetrack,running,sprint,track,walking"
                },
                "leisure/track/running": {
                    "name": "Running Track",
                    "terms": "athletics track,decathlon,foot race,long distance running,marathon,middle distance running,racetrack,running,sprint,track,walking"
                },
                "leisure/water_park": {
                    "name": "Water Park",
                    "terms": "swim,pool,dive"
                },
                "line": {
                    "name": "Line",
                    "terms": "polyline"
                },
                "man_made/adit": {
                    "name": "Adit",
                    "terms": "cave,horizontal mine entrance,tunnel,underground"
                },
                "man_made/antenna": {
                    "name": "Antenna",
                    "terms": "broadcast,cell phone,cell,communication,mobile phone,radio,television,transmission,tv"
                },
                "man_made/beacon": {
                    "name": "Beacon",
                    "terms": ""
                },
                "man_made/beehive": {
                    "name": "Beehive",
                    "terms": "apiary,beekeeper,farm,honey,pollination"
                },
                "man_made/breakwater": {
                    "name": "Breakwater",
                    "terms": ""
                },
                "man_made/bridge": {
                    "name": "Bridge",
                    "terms": ""
                },
                "man_made/bunker_silo": {
                    "name": "Bunker Silo",
                    "terms": "Silage,Storage"
                },
                "man_made/chimney": {
                    "name": "Chimney",
                    "terms": ""
                },
                "man_made/clearcut": {
                    "name": "Clearcut Forest",
                    "terms": "cut,forest,lumber,tree,wood"
                },
                "man_made/crane": {
                    "name": "Crane",
                    "terms": ""
                },
                "man_made/cross": {
                    "name": "Summit Cross",
                    "terms": ""
                },
                "man_made/cutline": {
                    "name": "Cut line",
                    "terms": ""
                },
                "man_made/dyke": {
                    "name": "Levee",
                    "terms": "Dike,Dyke,Floodbank,Stopbank"
                },
                "man_made/embankment": {
                    "name": "Embankment",
                    "terms": ""
                },
                "man_made/flagpole": {
                    "name": "Flagpole",
                    "terms": ""
                },
                "man_made/gasometer": {
                    "name": "Gasometer",
                    "terms": "gas holder"
                },
                "man_made/groyne": {
                    "name": "Groyne",
                    "terms": ""
                },
                "man_made/lighthouse": {
                    "name": "Lighthouse",
                    "terms": ""
                },
                "man_made/mast": {
                    "name": "Mast",
                    "terms": "antenna,broadcast tower,cell phone tower,cell tower,communication mast,communication tower,guyed tower,mobile phone tower,radio mast,radio tower,television tower,transmission mast,transmission tower,tv tower"
                },
                "man_made/mast/communication": {
                    "name": "Communication Mast",
                    "terms": "antenna,broadcast tower,cell phone tower,cell tower,communication mast,communication tower,guyed tower,mobile phone tower,radio mast,radio tower,television tower,transmission mast,transmission tower,tv tower"
                },
                "man_made/mast/communication/mobile_phone": {
                    "name": "Mobile Phone Mast",
                    "terms": "antenna,cell mast,cell phone mast,cell phone tower,cell tower,communication mast,communication tower,guyed tower,mobile phone tower,transmission mast,transmission tower"
                },
                "man_made/mast/communication/radio": {
                    "name": "Radio Broadcast Mast",
                    "terms": "antenna,broadcast tower,communication mast,communication tower,guyed tower,radio mast,radio tower,transmission mast,transmission tower"
                },
                "man_made/mast/communication/television": {
                    "name": "Television Broadcast Mast",
                    "terms": "antenna,broadcast tower,communication mast,communication tower,guyed tower,television mast,television tower,transmission mast,transmission tower,tv mast,tv tower"
                },
                "man_made/mineshaft": {
                    "name": "Mineshaft",
                    "terms": "cave,mine shaft,tunnel,underground,vertical mine entrance"
                },
                "man_made/monitoring_station": {
                    "name": "Monitoring Station",
                    "terms": "weather,earthquake,seismology,air,gps"
                },
                "man_made/observatory": {
                    "name": "Observatory",
                    "terms": "astronomical,meteorological"
                },
                "man_made/petroleum_well": {
                    "name": "Oil Well",
                    "terms": "drilling rig,oil derrick,oil drill,oil horse,oil rig,oil pump,petroleum well,pumpjack"
                },
                "man_made/pier": {
                    "name": "Pier",
                    "terms": "berth,dock,jetty,landing,promenade,wharf"
                },
                "man_made/pier/floating": {
                    "name": "Floating Pier",
                    "terms": "berth,dock,jetty,landing,promenade,wharf"
                },
                "man_made/pipeline": {
                    "name": "Pipeline",
                    "terms": "oil,natural gas,water,sewer,sewage"
                },
                "man_made/pipeline/underground": {
                    "name": "Underground Pipeline",
                    "terms": "oil,natural gas,water,sewer,sewage"
                },
                "man_made/pumping_station": {
                    "name": "Pumping Station",
                    "terms": ""
                },
                "man_made/silo": {
                    "name": "Silo",
                    "terms": "grain,corn,wheat"
                },
                "man_made/storage_tank": {
                    "name": "Storage Tank",
                    "terms": "water,oil,gas,petrol"
                },
                "man_made/street_cabinet": {
                    "name": "Street Cabinet",
                    "terms": "cable tv,monitoring box,technical box,telecommunications,traffic signal controls"
                },
                "man_made/surveillance": {
                    "name": "Surveillance",
                    "terms": "anpr,alpr,camera,car plate recognition,cctv,guard,license plate recognition,monitoring,number plate recognition,security,video,webcam"
                },
                "man_made/surveillance/camera": {
                    "name": "Surveillance Camera",
                    "terms": "anpr,alpr,camera,car plate recognition,cctv,guard,license plate recognition,monitoring,number plate recognition,security,video,webcam"
                },
                "man_made/survey_point": {
                    "name": "Survey Point",
                    "terms": "trig point,triangulation pillar,trigonometrical station"
                },
                "man_made/tower": {
                    "name": "Tower",
                    "terms": ""
                },
                "man_made/tower/bell_tower": {
                    "name": "Bell Tower",
                    "terms": "belfry,bell gable,campanile,church tower,klockstapel"
                },
                "man_made/tower/communication": {
                    "name": "Communication Tower",
                    "terms": "antenna,broadcast tower,cell phone tower,cell tower,communication mast,communication tower,guyed tower,mobile phone tower,radio mast,radio tower,television tower,transmission mast,transmission tower,tv tower"
                },
                "man_made/tower/defensive": {
                    "name": "Fortified Tower",
                    "terms": "Defensive Tower,Castle Tower"
                },
                "man_made/tower/minaret": {
                    "name": "Minaret",
                    "terms": "Islam,mosque,Muezzin,Muslim"
                },
                "man_made/tower/observation": {
                    "name": "Observation Tower",
                    "terms": "lookout tower,fire tower"
                },
                "man_made/tunnel": {
                    "name": "Tunnel",
                    "terms": "bore,dig,shaft,underground passage,underpass"
                },
                "man_made/wastewater_plant": {
                    "name": "Wastewater Plant",
                    "terms": "sewage*,water treatment plant,reclamation plant"
                },
                "man_made/water_tower": {
                    "name": "Water Tower",
                    "terms": ""
                },
                "man_made/water_well": {
                    "name": "Water Well",
                    "terms": ""
                },
                "man_made/water_works": {
                    "name": "Water Works",
                    "terms": ""
                },
                "man_made/watermill": {
                    "name": "Watermill",
                    "terms": "water,wheel,mill"
                },
                "man_made/windmill": {
                    "name": "Windmill",
                    "terms": "wind,wheel,mill"
                },
                "man_made/works": {
                    "name": "Factory",
                    "terms": "assembly,build,brewery,car,plant,plastic,processing,manufacture,refinery"
                },
                "manhole": {
                    "name": "Manhole",
                    "terms": "cover,hole,sewer,sewage,telecom"
                },
                "manhole/drain": {
                    "name": "Storm Drain",
                    "terms": "cover,drain,hole,rain,sewer,sewage,storm"
                },
                "manhole/telecom": {
                    "name": "Telecom Manhole",
                    "terms": "cover,phone,hole,telecom,telephone,bt"
                },
                "natural/bare_rock": {
                    "name": "Bare Rock",
                    "terms": "rock"
                },
                "natural/bay": {
                    "name": "Bay",
                    "terms": ""
                },
                "natural/beach": {
                    "name": "Beach",
                    "terms": "shore"
                },
                "natural/cape": {
                    "name": "Cape",
                    "terms": "bay,coastline,erosion,headland,promontory"
                },
                "natural/cave_entrance": {
                    "name": "Cave Entrance",
                    "terms": "cavern,hollow,grotto,shelter,cavity"
                },
                "natural/cliff": {
                    "name": "Cliff",
                    "terms": "crag,escarpment,rock face,scarp"
                },
                "natural/coastline": {
                    "name": "Coastline",
                    "terms": "shore"
                },
                "natural/fell": {
                    "name": "Fell",
                    "terms": ""
                },
                "natural/glacier": {
                    "name": "Glacier",
                    "terms": "ice,snow"
                },
                "natural/grassland": {
                    "name": "Grassland",
                    "terms": "prairie,savanna"
                },
                "natural/heath": {
                    "name": "Heath",
                    "terms": ""
                },
                "natural/mud": {
                    "name": "Mud",
                    "terms": "wetland"
                },
                "natural/peak": {
                    "name": "Peak",
                    "terms": "acme,aiguille,alp,climax,crest,crown,hill,mount,mountain,pinnacle,summit,tip,top"
                },
                "natural/reef": {
                    "name": "Reef",
                    "terms": "barrier,coral,ocean,sand,shoal"
                },
                "natural/ridge": {
                    "name": "Ridge",
                    "terms": "crest"
                },
                "natural/rock": {
                    "name": "Attached Rock / Boulder",
                    "terms": "boulder,stone,rock"
                },
                "natural/saddle": {
                    "name": "Saddle",
                    "terms": "pass,mountain pass,top"
                },
                "natural/sand": {
                    "name": "Sand",
                    "terms": "desert"
                },
                "natural/scree": {
                    "name": "Scree",
                    "terms": "loose rocks"
                },
                "natural/scrub": {
                    "name": "Scrub",
                    "terms": "bush,shrubs"
                },
                "natural/shingle": {
                    "name": "Shingle",
                    "terms": "beach,gravel,pebbles,riverbed,rounded rock fragments"
                },
                "natural/spring": {
                    "name": "Spring",
                    "terms": ""
                },
                "natural/stone": {
                    "name": "Unattached Stone / Boulder",
                    "terms": "boulder,stone,rock"
                },
                "natural/tree_row": {
                    "name": "Tree Row",
                    "terms": ""
                },
                "natural/tree": {
                    "name": "Tree",
                    "terms": ""
                },
                "natural/valley": {
                    "name": "Valley",
                    "terms": "canyon,dale,dell,dene,depression,glen,gorge,gully,gulley,gultch,hollow,ravine,rift,vale"
                },
                "natural/volcano": {
                    "name": "Volcano",
                    "terms": "mountain,crater"
                },
                "natural/water": {
                    "name": "Water",
                    "terms": ""
                },
                "natural/water/basin": {
                    "name": "Basin",
                    "terms": "detention,drain,overflow,rain,retention"
                },
                "natural/water/canal": {
                    "name": "Canal",
                    "terms": ""
                },
                "natural/water/lake": {
                    "name": "Lake",
                    "terms": "lakelet,loch,mere"
                },
                "natural/water/moat": {
                    "name": "Moat",
                    "terms": ""
                },
                "natural/water/pond": {
                    "name": "Pond",
                    "terms": "lakelet,millpond,tarn,pool,mere"
                },
                "natural/water/reservoir": {
                    "name": "Reservoir",
                    "terms": ""
                },
                "natural/water/river": {
                    "name": "River",
                    "terms": "beck,branch,brook,course,creek,estuary,rill,riverbank,rivulet,run,runnel,stream,tributary,watercourse"
                },
                "natural/water/stream": {
                    "name": "Stream",
                    "terms": "beck,branch,brook,burn,course,creek,current,drift,flood,flow,freshet,race,rill,rindle,rivulet,run,runnel,rush,spate,spritz,surge,tide,torrent,tributary,watercourse"
                },
                "natural/water/wastewater": {
                    "name": "Wastewater Basin",
                    "terms": "excrement,shit,sewage,wastewater,Settling Basin,Clarifier Basin"
                },
                "natural/wetland": {
                    "name": "Wetland",
                    "terms": "bog,fen,marsh,mire,moor,muskeg,peatland,quagmire,reedbed,saltmarsh,swamp,tidalflat,wet meadow"
                },
                "natural/wood": {
                    "name": "Wood",
                    "terms": "tree"
                },
                "noexit/yes": {
                    "name": "No Exit",
                    "terms": "no exit,road end,dead end"
                },
                "office": {
                    "name": "Office",
                    "terms": ""
                },
                "office/administrative": {
                    "name": "Administrative Office",
                    "terms": ""
                },
                "office/physician": {
                    "name": "Physician",
                    "terms": ""
                },
                "office/travel_agent": {
                    "name": "Travel Agency",
                    "terms": ""
                },
                "office/accountant": {
                    "name": "Accountant Office",
                    "terms": ""
                },
                "office/adoption_agency": {
                    "name": "Adoption Agency",
                    "terms": ""
                },
                "office/advertising_agency": {
                    "name": "Advertising Agency",
                    "terms": "ad,ad agency,advert agency,advertising,marketing"
                },
                "office/architect": {
                    "name": "Architect Office",
                    "terms": ""
                },
                "office/association": {
                    "name": "Nonprofit Organization Office",
                    "terms": "association,non-profit,nonprofit,organization,society"
                },
                "office/charity": {
                    "name": "Charity Office",
                    "terms": "charitable organization"
                },
                "office/company": {
                    "name": "Corporate Office",
                    "terms": ""
                },
                "office/coworking": {
                    "name": "Coworking Space",
                    "terms": "coworking,office"
                },
                "office/diplomatic": {
                    "name": "Diplomatic Office",
                    "terms": ""
                },
                "office/diplomatic/consulate": {
                    "name": "Consulate",
                    "terms": ""
                },
                "office/diplomatic/embassy": {
                    "name": "Embassy",
                    "terms": ""
                },
                "office/diplomatic/liaison": {
                    "name": "Liaison Office",
                    "terms": ""
                },
                "office/educational_institution": {
                    "name": "Educational Institution",
                    "terms": ""
                },
                "office/employment_agency": {
                    "name": "Employment Agency",
                    "terms": "job"
                },
                "office/energy_supplier": {
                    "name": "Energy Supplier Office",
                    "terms": "electricity,energy company,energy utility,gas utility"
                },
                "office/estate_agent": {
                    "name": "Real Estate Office",
                    "terms": "real estate"
                },
                "office/financial": {
                    "name": "Financial Office",
                    "terms": ""
                },
                "office/forestry": {
                    "name": "Forestry Office",
                    "terms": "forest,ranger"
                },
                "office/foundation": {
                    "name": "Foundation Office",
                    "terms": ""
                },
                "office/government": {
                    "name": "Government Office",
                    "terms": ""
                },
                "office/government/register_office": {
                    "name": "Register Office",
                    "terms": "clerk,marriage,death,birth,certificate"
                },
                "office/government/tax": {
                    "name": "Tax and Revenue Office",
                    "terms": "fiscal authorities,revenue office,tax office"
                },
                "office/guide": {
                    "name": "Tour Guide Office",
                    "terms": "dive guide,mountain guide,tour guide"
                },
                "office/insurance": {
                    "name": "Insurance Office",
                    "terms": ""
                },
                "office/it": {
                    "name": "Information Technology Office",
                    "terms": "computer,information,software,technology"
                },
                "office/lawyer": {
                    "name": "Law Office",
                    "terms": ""
                },
                "office/lawyer/notary": {
                    "name": "Notary Office",
                    "terms": ""
                },
                "office/moving_company": {
                    "name": "Moving Company Office",
                    "terms": "relocation"
                },
                "office/newspaper": {
                    "name": "Newspaper Office",
                    "terms": ""
                },
                "office/ngo": {
                    "name": "NGO Office",
                    "terms": "ngo,non government,non-government,organization,organisation"
                },
                "office/notary": {
                    "name": "Notary Office",
                    "terms": "clerk,deeds,estate,signature,wills"
                },
                "office/political_party": {
                    "name": "Political Party",
                    "terms": ""
                },
                "office/private_investigator": {
                    "name": "Private Investigator Office",
                    "terms": "PI,private eye,private detective"
                },
                "office/quango": {
                    "name": "Quasi-NGO Office",
                    "terms": "ngo,non government,non-government,organization,organisation,quasi autonomous,quasi-autonomous"
                },
                "office/religion": {
                    "name": "Religious Office",
                    "terms": ""
                },
                "office/research": {
                    "name": "Research Office",
                    "terms": ""
                },
                "office/surveyor": {
                    "name": "Surveyor Office",
                    "terms": ""
                },
                "office/tax_advisor": {
                    "name": "Tax Advisor Office",
                    "terms": "tax,tax consultant"
                },
                "office/telecommunication": {
                    "name": "Telecom Office",
                    "terms": "communication,internet,phone,voice"
                },
                "office/therapist": {
                    "name": "Therapist Office",
                    "terms": "therapy"
                },
                "office/water_utility": {
                    "name": "Water Utility Office",
                    "terms": "water board,utility"
                },
                "piste/downhill": {
                    "name": "Downhill Piste/Ski Run",
                    "terms": "ski,alpine,snowboard,downhill,piste"
                },
                "piste/downhill/halfpipe": {
                    "name": "Halfpipe",
                    "terms": "ski,alpine,halfpipe,half pipe,snowboard,downhill,piste"
                },
                "piste/hike": {
                    "name": "Snowshoeing or Winter Hiking Trail",
                    "terms": "hike,winter hiking,snowshoe,snowshoeing,piste,ski"
                },
                "piste/ice_skate": {
                    "name": "Ice Skating Piste",
                    "terms": "ice,skating,ski,piste"
                },
                "piste/nordic": {
                    "name": "Nordic or Crosscountry Piste/Ski Trail",
                    "terms": "ski,nordic,crosscountry,skating,piste"
                },
                "piste/piste": {
                    "name": "Winter Sport Trails",
                    "terms": "ski,nordic,crosscountry,downhill,alpine,snowboard,skitour,ski touring,sled,luge,sleigh,sledge,ski-joring,husky,horse,winter hiking,snowshoe,snowshoeing,ice,skating"
                },
                "piste/skitour": {
                    "name": "Ski Touring Trail",
                    "terms": "ski,skitour,crosscountry,ski touring,piste"
                },
                "piste/sled": {
                    "name": "Sled Piste",
                    "terms": "ski,sled,luge,sleigh,sledge,piste"
                },
                "piste/sleigh": {
                    "name": "Sleigh Piste",
                    "terms": "ski,piste,sled,luge,sleigh,sledge,ski-joring,husky,horse"
                },
                "place/farm": {
                    "name": "Farm",
                    "terms": ""
                },
                "place/city_block": {
                    "name": "City Block",
                    "terms": ""
                },
                "place/city": {
                    "name": "City",
                    "terms": ""
                },
                "place/hamlet": {
                    "name": "Hamlet",
                    "terms": ""
                },
                "place/island": {
                    "name": "Island",
                    "terms": "archipelago,atoll,bar,cay,isle,islet,key,reef"
                },
                "place/islet": {
                    "name": "Islet",
                    "terms": "archipelago,atoll,bar,cay,isle,islet,key,reef"
                },
                "place/isolated_dwelling": {
                    "name": "Isolated Dwelling",
                    "terms": ""
                },
                "place/locality": {
                    "name": "Locality",
                    "terms": ""
                },
                "place/neighbourhood": {
                    "name": "Neighborhood",
                    "terms": "neighbourhood"
                },
                "place/plot": {
                    "name": "Plot",
                    "terms": "tract,land,lot,parcel"
                },
                "place/quarter": {
                    "name": "Sub-Borough / Quarter",
                    "terms": "boro,borough,quarter"
                },
                "place/square": {
                    "name": "Square",
                    "terms": ""
                },
                "place/suburb": {
                    "name": "Borough / Suburb",
                    "terms": "boro,borough,quarter"
                },
                "place/town": {
                    "name": "Town",
                    "terms": ""
                },
                "place/village": {
                    "name": "Village",
                    "terms": ""
                },
                "playground/balance_beam": {
                    "name": "Play Balance Beam",
                    "terms": ""
                },
                "playground/basket_spinner": {
                    "name": "Basket Spinner",
                    "terms": "basket rotator"
                },
                "playground/basket_swing": {
                    "name": "Basket Swing",
                    "terms": ""
                },
                "playground/climbing_frame": {
                    "name": "Climbing Frame",
                    "terms": ""
                },
                "playground/cushion": {
                    "name": "Bouncy Cushion",
                    "terms": ""
                },
                "playground/horizontal_bar": {
                    "name": "Play Horizontal Bar",
                    "terms": "high bar"
                },
                "playground/rocker": {
                    "name": "Spring Rider",
                    "terms": "spring rocker,springy rocker"
                },
                "playground/roundabout": {
                    "name": "Play Roundabout",
                    "terms": "merry-go-round"
                },
                "playground/sandpit": {
                    "name": "Sandpit",
                    "terms": ""
                },
                "playground/seesaw": {
                    "name": "Seesaw",
                    "terms": ""
                },
                "playground/slide": {
                    "name": "Slide",
                    "terms": ""
                },
                "playground/structure": {
                    "name": "Play Structure",
                    "terms": ""
                },
                "playground/swing": {
                    "name": "Swing",
                    "terms": ""
                },
                "playground/zipwire": {
                    "name": "Zip Wire",
                    "terms": ""
                },
                "point": {
                    "name": "Point",
                    "terms": "node,other,vertex,vertices"
                },
                "power/sub_station": {
                    "name": "Substation",
                    "terms": ""
                },
                "power/cable/underground": {
                    "name": "Underground Power Cable",
                    "terms": ""
                },
                "power/generator": {
                    "name": "Power Generator",
                    "terms": "hydro,solar,turbine,wind"
                },
                "power/generator/method/photovoltaic": {
                    "name": "Solar Panel",
                    "terms": "photovoltaic module,PV module,sunlight"
                },
                "power/generator/source/hydro": {
                    "name": "Water Turbine",
                    "terms": "dam,generator,francis turbine,hydroelectricity,kaplan turbine,pelton turbine"
                },
                "power/generator/source/nuclear": {
                    "name": "Nuclear Reactor",
                    "terms": "fission,generator,nuclear,nuke,reactor"
                },
                "power/generator/source/wind": {
                    "name": "Wind Turbine",
                    "terms": "generator,turbine,windmill,wind"
                },
                "power/line": {
                    "name": "Power Line",
                    "terms": ""
                },
                "power/minor_line": {
                    "name": "Minor Power Line",
                    "terms": ""
                },
                "power/plant": {
                    "name": "Power Station Grounds",
                    "terms": "coal,gas,generat*,hydro,nuclear,power,station"
                },
                "power/pole": {
                    "name": "Power Pole",
                    "terms": ""
                },
                "power/substation": {
                    "name": "Substation",
                    "terms": ""
                },
                "power/switch": {
                    "name": "Power Switch",
                    "terms": ""
                },
                "power/tower": {
                    "name": "High-Voltage Tower",
                    "terms": "power"
                },
                "power/transformer": {
                    "name": "Transformer",
                    "terms": ""
                },
                "public_transport/platform_point": {
                    "name": "Transit Stop / Platform",
                    "terms": "platform,public transit,public transportation,transit,transportation"
                },
                "public_transport/platform": {
                    "name": "Transit Platform",
                    "terms": "platform,public transit,public transportation,transit,transportation"
                },
                "public_transport/platform/aerialway_point": {
                    "name": "Aerialway Stop / Platform",
                    "terms": "aerialway,cable car,platform,public transit,public transportation,transit,transportation"
                },
                "public_transport/platform/ferry_point": {
                    "name": "Ferry Stop / Platform",
                    "terms": "boat,dock,ferry,pier,platform,public transit,public transportation,transit,transportation"
                },
                "public_transport/platform/light_rail_point": {
                    "name": "Light Rail Stop / Platform",
                    "terms": "electric,light rail,platform,public transit,public transportation,rail,track,tram,trolley,transit,transportation"
                },
                "public_transport/platform/monorail_point": {
                    "name": "Monorail Stop / Platform",
                    "terms": "monorail,platform,public transit,public transportation,rail,transit,transportation"
                },
                "public_transport/platform/subway_point": {
                    "name": "Subway Stop / Platform",
                    "terms": "metro,platform,public transit,public transportation,rail,subway,track,transit,transportation,underground"
                },
                "public_transport/platform/train_point": {
                    "name": "Train Stop / Platform",
                    "terms": "platform,public transit,public transportation,rail,track,train,transit,transportation"
                },
                "public_transport/platform/tram_point": {
                    "name": "Tram Stop / Platform",
                    "terms": "electric,light rail,platform,public transit,public transportation,rail,streetcar,track,tram,trolley,transit,transportation"
                },
                "public_transport/platform/aerialway": {
                    "name": "Aerialway Platform",
                    "terms": "aerialway,cable car,platform,public transit,public transportation,transit,transportation"
                },
                "public_transport/platform/bus_point": {
                    "name": "Bus Stop",
                    "terms": "bus,platform,public transit,public transportation,transit,transportation"
                },
                "public_transport/platform/bus": {
                    "name": "Bus Platform",
                    "terms": "bus,platform,public transit,public transportation,transit,transportation"
                },
                "public_transport/platform/ferry": {
                    "name": "Ferry Platform",
                    "terms": "boat,dock,ferry,pier,platform,public transit,public transportation,transit,transportation"
                },
                "public_transport/platform/light_rail": {
                    "name": "Light Rail Platform",
                    "terms": "electric,light rail,platform,public transit,public transportation,rail,track,tram,trolley,transit,transportation"
                },
                "public_transport/platform/monorail": {
                    "name": "Monorail Platform",
                    "terms": "monorail,platform,public transit,public transportation,rail,transit,transportation"
                },
                "public_transport/platform/subway": {
                    "name": "Subway Platform",
                    "terms": "metro,platform,public transit,public transportation,rail,subway,track,transit,transportation,underground"
                },
                "public_transport/platform/train": {
                    "name": "Train Platform",
                    "terms": "platform,public transit,public transportation,rail,track,train,transit,transportation"
                },
                "public_transport/platform/tram": {
                    "name": "Tram Platform",
                    "terms": "electric,light rail,platform,public transit,public transportation,rail,streetcar,track,tram,trolley,transit,transportation"
                },
                "public_transport/platform/trolleybus_point": {
                    "name": "Trolleybus Stop",
                    "terms": "bus,electric,platform,public transit,public transportation,streetcar,trackless,tram,trolley,transit,transportation"
                },
                "public_transport/platform/trolleybus": {
                    "name": "Trolleybus Platform",
                    "terms": "bus,electric,platform,public transit,public transportation,streetcar,trackless,tram,trolley,transit,transportation"
                },
                "public_transport/station_aerialway": {
                    "name": "Aerialway Station",
                    "terms": "aerialway,cable car,public transit,public transportation,station,terminal,transit,transportation"
                },
                "public_transport/station_bus": {
                    "name": "Bus Station / Terminal",
                    "terms": "bus,public transit,public transportation,station,terminal,transit,transportation"
                },
                "public_transport/station_ferry": {
                    "name": "Ferry Station / Terminal",
                    "terms": "boat,dock,ferry,pier,public transit,public transportation,station,terminal,transit,transportation"
                },
                "public_transport/station_light_rail": {
                    "name": "Light Rail Station",
                    "terms": "electric,light rail,public transit,public transportation,rail,station,terminal,track,tram,trolley,transit,transportation"
                },
                "public_transport/station_monorail": {
                    "name": "Monorail Station",
                    "terms": "monorail,public transit,public transportation,rail,station,terminal,transit,transportation"
                },
                "public_transport/station_subway": {
                    "name": "Subway Station",
                    "terms": "metro,public transit,public transportation,rail,station,subway,terminal,track,transit,transportation,underground"
                },
                "public_transport/station_train_halt": {
                    "name": "Train Station (Halt / Request)",
                    "terms": "halt,public transit,public transportation,rail,station,track,train,transit,transportation,whistle stop"
                },
                "public_transport/station_train": {
                    "name": "Train Station",
                    "terms": "public transit,public transportation,rail,station,terminal,track,train,transit,transportation"
                },
                "public_transport/station_tram": {
                    "name": "Tram Station",
                    "terms": "electric,light rail,public transit,public transportation,rail,station,streetcar,terminal,track,tram,trolley,transit,transportation"
                },
                "public_transport/station_trolleybus": {
                    "name": "Trolleybus Station / Terminal",
                    "terms": "bus,electric,public transit,public transportation,station,streetcar,terminal,trackless,tram,trolley,transit,transportation"
                },
                "public_transport/station": {
                    "name": "Transit Station",
                    "terms": "public transit,public transportation,station,terminal,transit,transportation"
                },
                "public_transport/stop_area": {
                    "name": "Transit Stop Area",
                    "terms": ""
                },
                "public_transport/stop_position_aerialway": {
                    "name": "Aerialway Stopping Location",
                    "terms": "aerialway,cable car,public transit,public transportation,transit,transportation"
                },
                "public_transport/stop_position_bus": {
                    "name": "Bus Stopping Location",
                    "terms": "bus,public transit,public transportation,transit,transportation"
                },
                "public_transport/stop_position_ferry": {
                    "name": "Ferry Stopping Location",
                    "terms": "boat,dock,ferry,pier,public transit,public transportation,transit,transportation"
                },
                "public_transport/stop_position_light_rail": {
                    "name": "Light Rail Stopping Location",
                    "terms": "electric,light rail,public transit,public transportation,rail,track,tram,trolley,transit,transportation"
                },
                "public_transport/stop_position_monorail": {
                    "name": "Monorail Stopping Location",
                    "terms": "monorail,public transit,public transportation,rail,transit,transportation"
                },
                "public_transport/stop_position_subway": {
                    "name": "Subway Stopping Location",
                    "terms": "metro,public transit,public transportation,rail,subway,track,transit,transportation,underground"
                },
                "public_transport/stop_position_train": {
                    "name": "Train Stopping Location",
                    "terms": "public transit,public transportation,rail,track,train,transit,transportation"
                },
                "public_transport/stop_position_tram": {
                    "name": "Tram Stopping Location",
                    "terms": "electric,light rail,public transit,public transportation,rail,streetcar,track,tram,trolley,transit,transportation"
                },
                "public_transport/stop_position_trolleybus": {
                    "name": "Trolleybus Stopping Location",
                    "terms": "bus,electric,public transit,public transportation,streetcar,trackless,tram,trolley,transit,transportation"
                },
                "public_transport/stop_position": {
                    "name": "Transit Stopping Location",
                    "terms": "public transit,public transportation,transit,transportation"
                },
                "railway/halt": {
                    "name": "Train Station (Halt / Request)",
                    "terms": "break,interrupt,rest,wait,interruption"
                },
                "railway/platform": {
                    "name": "Train Platform",
                    "terms": ""
                },
                "railway/station": {
                    "name": "Train Station",
                    "terms": "train station,station"
                },
                "railway/tram_stop": {
                    "name": "Tram Stopping Position",
                    "terms": "light rail,streetcar,tram,trolley"
                },
                "railway/abandoned": {
                    "name": "Abandoned Railway",
                    "terms": ""
                },
                "railway/buffer_stop": {
                    "name": "Buffer Stop",
                    "terms": "stop,halt,buffer"
                },
                "railway/construction": {
                    "name": "Railway Under Construction",
                    "terms": ""
                },
                "railway/crossing": {
                    "name": "Railway Crossing (Path)",
                    "terms": "crossing,pedestrian crossing,railroad crossing,level crossing,grade crossing,path through railroad,train crossing"
                },
                "railway/derail": {
                    "name": "Railway Derailer",
                    "terms": "derailer"
                },
                "railway/disused": {
                    "name": "Disused Railway",
                    "terms": ""
                },
                "railway/funicular": {
                    "name": "Funicular",
                    "terms": "venicular,cliff railway,cable car,cable railway,funicular railway"
                },
                "railway/level_crossing": {
                    "name": "Railway Crossing (Road)",
                    "terms": "crossing,railroad crossing,level crossing,grade crossing,road through railroad,train crossing"
                },
                "railway/light_rail": {
                    "name": "Light Rail",
                    "terms": "light rail,streetcar,trolley"
                },
                "railway/milestone": {
                    "name": "Railway Milestone",
                    "terms": "milestone,marker"
                },
                "railway/miniature": {
                    "name": "Miniature Railway",
                    "terms": "rideable miniature railway,narrow gauge railway,minimum gauge railway"
                },
                "railway/monorail": {
                    "name": "Monorail",
                    "terms": ""
                },
                "railway/narrow_gauge": {
                    "name": "Narrow Gauge Rail",
                    "terms": "narrow gauge railway,narrow gauge railroad"
                },
                "railway/rail": {
                    "name": "Rail",
                    "terms": "rail line,railroad track,train track"
                },
                "railway/rail/highspeed": {
                    "name": "High-Speed Rail",
                    "terms": "bullet train,fast rail,high speed rail,highspeed rail,HSR"
                },
                "railway/signal": {
                    "name": "Railway Signal",
                    "terms": "signal,lights"
                },
                "railway/subway_entrance": {
                    "name": "Subway Entrance",
                    "terms": "metro,transit"
                },
                "railway/subway": {
                    "name": "Subway",
                    "terms": "metro,transit"
                },
                "railway/switch": {
                    "name": "Railway Switch",
                    "terms": "switch,points"
                },
                "railway/train_wash": {
                    "name": "Train Wash",
                    "terms": "wash,clean"
                },
                "railway/tram": {
                    "name": "Tram",
                    "terms": "light rail,streetcar,tram,trolley"
                },
                "relation": {
                    "name": "Relation",
                    "terms": ""
                },
                "route/ferry": {
                    "name": "Ferry Route",
                    "terms": ""
                },
                "seamark/beacon_isolated_danger": {
                    "name": "Danger Beacon",
                    "terms": "beacon isolated danger,isolated danger beacon,iala"
                },
                "seamark/beacon_lateral": {
                    "name": "Channel Beacon",
                    "terms": "lateral beacon,beacon lateral,cevni,channel marker,iala,lateral mark"
                },
                "seamark/buoy_lateral": {
                    "name": "Channel Buoy",
                    "terms": "lateral buoy,buoy lateral,cevni,channel marker,iala,lateral mark"
                },
                "seamark/buoy_lateral/green": {
                    "name": "Green Buoy",
                    "terms": "lateral buoy,buoy lateral,cevni,channel marker,iala,lateral mark"
                },
                "seamark/buoy_lateral/red": {
                    "name": "Red Buoy",
                    "terms": "lateral buoy,buoy lateral,cevni,channel marker,iala,lateral mark"
                },
                "seamark/mooring": {
                    "name": "Mooring",
                    "terms": "dolphin,pile,bollard,buoy,post"
                },
                "shop": {
                    "name": "Shop",
                    "terms": ""
                },
                "shop/boutique": {
                    "name": "Boutique",
                    "terms": ""
                },
                "shop/fashion": {
                    "name": "Fashion Store",
                    "terms": ""
                },
                "shop/fishmonger": {
                    "name": "Fishmonger",
                    "terms": ""
                },
                "shop/furnace": {
                    "name": "Furnace Store",
                    "terms": "oven,stove"
                },
                "shop/vacant": {
                    "name": "Vacant Shop",
                    "terms": ""
                },
                "shop/agrarian": {
                    "name": "Farm Supply Shop",
                    "terms": "agricultural inputs,agricultural machines,seeds,pesticides,fertilizer,agricultural tools"
                },
                "shop/alcohol": {
                    "name": "Liquor Store",
                    "terms": "alcohol,beer,booze,wine"
                },
                "shop/anime": {
                    "name": "Anime Shop",
                    "terms": "manga,japan,cosplay,figurine,dakimakura"
                },
                "shop/antiques": {
                    "name": "Antiques Shop",
                    "terms": ""
                },
                "shop/appliance": {
                    "name": "Appliance Store",
                    "terms": "air conditioner,appliance,dishwasher,dryer,freezer,fridge,grill,kitchen,oven,refrigerator,stove,washer,washing machine"
                },
                "shop/art": {
                    "name": "Art Store",
                    "terms": "art*,exhibit*,gallery"
                },
                "shop/baby_goods": {
                    "name": "Baby Goods Store",
                    "terms": ""
                },
                "shop/bag": {
                    "name": "Bag/Luggage Store",
                    "terms": "handbag,purse"
                },
                "shop/bakery": {
                    "name": "Bakery",
                    "terms": "bread,cakes,rolls"
                },
                "shop/bathroom_furnishing": {
                    "name": "Bathroom Furnishing Store",
                    "terms": ""
                },
                "shop/beauty": {
                    "name": "Beauty Shop",
                    "terms": "spa,salon,tanning"
                },
                "shop/beauty/nails": {
                    "name": "Nail Salon",
                    "terms": "manicure,pedicure"
                },
                "shop/beauty/tanning": {
                    "name": "Tanning Salon",
                    "terms": ""
                },
                "shop/bed": {
                    "name": "Bedding/Mattress Store",
                    "terms": ""
                },
                "shop/beverages": {
                    "name": "Beverage Store",
                    "terms": "drinks"
                },
                "shop/bicycle": {
                    "name": "Bicycle Shop",
                    "terms": "bike,repair,tricycle,unicycle"
                },
                "shop/boat": {
                    "name": "Boat Store",
                    "terms": "fishing boat,jetski,motorboat,rowboat,sailboat,vessel,watercraft"
                },
                "shop/bookmaker": {
                    "name": "Bookmaker",
                    "terms": "betting,bookie"
                },
                "shop/books": {
                    "name": "Book Store",
                    "terms": ""
                },
                "shop/butcher": {
                    "name": "Butcher",
                    "terms": "chicken,beef,lamb,meat,pork"
                },
                "shop/candles": {
                    "name": "Candle Shop",
                    "terms": "wax"
                },
                "shop/cannabis": {
                    "name": "Cannabis Shop",
                    "terms": "420,marijuana,pot,reefer,weed"
                },
                "shop/car_parts": {
                    "name": "Car Parts Store",
                    "terms": "automobile,automotive"
                },
                "shop/car_repair": {
                    "name": "Car Repair Shop",
                    "terms": "automobile,automotive,garage,service"
                },
                "shop/car": {
                    "name": "Car Dealership",
                    "terms": "automobile,automotive"
                },
                "shop/caravan": {
                    "name": "RV Dealership",
                    "terms": "auto,camper,recreational vehicle"
                },
                "shop/carpet": {
                    "name": "Carpet Store",
                    "terms": "rug"
                },
                "shop/catalogue": {
                    "name": "Catalog Shop",
                    "terms": ""
                },
                "shop/charity": {
                    "name": "Charity Store",
                    "terms": "thrift,op shop,nonprofit"
                },
                "shop/cheese": {
                    "name": "Cheese Store",
                    "terms": ""
                },
                "shop/chemist": {
                    "name": "Drugstore",
                    "terms": "apothecary,beauty,drug store,drugstore,gift,hair,med*,pharmacy,prescription,tooth"
                },
                "shop/chocolate": {
                    "name": "Chocolate Store",
                    "terms": "cocoa"
                },
                "shop/clothes": {
                    "name": "Clothing Store",
                    "terms": "blouses,boutique,bras,clothes,dresses,fashion,pants,shirts,shorts,skirts,slacks,socks,suits,underwear"
                },
                "shop/clothes/underwear": {
                    "name": "Underwear Store",
                    "terms": "boutique,bras,brassieres,briefs,boxers,fashion,lingerie,panties,slips,socks,stockings,underclothes,undergarments,underpants,undies"
                },
                "shop/coffee": {
                    "name": "Coffee Store",
                    "terms": ""
                },
                "shop/computer": {
                    "name": "Computer Store",
                    "terms": "desktop,laptop,hardware,operating system,software"
                },
                "shop/confectionery": {
                    "name": "Candy Store",
                    "terms": "sweet"
                },
                "shop/convenience": {
                    "name": "Convenience Store",
                    "terms": ""
                },
                "shop/copyshop": {
                    "name": "Copy Store",
                    "terms": "print,scan"
                },
                "shop/cosmetics": {
                    "name": "Cosmetics Store",
                    "terms": "make-up,makeup"
                },
                "shop/country_store": {
                    "name": "Country Store",
                    "terms": ""
                },
                "shop/craft": {
                    "name": "Arts and Crafts Store",
                    "terms": "art*,paint*,frame"
                },
                "shop/curtain": {
                    "name": "Curtain Store",
                    "terms": "drape*,window"
                },
                "shop/dairy": {
                    "name": "Dairy Store",
                    "terms": "milk,egg,cheese"
                },
                "shop/deli": {
                    "name": "Deli",
                    "terms": "lunch,meat,sandwich"
                },
                "shop/department_store": {
                    "name": "Department Store",
                    "terms": ""
                },
                "shop/doityourself": {
                    "name": "DIY Store",
                    "terms": ""
                },
                "shop/dry_cleaning": {
                    "name": "Dry Cleaner",
                    "terms": ""
                },
                "shop/e-cigarette": {
                    "name": "E-Cigarette Shop",
                    "terms": "electronic,vape,vaping,vapor"
                },
                "shop/electronics": {
                    "name": "Electronics Store",
                    "terms": "appliance,audio,blueray,camera,computer,dvd,home theater,radio,speaker,tv,video"
                },
                "shop/erotic": {
                    "name": "Erotic Store",
                    "terms": "sex,porn"
                },
                "shop/erotic/lgbtq": {
                    "name": "LGBTQ+ Erotic Store",
                    "terms": "sex,porn"
                },
                "shop/fabric": {
                    "name": "Fabric Store",
                    "terms": "sew"
                },
                "shop/farm": {
                    "name": "Produce Stand",
                    "terms": "farm shop,farm stand"
                },
                "shop/fireplace": {
                    "name": "Fireplace Store",
                    "terms": "fireplace,stove,masonry heater"
                },
                "shop/fishing": {
                    "name": "Fishing Shop",
                    "terms": "bait,fishing line,flies,fly,lure,reel,rod,tackle"
                },
                "shop/florist": {
                    "name": "Florist",
                    "terms": "flower"
                },
                "shop/frame": {
                    "name": "Framing Shop",
                    "terms": "art*,paint*,photo*,frame"
                },
                "shop/frozen_food": {
                    "name": "Frozen Food",
                    "terms": ""
                },
                "shop/fuel": {
                    "name": "Fuel Shop",
                    "terms": ""
                },
                "shop/funeral_directors": {
                    "name": "Funeral Home",
                    "terms": "undertaker,memorial home"
                },
                "shop/furniture": {
                    "name": "Furniture Store",
                    "terms": "chair,sofa,table"
                },
                "shop/games": {
                    "name": "Tabletop Game Store",
                    "terms": "board game,card game,dice game,game shop,live action role-playing game,miniatures wargame,strategy game"
                },
                "shop/garden_centre": {
                    "name": "Garden Center",
                    "terms": "landscape,mulch,shrub,tree"
                },
                "shop/gas": {
                    "name": "Bottled Gas Shop",
                    "terms": "cng,lpg,natural gas,propane,refill,tank"
                },
                "shop/general": {
                    "name": "General Store",
                    "terms": "Village Shop"
                },
                "shop/gift": {
                    "name": "Gift Shop",
                    "terms": "souvenir"
                },
                "shop/greengrocer": {
                    "name": "Greengrocer",
                    "terms": "fruit,produce,vegetable"
                },
                "shop/hairdresser_supply": {
                    "name": "Hairdresser Supply Store",
                    "terms": "barber,shampoo,conditioner"
                },
                "shop/hairdresser": {
                    "name": "Hairdresser",
                    "terms": "barber"
                },
                "shop/hardware": {
                    "name": "Hardware Store",
                    "terms": ""
                },
                "shop/health_food": {
                    "name": "Health Food Shop",
                    "terms": "wholefood,vitamins,vegetarian,vegan"
                },
                "shop/hearing_aids": {
                    "name": "Hearing Aids Store",
                    "terms": ""
                },
                "shop/herbalist": {
                    "name": "Herbalist",
                    "terms": ""
                },
                "shop/hifi": {
                    "name": "Hifi Store",
                    "terms": "audio,hi-fi,high fidelity,stereo,video"
                },
                "shop/houseware": {
                    "name": "Houseware Store",
                    "terms": "home,household,kitchenware"
                },
                "shop/hunting": {
                    "name": "Hunting Shop",
                    "terms": "arrows,bows,bullets,crossbows,rifles,traps"
                },
                "shop/interior_decoration": {
                    "name": "Interior Decoration Store",
                    "terms": ""
                },
                "shop/jewelry": {
                    "name": "Jewelry Store",
                    "terms": "bracelet,diamond,earrings,gem,gold,jeweler,jewellery,jeweller,necklace,pins,ring,silver"
                },
                "shop/kiosk": {
                    "name": "Kiosk",
                    "terms": ""
                },
                "shop/kitchen": {
                    "name": "Kitchen Design Store",
                    "terms": "cabinets,countertops,sinks"
                },
                "shop/laundry": {
                    "name": "Laundry",
                    "terms": ""
                },
                "shop/laundry/self_service": {
                    "name": "Self-Service Laundry",
                    "terms": "Coin Laundry,Laundromat,Coin Wash,Launderette,Washateria"
                },
                "shop/leather": {
                    "name": "Leather Store",
                    "terms": ""
                },
                "shop/lighting": {
                    "name": "Lighting Store",
                    "terms": "fluorescent lighting,lamps,LEDs,light fixtures,lightbulbs"
                },
                "shop/locksmith": {
                    "name": "Locksmith",
                    "terms": "key,lockpick"
                },
                "shop/lottery": {
                    "name": "Lottery Shop",
                    "terms": ""
                },
                "shop/mall": {
                    "name": "Mall",
                    "terms": "shopping"
                },
                "shop/massage": {
                    "name": "Massage Shop",
                    "terms": ""
                },
                "shop/medical_supply": {
                    "name": "Medical Supply Store",
                    "terms": ""
                },
                "shop/mobile_phone": {
                    "name": "Mobile Phone Store",
                    "terms": ""
                },
                "shop/money_lender": {
                    "name": "Money Lender",
                    "terms": ""
                },
                "shop/motorcycle_repair": {
                    "name": "Motorcycle Repair Shop",
                    "terms": "auto,bike,garage,motorcycle,repair,service"
                },
                "shop/motorcycle": {
                    "name": "Motorcycle Dealership",
                    "terms": "bike"
                },
                "shop/music": {
                    "name": "Music Store",
                    "terms": "tape casettes,CDs,compact discs,vinyl records"
                },
                "shop/musical_instrument": {
                    "name": "Musical Instrument Store",
                    "terms": "guitar"
                },
                "shop/newsagent": {
                    "name": "Newspaper/Magazine Shop",
                    "terms": ""
                },
                "shop/nutrition_supplements": {
                    "name": "Nutrition Supplements Store",
                    "terms": ""
                },
                "shop/optician": {
                    "name": "Optician",
                    "terms": "eye,glasses"
                },
                "shop/organic": {
                    "name": "Organic Goods Store",
                    "terms": ""
                },
                "shop/outdoor": {
                    "name": "Outdoors Store",
                    "terms": "camping,climbing,hiking,outfitter,outdoor equipment,outdoor supplies"
                },
                "shop/paint": {
                    "name": "Paint Store",
                    "terms": ""
                },
                "shop/party": {
                    "name": "Party Supply Store",
                    "terms": "balloons,costumes,decorations,invitations"
                },
                "shop/pastry": {
                    "name": "Pastry Shop",
                    "terms": "patisserie,cake shop,cakery"
                },
                "shop/pawnbroker": {
                    "name": "Pawn Shop",
                    "terms": ""
                },
                "shop/perfumery": {
                    "name": "Perfume Store",
                    "terms": ""
                },
                "shop/pet_grooming": {
                    "name": "Pet Grooming Store",
                    "terms": "cat,dog"
                },
                "shop/pet": {
                    "name": "Pet Store",
                    "terms": "animal,cat,dog,fish,kitten,puppy,reptile"
                },
                "shop/photo": {
                    "name": "Photography Store",
                    "terms": "camera,film"
                },
                "shop/pyrotechnics": {
                    "name": "Fireworks Store",
                    "terms": ""
                },
                "shop/radiotechnics": {
                    "name": "Radio/Electronic Component Store",
                    "terms": "antenna,transistor"
                },
                "shop/religion": {
                    "name": "Religious Store",
                    "terms": ""
                },
                "shop/scuba_diving": {
                    "name": "Scuba Diving Shop",
                    "terms": "diving,scuba"
                },
                "shop/seafood": {
                    "name": "Seafood Shop",
                    "terms": "fishmonger"
                },
                "shop/second_hand": {
                    "name": "Consignment/Thrift Store",
                    "terms": "secondhand,second hand,resale,thrift,used"
                },
                "shop/sewing": {
                    "name": "Sewing Supply Shop",
                    "terms": "haberdashery"
                },
                "shop/shoes": {
                    "name": "Shoe Store",
                    "terms": "boots,cleats,clogs,heels,loafers,oxfords,sneakers"
                },
                "shop/sports": {
                    "name": "Sporting Goods Store",
                    "terms": "athletics"
                },
                "shop/stationery": {
                    "name": "Stationery Store",
                    "terms": "card,paper"
                },
                "shop/storage_rental": {
                    "name": "Storage Rental",
                    "terms": "garages"
                },
                "shop/supermarket": {
                    "name": "Supermarket",
                    "terms": "grocery,store,shop"
                },
                "shop/tailor": {
                    "name": "Tailor",
                    "terms": "clothes,suit"
                },
                "shop/tattoo": {
                    "name": "Tattoo Parlor",
                    "terms": "ink"
                },
                "shop/tea": {
                    "name": "Tea Store",
                    "terms": ""
                },
                "shop/ticket": {
                    "name": "Ticket Seller",
                    "terms": "box office"
                },
                "shop/tiles": {
                    "name": "Tile Shop",
                    "terms": ""
                },
                "shop/tobacco": {
                    "name": "Tobacco Shop",
                    "terms": "cigarettes,cigars"
                },
                "shop/toys": {
                    "name": "Toy Store",
                    "terms": "games"
                },
                "shop/trade": {
                    "name": "Trade Shop",
                    "terms": ""
                },
                "shop/travel_agency": {
                    "name": "Travel Agency",
                    "terms": ""
                },
                "shop/tyres": {
                    "name": "Tire Store",
                    "terms": ""
                },
                "shop/vacuum_cleaner": {
                    "name": "Vacuum Cleaner Store",
                    "terms": ""
                },
                "shop/variety_store": {
                    "name": "Variety Store",
                    "terms": ""
                },
                "shop/video_games": {
                    "name": "Video Game Store",
                    "terms": ""
                },
                "shop/video": {
                    "name": "Video Store",
                    "terms": "DVD,VHS,video casette"
                },
                "shop/watches": {
                    "name": "Watches Shop",
                    "terms": ""
                },
                "shop/water_sports": {
                    "name": "Watersport/Swim Shop",
                    "terms": ""
                },
                "shop/water": {
                    "name": "Drinking Water Shop",
                    "terms": ""
                },
                "shop/weapons": {
                    "name": "Weapon Shop",
                    "terms": "ammo,gun,knife,knives"
                },
                "shop/wholesale": {
                    "name": "Wholesale Store",
                    "terms": "warehouse club,cash and carry"
                },
                "shop/window_blind": {
                    "name": "Window Blind Store",
                    "terms": ""
                },
                "shop/wine": {
                    "name": "Wine Shop",
                    "terms": ""
                },
                "tactile_paving": {
                    "name": "Tactile Paving",
                    "terms": "blind path,detectable warning surfaces,tactile ground surface indicators,tactile walking surface indicators,truncated domes,visually impaired path"
                },
                "telecom/data_center": {
                    "name": "Data Center",
                    "terms": "computer systems storage,information technology,server farm,the cloud,telecommunications"
                },
                "tourism/alpine_hut": {
                    "name": "Alpine Hut",
                    "terms": "climbing hut"
                },
                "tourism/apartment": {
                    "name": "Guest Apartment / Condo",
                    "terms": ""
                },
                "tourism/aquarium": {
                    "name": "Aquarium",
                    "terms": "fish,sea,water"
                },
                "tourism/artwork": {
                    "name": "Artwork",
                    "terms": "mural,sculpture,statue"
                },
                "tourism/artwork/bust": {
                    "name": "Bust",
                    "terms": "figure"
                },
                "tourism/artwork/graffiti": {
                    "name": "Graffiti",
                    "terms": "Street Artwork,Guerilla Artwork,Graffiti Artwork"
                },
                "tourism/artwork/installation": {
                    "name": "Art Installation",
                    "terms": "interactive art,intervention art,modern art"
                },
                "tourism/artwork/mural": {
                    "name": "Mural",
                    "terms": "fresco,wall painting"
                },
                "tourism/artwork/sculpture": {
                    "name": "Sculpture",
                    "terms": "statue,figure,carving"
                },
                "tourism/artwork/statue": {
                    "name": "Statue",
                    "terms": "sculpture,figure,carving"
                },
                "tourism/attraction": {
                    "name": "Tourist Attraction",
                    "terms": ""
                },
                "tourism/camp_site": {
                    "name": "Campground",
                    "terms": "tent,rv"
                },
                "tourism/caravan_site": {
                    "name": "RV Park",
                    "terms": "Motor Home,Camper"
                },
                "tourism/chalet": {
                    "name": "Holiday Cottage",
                    "terms": "holiday,holiday cottage,holiday home,vacation,vacation home"
                },
                "tourism/gallery": {
                    "name": "Art Gallery",
                    "terms": "art*,exhibit*,paint*,photo*,sculpt*"
                },
                "tourism/guest_house": {
                    "name": "Guest House",
                    "terms": "B&B,Bed and Breakfast"
                },
                "tourism/hostel": {
                    "name": "Hostel",
                    "terms": ""
                },
                "tourism/hotel": {
                    "name": "Hotel",
                    "terms": ""
                },
                "tourism/information": {
                    "name": "Information",
                    "terms": ""
                },
                "tourism/information/board": {
                    "name": "Information Board",
                    "terms": ""
                },
                "tourism/information/guidepost": {
                    "name": "Guidepost",
                    "terms": "signpost"
                },
                "tourism/information/map": {
                    "name": "Map",
                    "terms": ""
                },
                "tourism/information/office": {
                    "name": "Tourist Information Office",
                    "terms": ""
                },
                "tourism/information/route_marker": {
                    "name": "Trail Marker",
                    "terms": "cairn,painted blaze,route flag,route marker,stone pile,trail blaze,trail post,way marker"
                },
                "tourism/information/terminal": {
                    "name": "Information Terminal",
                    "terms": ""
                },
                "tourism/motel": {
                    "name": "Motel",
                    "terms": ""
                },
                "tourism/museum": {
                    "name": "Museum",
                    "terms": "art*,exhibit*,gallery,foundation,hall,institution,paint*,photo*,sculpt*"
                },
                "tourism/picnic_site": {
                    "name": "Picnic Site",
                    "terms": "camp"
                },
                "tourism/theme_park": {
                    "name": "Theme Park",
                    "terms": ""
                },
                "tourism/trail_riding_station": {
                    "name": "Trail Riding Station",
                    "terms": ""
                },
                "tourism/viewpoint": {
                    "name": "Viewpoint",
                    "terms": ""
                },
                "tourism/wilderness_hut": {
                    "name": "Wilderness Hut",
                    "terms": "wilderness hut,backcountry hut,bothy"
                },
                "tourism/zoo": {
                    "name": "Zoo",
                    "terms": "animal"
                },
                "tourism/zoo/petting": {
                    "name": "Petting Zoo",
                    "terms": "Children's Zoo,Children's Farm,Petting Farm,farm animals"
                },
                "tourism/zoo/safari": {
                    "name": "Safari Park",
                    "terms": "Drive-Through Zoo,Drive-In Zoo"
                },
                "tourism/zoo/wildlife": {
                    "name": "Wildlife Park",
                    "terms": "indigenous animals"
                },
                "traffic_calming": {
                    "name": "Traffic Calming",
                    "terms": "bump,hump,slow,speed"
                },
                "traffic_calming/bump": {
                    "name": "Speed Bump",
                    "terms": "hump,speed,slow"
                },
                "traffic_calming/chicane": {
                    "name": "Traffic Chicane",
                    "terms": "driveway link,speed,slow"
                },
                "traffic_calming/choker": {
                    "name": "Traffic Choker",
                    "terms": "speed,slow"
                },
                "traffic_calming/cushion": {
                    "name": "Speed Cushion",
                    "terms": "bump,hump,speed,slow"
                },
                "traffic_calming/dip": {
                    "name": "Dip",
                    "terms": "speed,slow"
                },
                "traffic_calming/hump": {
                    "name": "Speed Hump",
                    "terms": "bump,speed,slow"
                },
                "traffic_calming/island": {
                    "name": "Traffic Island",
                    "terms": "circle,roundabout,slow"
                },
                "traffic_calming/rumble_strip": {
                    "name": "Rumble Strip",
                    "terms": "audible lines,sleeper lines,growlers"
                },
                "traffic_calming/table": {
                    "name": "Speed Table",
                    "terms": "flat top,hump,speed,slow"
                },
                "traffic_sign_vertex": {
                    "name": "Traffic Sign",
                    "terms": "road,highway"
                },
                "traffic_sign": {
                    "name": "Traffic Sign",
                    "terms": "road,highway"
                },
                "traffic_sign/city_limit_vertex": {
                    "name": "City Limit Sign",
                    "terms": "town,village,hamlet,boundary,edge,border,road,highway"
                },
                "traffic_sign/city_limit": {
                    "name": "City Limit Sign",
                    "terms": "town,village,hamlet,boundary,edge,border,road,highway"
                },
                "traffic_sign/maxspeed_vertex": {
                    "name": "Speed Limit Sign",
                    "terms": "max speed,maximum speed,road,highway"
                },
                "traffic_sign/maxspeed": {
                    "name": "Speed Limit Sign",
                    "terms": "max speed,maximum speed,road,highway"
                },
                "type/multipolygon": {
                    "name": "Multipolygon",
                    "terms": ""
                },
                "type/boundary": {
                    "name": "Boundary",
                    "terms": ""
                },
                "type/boundary/administrative": {
                    "name": "Administrative Boundary",
                    "terms": ""
                },
                "type/enforcement": {
                    "name": "Enforcement",
                    "terms": ""
                },
                "type/public_transport/stop_area_group": {
                    "name": "Transit Stop Area Group",
                    "terms": ""
                },
                "type/restriction": {
                    "name": "Restriction",
                    "terms": ""
                },
                "type/restriction/no_left_turn": {
                    "name": "No Left Turn",
                    "terms": ""
                },
                "type/restriction/no_right_turn": {
                    "name": "No Right Turn",
                    "terms": ""
                },
                "type/restriction/no_straight_on": {
                    "name": "No Straight On",
                    "terms": ""
                },
                "type/restriction/no_u_turn": {
                    "name": "No U-turn",
                    "terms": ""
                },
                "type/restriction/only_left_turn": {
                    "name": "Only Left Turn",
                    "terms": ""
                },
                "type/restriction/only_right_turn": {
                    "name": "Only Right Turn",
                    "terms": ""
                },
                "type/restriction/only_straight_on": {
                    "name": "Only Straight On",
                    "terms": ""
                },
                "type/restriction/only_u_turn": {
                    "name": "Only U-turn",
                    "terms": ""
                },
                "type/route_master": {
                    "name": "Route Master",
                    "terms": ""
                },
                "type/route": {
                    "name": "Route",
                    "terms": ""
                },
                "type/route/bicycle": {
                    "name": "Cycle Route",
                    "terms": ""
                },
                "type/route/bus": {
                    "name": "Bus Route",
                    "terms": ""
                },
                "type/route/detour": {
                    "name": "Detour Route",
                    "terms": ""
                },
                "type/route/ferry": {
                    "name": "Ferry Route",
                    "terms": ""
                },
                "type/route/foot": {
                    "name": "Foot Route",
                    "terms": ""
                },
                "type/route/hiking": {
                    "name": "Hiking Route",
                    "terms": ""
                },
                "type/route/horse": {
                    "name": "Riding Route",
                    "terms": ""
                },
                "type/route/light_rail": {
                    "name": "Light Rail Route",
                    "terms": ""
                },
                "type/route/monorail": {
                    "name": "Monorail Route",
                    "terms": ""
                },
                "type/route/pipeline": {
                    "name": "Pipeline Route",
                    "terms": ""
                },
                "type/route/piste": {
                    "name": "Piste/Ski Route",
                    "terms": ""
                },
                "type/route/power": {
                    "name": "Power Route",
                    "terms": ""
                },
                "type/route/road": {
                    "name": "Road Route",
                    "terms": ""
                },
                "type/route/subway": {
                    "name": "Subway Route",
                    "terms": ""
                },
                "type/route/train": {
                    "name": "Train Route",
                    "terms": ""
                },
                "type/route/tram": {
                    "name": "Tram Route",
                    "terms": ""
                },
                "type/site": {
                    "name": "Site",
                    "terms": ""
                },
                "type/waterway": {
                    "name": "Waterway",
                    "terms": ""
                },
                "waterway/riverbank": {
                    "name": "Riverbank",
                    "terms": ""
                },
                "waterway/boatyard": {
                    "name": "Boatyard",
                    "terms": ""
                },
                "waterway/canal": {
                    "name": "Canal",
                    "terms": ""
                },
                "waterway/canal/lock": {
                    "name": "Canal Lock",
                    "terms": ""
                },
                "waterway/dam": {
                    "name": "Dam",
                    "terms": ""
                },
                "waterway/ditch": {
                    "name": "Ditch",
                    "terms": ""
                },
                "waterway/dock": {
                    "name": "Wet Dock / Dry Dock",
                    "terms": "boat,ship,vessel,marine"
                },
                "waterway/drain": {
                    "name": "Drain",
                    "terms": ""
                },
                "waterway/fuel": {
                    "name": "Marine Fuel Station",
                    "terms": "petrol,gas,diesel,boat"
                },
                "waterway/lock_gate": {
                    "name": "Lock Gate",
                    "terms": "canal"
                },
                "waterway/milestone": {
                    "name": "Waterway Milestone",
                    "terms": "milestone,marker"
                },
                "waterway/river": {
                    "name": "River",
                    "terms": "beck,branch,brook,course,creek,estuary,rill,rivulet,run,runnel,stream,tributary,watercourse"
                },
                "waterway/sanitary_dump_station": {
                    "name": "Marine Toilet Disposal",
                    "terms": "Boat,Watercraft,Sanitary,Dump Station,Pumpout,Pump out,Elsan,CDP,CTDP,Chemical Toilet"
                },
                "waterway/stream_intermittent": {
                    "name": "Intermittent Stream",
                    "terms": "arroyo,beck,branch,brook,burn,course,creek,drift,flood,flow,gully,run,runnel,rush,spate,spritz,tributary,wadi,wash,watercourse"
                },
                "waterway/stream": {
                    "name": "Stream",
                    "terms": "beck,branch,brook,burn,course,creek,current,drift,flood,flow,freshet,race,rill,rindle,rivulet,run,runnel,rush,spate,spritz,surge,tide,torrent,tributary,watercourse"
                },
                "waterway/water_point": {
                    "name": "Marine Drinking Water",
                    "terms": ""
                },
                "waterway/waterfall": {
                    "name": "Waterfall",
                    "terms": "fall"
                },
                "waterway/weir": {
                    "name": "Weir",
                    "terms": ""
                }
            }
        },
        "imagery": {
            "AGIV": {
                "attribution": {
                    "text": "Orthophoto Flanders most recent © AGIV"
                },
                "name": "AGIV Flanders most recent aerial imagery"
            },
            "AGIV10cm": {
                "attribution": {
                    "text": "Orthophoto Flanders © AGIV"
                },
                "name": "AGIV Flanders 2013-2015 aerial imagery 10cm"
            },
            "AGIVFlandersGRB": {
                "attribution": {
                    "text": "GRB Flanders © AGIV"
                },
                "name": "AGIV Flanders GRB"
            },
            "Bing": {
                "description": "Satellite and aerial imagery.",
                "name": "Bing aerial imagery"
            },
            "DigitalGlobe-Premium": {
                "attribution": {
                    "text": "Terms & Feedback"
                },
                "description": "DigitalGlobe-Premium is a mosaic composed of DigitalGlobe basemap with select regions filled with +Vivid or custom area of interest imagery, 50cm resolution or better, and refreshed more frequently with ongoing updates.",
                "name": "DigitalGlobe Premium Imagery"
            },
            "DigitalGlobe-Premium-vintage": {
                "attribution": {
                    "text": "Terms & Feedback"
                },
                "description": "Imagery boundaries and capture dates. Labels appear at zoom level 13 and higher.",
                "name": "DigitalGlobe Premium Imagery Vintage"
            },
            "DigitalGlobe-Standard": {
                "attribution": {
                    "text": "Terms & Feedback"
                },
                "description": "DigitalGlobe-Standard is a curated set of imagery covering 86% of the earth’s landmass, with 30-60cm resolution where available, backfilled by Landsat. Average age is 2.31 years, with some areas updated 2x per year.",
                "name": "DigitalGlobe Standard Imagery"
            },
            "DigitalGlobe-Standard-vintage": {
                "attribution": {
                    "text": "Terms & Feedback"
                },
                "description": "Imagery boundaries and capture dates. Labels appear at zoom level 13 and higher.",
                "name": "DigitalGlobe Standard Imagery Vintage"
            },
<<<<<<< HEAD
=======
            "DigitalGlobe-Vivid": {
                "attribution": {
                    "text": "Terms & Feedback"
                },
                "description": "DigitalGlobe-Vivid is a mosiac with optimal aesthetics and currency for any area on the globe, 50cm resolution or better, and image currency <20 month average globally.",
                "name": "DigitalGlobe Vivid Imagery"
            },
>>>>>>> ec0145de
            "EOXAT2018CLOUDLESS": {
                "attribution": {
                    "text": "Sentinel-2 cloudless - https://s2maps.eu by EOX IT Services GmbH (Contains modified Copernicus Sentinel data 2017 & 2018)"
                },
                "description": "Post-processed Sentinel Satellite imagery.",
                "name": "eox.at 2018 cloudless"
            },
            "EsriWorldImagery": {
                "attribution": {
                    "text": "Terms & Feedback"
                },
                "description": "Esri world imagery.",
                "name": "Esri World Imagery"
            },
            "EsriWorldImageryClarity": {
                "attribution": {
                    "text": "Terms & Feedback"
                },
                "description": "Esri archive imagery that may be clearer and more accurate than the default layer.",
                "name": "Esri World Imagery (Clarity) Beta"
            },
            "MAPNIK": {
                "attribution": {
                    "text": "© OpenStreetMap contributors, CC-BY-SA"
                },
                "description": "The default OpenStreetMap layer.",
                "name": "OpenStreetMap (Standard)"
            },
            "Mapbox": {
                "attribution": {
                    "text": "Terms & Feedback"
                },
                "description": "Satellite and aerial imagery.",
                "name": "Mapbox Satellite"
            },
            "OSM_Inspector-Addresses": {
                "attribution": {
                    "text": "© Geofabrik GmbH, OpenStreetMap contributors, CC-BY-SA"
                },
                "name": "OSM Inspector: Addresses"
            },
            "OSM_Inspector-Geometry": {
                "attribution": {
                    "text": "© Geofabrik GmbH, OpenStreetMap contributors, CC-BY-SA"
                },
                "name": "OSM Inspector: Geometry"
            },
            "OSM_Inspector-Highways": {
                "attribution": {
                    "text": "© Geofabrik GmbH, OpenStreetMap contributors, CC-BY-SA"
                },
                "name": "OSM Inspector: Highways"
            },
            "OSM_Inspector-Multipolygon": {
                "attribution": {
                    "text": "© Geofabrik GmbH, OpenStreetMap contributors, CC-BY-SA"
                },
                "name": "OSM Inspector: Area"
            },
            "OSM_Inspector-Places": {
                "attribution": {
                    "text": "© Geofabrik GmbH, OpenStreetMap contributors, CC-BY-SA"
                },
                "name": "OSM Inspector: Places"
            },
            "OSM_Inspector-Routing": {
                "attribution": {
                    "text": "© Geofabrik GmbH, OpenStreetMap contributors, CC-BY-SA"
                },
                "name": "OSM Inspector: Routing"
            },
            "OSM_Inspector-Tagging": {
                "attribution": {
                    "text": "© Geofabrik GmbH, OpenStreetMap contributors, CC-BY-SA"
                },
                "name": "OSM Inspector: Tagging"
            },
            "SPW_ORTHO_LAST": {
                "name": "SPW(allonie) most recent aerial imagery"
            },
            "SPW_PICC": {
                "name": "SPW(allonie) PICC numerical imagery"
            },
            "US-TIGER-Roads-2014": {
                "description": "At zoom level 16+, public domain map data from the US Census. At lower zooms, only changes since 2006 minus changes already incorporated into OpenStreetMap",
                "name": "TIGER Roads 2014"
            },
            "US-TIGER-Roads-2017": {
                "description": "Yellow = Public domain map data from the US Census. Red = Data not found in OpenStreetMap",
                "name": "TIGER Roads 2017"
            },
            "US-TIGER-Roads-2018": {
                "description": "Yellow = Public domain map data from the US Census. Red = Data not found in OpenStreetMap",
                "name": "TIGER Roads 2018"
            },
            "US_Forest_Service_roads_overlay": {
                "description": "Highway: Green casing = unclassified. Brown casing = track. Surface: gravel = light brown fill, Asphalt = black, paved = gray, ground =white, concrete = blue, grass = green. Seasonal = white bars",
                "name": "U.S. Forest Roads Overlay"
            },
            "UrbISOrtho2016": {
                "attribution": {
                    "text": "Realized by means of Brussels UrbIS®© - Distribution & Copyright CIRB"
                },
                "name": "UrbIS-Ortho 2016"
            },
            "UrbISOrtho2017": {
                "attribution": {
                    "text": "Realized by means of Brussels UrbIS®© - Distribution & Copyright CIRB"
                },
                "name": "UrbIS-Ortho 2017"
            },
            "UrbISOrtho2018": {
                "attribution": {
                    "text": "Realized by means of Brussels UrbIS®© - Distribution & Copyright CIRB"
                },
                "name": "UrbIS-Ortho 2018"
            },
            "UrbisAdmFR": {
                "attribution": {
                    "text": "Realized by means of Brussels UrbIS®© - Distribution & Copyright CIRB"
                },
                "name": "UrbisAdm FR"
            },
            "UrbisAdmNL": {
                "attribution": {
                    "text": "Realized by means of Brussels UrbIS®© - Distribution & Copyright CIRB"
                },
                "name": "UrbisAdm NL"
            },
            "Waymarked_Trails-Cycling": {
                "attribution": {
                    "text": "© waymarkedtrails.org, OpenStreetMap contributors, CC by-SA 3.0"
                },
                "name": "Waymarked Trails: Cycling"
            },
            "Waymarked_Trails-Hiking": {
                "attribution": {
                    "text": "© waymarkedtrails.org, OpenStreetMap contributors, CC by-SA 3.0"
                },
                "name": "Waymarked Trails: Hiking"
            },
            "Waymarked_Trails-MTB": {
                "attribution": {
                    "text": "© waymarkedtrails.org, OpenStreetMap contributors, CC by-SA 3.0"
                },
                "name": "Waymarked Trails: MTB"
            },
            "Waymarked_Trails-Skating": {
                "attribution": {
                    "text": "© waymarkedtrails.org, OpenStreetMap contributors, CC by-SA 3.0"
                },
                "name": "Waymarked Trails: Skating"
            },
            "Waymarked_Trails-Winter_Sports": {
                "attribution": {
                    "text": "© waymarkedtrails.org, OpenStreetMap contributors, CC by-SA 3.0"
                },
                "name": "Waymarked Trails: Winter Sports"
            },
            "basemap.at": {
                "attribution": {
                    "text": "basemap.at"
                },
                "description": "Basemap of Austria, based on government data.",
                "name": "basemap.at"
            },
            "basemap.at-orthofoto": {
                "attribution": {
                    "text": "basemap.at"
                },
                "description": "Orthofoto layer provided by basemap.at. \"Successor\" of geoimage.at imagery.",
                "name": "basemap.at Orthofoto"
            },
            "eufar-balaton": {
                "attribution": {
                    "text": "EUFAR Balaton ortofotó 2010"
                },
                "description": "1940 geo-tagged photography from Balaton Limnological Institute.",
                "name": "EUFAR Balaton orthophotos"
            },
            "finds.jp_KBN_2500": {
                "attribution": {
                    "text": "GSI KIBAN 2500"
                },
                "description": "GSI Kiban 2500 via finds.jp. Good for tracing, but a bit older.",
                "name": "Japan GSI KIBAN 2500"
            },
            "gsi.go.jp": {
                "attribution": {
                    "text": "GSI Japan"
                },
                "description": "Japan GSI ortho Imagery. Usually better than bing, but a bit older.",
                "name": "Japan GSI ortho Imagery"
            },
            "gsi.go.jp_airphoto": {
                "attribution": {
                    "text": "GSI Japan"
                },
                "description": "Japan GSI airphoto Imagery. Not fully orthorectified, but a bit newer and/or differently covered than GSI ortho Imagery.",
                "name": "Japan GSI airphoto Imagery"
            },
            "gsi.go.jp_seamlessphoto": {
                "attribution": {
                    "text": "GSI Japan seamless photo"
                },
                "description": "Japan GSI seamlessphoto Imagery. The collection of latest imageries of GSI ortho, airphoto, post disaster and others.",
                "name": "Japan GSI seamlessphoto Imagery"
            },
            "gsi.go.jp_std_map": {
                "attribution": {
                    "text": "GSI Japan"
                },
                "description": "Japan GSI Standard Map. Widely covered.",
                "name": "Japan GSI Standard Map"
            },
            "helsingborg-orto": {
                "attribution": {
                    "text": "© Helsingborg municipality"
                },
                "description": "Orthophotos from the municipality of Helsingborg 2016, public domain",
                "name": "Helsingborg Orthophoto"
            },
            "kalmar-orto-2014": {
                "attribution": {
                    "text": "© Kalmar municipality"
                },
                "description": "Orthophotos for the north coast of the municipality of Kalmar 2014",
                "name": "Kalmar North Orthophoto 2014"
            },
            "kalmar-orto-2016": {
                "attribution": {
                    "text": "© Kalmar municipality"
                },
                "description": "Orthophotos for the south coast of the municipality of Kalmar 2016",
                "name": "Kalmar South Orthophoto 2016"
            },
            "kalmar-orto-2018": {
                "attribution": {
                    "text": "© Kalmar municipality"
                },
                "description": "Orthophotos for urban areas of the municipality of Kalmar 2018",
                "name": "Kalmar Urban Orthophoto 2018"
            },
            "kelkkareitit": {
                "attribution": {
                    "text": "© Kelkkareitit.fi"
                },
                "description": "Kelkkareitit.fi snowmobile trails from OSM (Nordic coverage)",
                "name": "Nordic snowmobile overlay"
            },
            "lantmateriet-orto1960": {
                "attribution": {
                    "text": "© Lantmäteriet, CC0"
                },
                "description": "Mosaic of Swedish orthophotos from the period 1955–1965. Older and younger pictures may occur.",
                "name": "Lantmäteriet Historic Orthophoto 1960"
            },
            "lantmateriet-orto1975": {
                "attribution": {
                    "text": "© Lantmäteriet, CC0"
                },
                "description": "Mosaic of Swedish orthophotos from the period 1970–1980. Is under construction.",
                "name": "Lantmäteriet Historic Orthophoto 1975"
            },
            "lantmateriet-topowebb": {
                "attribution": {
                    "text": "© Lantmäteriet, CC0"
                },
                "description": "Topographic map of Sweden 1:50 000",
                "name": "Lantmäteriet Topographic Map"
            },
            "linkoping-orto": {
                "attribution": {
                    "text": "© Linköping municipality"
                },
                "description": "Orthophotos from the municipality of Linköping 2010, open data",
                "name": "Linköping Orthophoto"
            },
            "mapbox_locator_overlay": {
                "attribution": {
                    "text": "Terms & Feedback"
                },
                "description": "Shows major features to help orient you.",
                "name": "Locator Overlay"
            },
            "openpt_map": {
                "attribution": {
                    "text": "© OpenStreetMap contributors, CC-BY-SA"
                },
                "name": "OpenPT Map (overlay)"
            },
            "osm-gps": {
                "attribution": {
                    "text": "© OpenStreetMap contributors"
                },
                "description": "Public GPS traces uploaded to OpenStreetMap.",
                "name": "OpenStreetMap GPS traces"
            },
            "osm-mapnik-black_and_white": {
                "attribution": {
                    "text": "© OpenStreetMap contributors, CC-BY-SA"
                },
                "name": "OpenStreetMap (Standard Black & White)"
            },
            "osm-mapnik-german_style": {
                "attribution": {
                    "text": "© OpenStreetMap contributors, CC-BY-SA"
                },
                "name": "OpenStreetMap (German Style)"
            },
            "osmse-ekonomiska": {
                "attribution": {
                    "text": "© Lantmäteriet"
                },
                "description": "Scan of \"Economic maps\" ca. 1950–1980",
                "name": "Lantmäteriet Economic Map 1950–1980"
            },
            "qa_no_address": {
                "attribution": {
                    "text": "Simon Poole, Data ©OpenStreetMap contributors"
                },
                "name": "QA No Address"
            },
            "skobbler": {
                "attribution": {
                    "text": "© Tiles: skobbler Map data: OpenStreetMap contributors"
                },
                "name": "skobbler"
            },
            "skoterleder": {
                "attribution": {
                    "text": "© Skoterleder.org"
                },
                "description": "Snowmobile trails",
                "name": "Snowmobile map Sweden"
            },
            "stamen-terrain-background": {
                "attribution": {
                    "text": "Map tiles by Stamen Design, under CC BY 3.0. Data by OpenStreetMap, under ODbL"
                },
                "name": "Stamen Terrain"
            },
            "stockholm-orto": {
                "attribution": {
                    "text": "© Stockholm municipality, CC0"
                },
                "description": "Orthophotos from the municipality of Stockholm 2016, CC0 license",
                "name": "Stockholm Orthophoto"
            },
            "tf-cycle": {
                "attribution": {
                    "text": "Maps © Thunderforest, Data © OpenStreetMap contributors"
                },
                "name": "Thunderforest OpenCycleMap"
            },
            "tf-landscape": {
                "attribution": {
                    "text": "Maps © Thunderforest, Data © OpenStreetMap contributors"
                },
                "name": "Thunderforest Landscape"
            },
            "trafikverket-baninfo": {
                "attribution": {
                    "text": "© Trafikverket, CC0"
                },
                "description": "Swedish railway network, including sidings",
                "name": "Trafikverket Railway Network"
            },
            "trafikverket-baninfo-option": {
                "attribution": {
                    "text": "© Trafikverket, CC0"
                },
                "description": "Swedish railway network with several options for map layers",
                "name": "Trafikverket Railway Network options"
            },
            "trafikverket-vagnat": {
                "attribution": {
                    "text": "© Trafikverket, CC0"
                },
                "description": "Swedish NVDB road network",
                "name": "Trafikverket Road Network"
            },
            "trafikverket-vagnat-extra": {
                "attribution": {
                    "text": "© Trafikverket, CC0"
                },
                "description": "Swedish NVDB extra details: Highway reference, traffic calming, rest area, bus stop, bridge, tunnel, speed camera",
                "name": "Trafikverket Road Network extra"
            },
            "trafikverket-vagnat-navn": {
                "attribution": {
                    "text": "© Trafikverket, CC0"
                },
                "description": "Swedish NVDB street names",
                "name": "Trafikverket Street Names"
            },
            "trafikverket-vagnat-option": {
                "attribution": {
                    "text": "© Trafikverket, CC0"
                },
                "description": "Swedish NVDB road network with several options for map layers",
                "name": "Trafikverket Road Network options"
            }
        },
        "community": {
            "bw-facebook": {
                "name": "Mapping Botswana on Facebook",
                "description": "Page of OpenStreetMap in Botswana"
            },
            "bw-twitter": {
                "name": "Mapping Botswana on Twitter",
                "description": "Twitter of OpenStreetMap in Botswana"
            },
            "cape-coast-youthmappers": {
                "name": "University of Cape Coast YouthMappers",
                "description": "Follow us on Twitter: {url}",
                "extendedDescription": "This is the official handle for the Youth Mappers chapter of the University of Cape Coast, Ghana. we love maps, open data and helping the vulnerable."
            },
            "osm-gh-facebook": {
                "name": "OpenStreetMap Ghana on Facebook",
                "description": "Facebook group for people interested in OpenStreetMap.",
                "extendedDescription": "Mappers in Ghana community, promoting OpenStreetMap and Humanitarian OpenStreetMap Team (HOT) projects in Ghana. Join us."
            },
            "osm-gh-twitter": {
                "name": "OpenStreetMap Ghana on Twitter",
                "description": "Follow us on Twitter: {url}"
            },
            "talk-gh": {
                "name": "Talk-gh Mailing List",
                "description": "Talk-gh is the official mailing list for Ghana OSM community."
            },
            "osm-mg-facebook": {
                "name": "OpenStreetMap Madagascar Facebook Group",
                "description": "Malagasy Facebook group for people interested in OpenStreetMap."
            },
            "talk-mg": {
                "name": "Talk-mg Mailing List",
                "description": "Place for OpenStreetMap contributors, communities and users in Madagascar to share and discuss."
            },
            "OSM-BGD-facebook": {
                "name": "OpenStreetMap Bangladesh",
                "description": "Improve OpenStreetMap in Bangladesh",
                "extendedDescription": "Mapping in Bangladesh? Have questions, want to connect with the community here? Join us at {url}. All are welcome!"
            },
            "OSM-India-facebook": {
                "name": "OpenStreetMap India - Participatory neighborhood mapping",
                "description": "Improve OpenStreetMap in India",
                "extendedDescription": "Mapping in India? Have questions, want to connect with the community here? Join us at {url}. All are welcome!",
                "events": {
                    "sotmasia2018": {
                        "name": "State of the Map Asia 2018",
                        "description": "Join the 2018 OpenStreetMap region-wide event at State of the Map Asia in India",
                        "where": "Indian Institute of Management, Bangalore, India"
                    }
                }
            },
            "osm-india-forum": {
                "name": "OpenStreetMap India forum",
                "description": "OpenStreetMap India web forum"
            },
            "osm-india-github": {
                "name": "OpenStreetMap India GitHub",
                "description": "Code with us: {url}"
            },
            "OSM-india-mailinglist": {
                "name": "OpenStreetMap India Mailinglist",
                "description": "Talk-in is the official Mailinglist for Indian Community"
            },
            "osm-india-telegram": {
                "name": "OpenStreetMap India Telegram",
                "description": "Join our family: {url}"
            },
            "OSM-india-twitter": {
                "name": "OpenStreetMap India Twitter",
                "description": "We are just a tweet away: {url}"
            },
            "osm-india-website": {
                "name": "OpenStreetMap India",
                "description": "Mappers and OpenStreetMap users in India"
            },
            "osm-india-wiki": {
                "name": "OpenStreetMap Wikiproject India",
                "description": "Everything you need to know about mapping in India: {url}"
            },
            "osm-india-youtube": {
                "name": "OpenStreetMap India Youtube",
                "description": "Subscribe to our channel: {url}"
            },
            "OSM-India-Puducherry-Facebook": {
                "name": "Free Software Hardware Movement - Facebook",
                "description": "FSHM Facebook page to know about community events, activities",
                "extendedDescription": "FSHM organizes events relating to free software/hardware, technology, activism and OpenStreetMap. Its FB page is the best way to keep in contact with its events."
            },
            "OSM-Puducherry-Mailing-List": {
                "name": "Free Software Hardware Movement - Mailing List",
                "description": "FSHM Puducherry mailing list to discuss mapping in Puducherry and other things.",
                "extendedDescription": "FSHM organizes events relating to free software/hardware, technology, activism and OpenStreetMap."
            },
            "OSM-India-Puducherry-Matrix": {
                "name": "Free Software Hardware Movement - Matrix",
                "description": "FSHM Riot group to discuss, share and update mapping activities, events in and around Puducherry",
                "extendedDescription": "FSHM community members share their OSM mapping updates / experiences through the Riot.im group, this group is also used to discuss things related to free software / hardware, technology and activism."
            },
            "OSM-IDN-facebook": {
                "name": "OpenStreetMap Indonesia",
                "description": "Improve OpenStreetMap in Indonesia",
                "extendedDescription": "Mapping in Indonesia? Have questions, want to connect with the community here? Join us at {Url}. All are welcome!"
            },
            "osm-iran-aparat": {
                "name": "OpenStreetMap Iran Aparat",
                "description": "Subscribe to our channel at {url}",
                "extendedDescription": "A good resource of videos about anything related to OpenStreetMap. Mainly in Persian."
            },
            "osm-iran-forum": {
                "name": "OpenStreetMap Iran web forum",
                "description": "OpenStreetMap Iran web forum",
                "extendedDescription": "A web forum for OpenStreetMap users in Iran. Feel free to ask questions and discuss with others!"
            },
            "osm-iran-telegram": {
                "name": "OpenStreetMap Iran Telegram",
                "description": "You're welcome to join our Telegram channel at {url}. We also have a supergroup of many OSMers interested in Iran. Find its link in bio of channel."
            },
            "OSM-japan-facebook": {
                "name": "OpenStreetMap Japan Community",
                "description": "Mappers and OpenStreetMap users in Japan"
            },
            "OSM-japan-mailinglist": {
                "name": "OpenStreetMap Japan Mailinglist",
                "description": "Talk-ja is an Official Mailinglist for Japanese Community"
            },
            "OSM-japan-twitter": {
                "name": "OpenStreetMap Japan Twitter",
                "description": "Hashtag on Twitter: {url}"
            },
            "OSM-japan-website": {
                "name": "OpenStreetMap Japan",
                "description": "Mappers and OpenStreetMap users in Japan"
            },
            "OSM-MY-facebook": {
                "name": "OpenStreetMap Malaysia on Facebook",
                "description": "For chat about anything related to OpenStreetMap!"
            },
            "OSM-MY-forum": {
                "name": "OpenStreetMap Malaysia Forum",
                "description": "Official OpenStreetMap Malaysia Forum"
            },
            "OSM-MY-matrix": {
                "name": "OpenStreetMap Malaysia Riot channel",
                "description": "All mappers are welcome! Sign up at {signupUrl}"
            },
            "OSM-MNG-facebook": {
                "name": "OpenStreetMap Mongolia",
                "description": "Improve OpenStreetMap in Mongolia",
                "extendedDescription": "Mapping in Mongolia? Have questions, want to connect with the community here? Join us at {Url}. All are welcome!"
            },
            "OSM-MMR-facebook": {
                "name": "OpenStreetMap Myanmar",
                "description": "Improve OpenStreetMap in Myanmar",
                "extendedDescription": "Mapping in Myanmar? Have questions, want to connect with the community here? Join us at {Url}. All are welcome!"
            },
            "OSM-Nepal-facebook": {
                "name": "OpenStreetMap Nepal",
                "description": "Improve OpenStreetMap in Nepal",
                "extendedDescription": "Mapping in Nepal? Have questions, want to connect with the community here? Join us at {Url}. All are welcome!"
            },
            "OSM-Asia-mailinglist": {
                "name": "OpenStreetMap Asia Mailinglist",
                "description": "Talk-asia is the official Mailinglist for Asian Community"
            },
            "osm-asia-telegram": {
                "name": "OpenStreetMap Asia Telegram",
                "description": "Join our family: {url}"
            },
            "OSM-PH-facebook": {
                "name": "OpenStreetMap PH Facebook",
                "description": "Welcome to OpenStreetMap Philippines, where we encourage all fellow Filipinos to contribute to the OpenStreetMap project."
            },
            "OSM-PH-mailinglist": {
                "name": "Talk-ph Mailing List",
                "description": "A mailing list to discuss OpenStreetMap in the Philippines"
            },
            "OSM-PH-slack": {
                "name": "OpenStreetMap PH Slack",
                "description": "All are welcome! Sign up at {signupUrl}"
            },
            "OSM-PH-telegram": {
                "name": "OpenStreetMap PH Telegram",
                "description": "Un-official, Telegram local community of OpenStreetMap contributors and friends in the Philippines"
            },
            "OSM-RU-forum": {
                "name": "OpenStreetMap RU forum",
                "description": "OpenStreetMap Russia web forum"
            },
            "OSM-RU-telegram": {
                "name": "OpenStreetMap RU telegram",
                "description": "OpenStreetMap Russia telegram chat"
            },
            "OSM-south-korea-telegram": {
                "name": "OSM South Korea Telegram",
                "description": "Unofficial Channnel for OpenStreetMap contributors, communities, and users in South Korea to share and discuss."
            },
            "OSM-sri-lanka-facebook": {
                "name": "OpenStreetMap Sri Lanka",
                "description": "Improve OpenStreetMap in Sri Lanka",
                "extendedDescription": "Mapping in Sri Lanka? Have questions, want to connect with the community here? Join us at {Url}. All are welcome!"
            },
            "OSM-TW-facebook": {
                "name": "OpenStreetMap Taiwan Community",
                "description": "Facebook Group for Mappers and OpenStreetMap users to discuss matters about Taiwan."
            },
            "OSM-TW-mailinglist": {
                "name": "OpenStreetMap Taiwan Mailinglist",
                "description": "Talk-tw is an Official Mailinglist for the Communities to dicuss matters about Taiwan"
            },
            "OSM-TH-CNX-meetup": {
                "name": "OSM Meetup Chiang Mai",
                "description": "Irregular meeting of the OpenStreetMap community in Chiang Mai",
                "extendedDescription": "Members of the OpenStreetMap community meet every few months in Chiang Mai. Get in contact and check out {url} to see when the next meetup is scheduled"
            },
            "OSM-TH-facebook": {
                "name": "OpenStreetMap TH Facebook group",
                "description": "Facebook group for OpenStreetMappers in Thailand"
            },
            "OSM-TH-forum": {
                "name": "OpenStreetMap TH forum",
                "description": "OpenStreetMap Thailand web forum"
            },
            "al-forum": {
                "name": "OSM Albania Forum",
                "description": "OpenStreetMap Albania Forum"
            },
            "al-maptime-tirana": {
                "name": "Maptime Tirana",
                "description": "Social events organized around mapping - beginners most welcome!",
                "extendedDescription": "Maptime is an open learning environment for all levels and degrees of knowledge, offering intentional educational support for the beginner. Maptime is simultaneously flexible and structured, creating space for mapping tutorials, workshops, ongoing projects with a shared goal, and independent/collaborative work time."
            },
            "al-telegram": {
                "name": "OSM Albania Telegram channel",
                "description": "OpenStreetMap Albania Telegram channel"
            },
            "at-forum": {
                "name": "OpenStreetMap Austria Forum",
                "description": "The official forum for OpenStreetMap questions in and around Austria"
            },
            "at-mailinglist": {
                "name": "Talk-at Mailing List",
                "description": "Talk-at is the official mailing list for the Austrian OSM community"
            },
            "at-twitter": {
                "name": "OpenStreetMap Austria Twitter",
                "description": "OpenStreetMap Austria On Twitter: {url}"
            },
            "osmgraz-meetup": {
                "name": "OSM community meetup Graz",
                "description": "Monthly meetup of the OpenStreetMap community in Graz"
            },
            "osmgraz-twitter": {
                "name": "OSM community Graz on twitter",
                "description": "OpenStreetMap community in Graz on twitter"
            },
            "osm-at": {
                "name": "OpenStreetMap Austria",
                "description": "The platform for information on OpenStreetMap in Austria"
            },
            "byosm": {
                "name": "OpenStreetMap Belarus",
                "description": "OpenStreetMap Belarus telegram chat"
            },
            "be-facebook": {
                "name": "OpenStreetMap BE Community",
                "description": "Mappers and OpenStreetMap on Facebook in Belgium"
            },
            "be-forum": {
                "name": "OpenStreetMap BE forum",
                "description": "OpenStreetMap Belgium web forum"
            },
            "be-irc": {
                "name": "OpenStreetMap Belgium IRC",
                "description": "Join #osmbe on irc.oftc.net (port 6667)",
                "extendedDescription": "Join #osmbe on irc.oftc.net (port 6667), it is bridged with the Matrix chat channel"
            },
            "be-mailinglist": {
                "name": "Talk-be Mailing List",
                "description": "Talk-be is the official mailing list for the Belgian OSM community"
            },
            "be-matrix": {
                "name": "OpenStreetMap BE Matrix channel",
                "description": "All mappers are welcome!",
                "extendedDescription": "Most talk is happening at the \"OpenStreetMap Belgium\" channel. You can ask anything there! The other rooms are for specific subjects."
            },
            "be-meetup": {
                "name": "OpenStreetMap Belgium Meetup",
                "description": "Real life meetups of everyone who is interested in OpenStreetMap",
                "extendedDescription": "Physical meetups are great to meet other mappers, ask them questions and to learn a lot. Especially new contributors are very welcome!"
            },
            "be-twitter": {
                "name": "OpenStreetMap Belgium Twitter",
                "description": "OSM Belgium on Twitter: @osm_be"
            },
            "hr-facebook": {
                "name": "OpenStreetMap Croatia Facebook group",
                "description": "OpenStreetMap Croatia Facebook group"
            },
            "hr-irc": {
                "name": "OpenStreetMap Croatia on IRC",
                "description": "Join #osm-hr on irc.freenode.org (port 6667)"
            },
            "hr-mailinglist": {
                "name": "Talk-hr Mailing List",
                "description": "Talk-hr mailing list"
            },
            "czech-community": {
                "name": "Czech OSM community",
                "description": "Map portal, website and contacts on OSM members in Czechia"
            },
            "osmcz-facebook": {
                "name": "OpenStreetMap CZ on Facebook",
                "description": "Follow czech community on Facebook - including translated WeeklyOSM!"
            },
            "osmcz-twitter": {
                "name": "Czech twitter @osmcz",
                "description": "Follow czech community on Twitter - including translated WeeklyOSM!"
            },
            "talk-cz-mailinglist": {
                "name": "Czech mailing list (talk-cz)",
                "description": "Talk-cz is the official mailing list for Czech community"
            },
            "dk-forum": {
                "name": "OpenStreetMap Denmark Web Forum",
                "description": "OpenStreetMap Denmark web forum"
            },
            "dk-irc": {
                "name": "OpenStreetMap Denmark IRC",
                "description": "Join #osm-dk on irc.oftc.net (port 6667)"
            },
            "dk-mailinglist": {
                "name": "Talk-dk Mailing List",
                "description": "A mailing list to discuss OpenStreetMap in Denmark"
            },
            "fi-forum": {
                "name": "OpenStreetMap FI forum",
                "description": "OpenStreetMap Finland web forum"
            },
            "fi-irc": {
                "name": "OpenStreetMap Finland IRC",
                "description": "Join #osm-fi on irc.oftc.net (port 6667)"
            },
            "fi-mailinglist": {
                "name": "Talk-fi Mailing List",
                "description": "Talk-fi is the official mailing list for the Finnish OSM community"
            },
            "fr-facebook": {
                "name": "OpenStreetMap France Facebook page",
                "description": "OpenStreetMap France Facebook page"
            },
            "fr-forum": {
                "name": "OpenStreetMap France web forum",
                "description": "OpenStreetMap France web forum"
            },
            "fr-irc": {
                "name": "OpenStreetMap France on IRC",
                "description": "Join #osm-fr on irc.oftc.net (port 6667)"
            },
            "fr-mailinglist": {
                "name": "Talk-fr Mailing List",
                "description": "Talk-fr mailing list"
            },
            "fr-twitter": {
                "name": "OpenStreetMap France on Twitter",
                "description": "OpenStreetMap France on Twitter: {url}"
            },
            "de-berlin-mailinglist": {
                "name": "Berlin Mailing List",
                "description": "This is the mailing list for the Berlin OSM community"
            },
            "de-berlin-meetup": {
                "name": "OpenStreetMap Berlin-Brandenburg Meetup",
                "description": "Mappers and OpenStreetMap users in the Berlin area"
            },
            "de-berlin-telegram": {
                "name": "@osmberlin on Telegram",
                "description": "OpenStreetMap Berlin Telegram chat"
            },
            "de-berlin-twitter": {
                "name": "OpenStreetMap Berlin Twitter",
                "description": "Follow us on Twitter: {url}"
            },
            "de-forum": {
                "name": "OpenStreetMap DE forum",
                "description": "OpenStreetMap Germany web forum"
            },
            "de-irc": {
                "name": "OpenStreetMap Germany IRC",
                "description": "Join #osm-de on irc.oftc.net (port 6667)"
            },
            "de-mailinglist": {
                "name": "Talk-de Mailing List",
                "description": "Talk-de is the official mailing list for the German OSM community"
            },
            "de-ostwestfalen-lippe-mailinglist": {
                "name": "OWL Mailing List",
                "description": "This is the mailing list for the Ostwestfalen-Lippe OSM community"
            },
            "de-telegram": {
                "name": "OpenStreetMap Germany Telegram",
                "description": "Join the OpenStreetMap Germany Telegram supergroup at {url}"
            },
            "osm-de": {
                "name": "OpenStreetMap Germany",
                "description": "The platform for information on OpenStreetMap in Germany"
            },
            "hu-facebook": {
                "name": "OpenStreetMap HU on Facebook",
                "description": "Mappers and OpenStreetMap Facebook in Hungary"
            },
            "hu-forum": {
                "name": "OpenStreetMap HU forum",
                "description": "OpenStreetMap Hungary web forum"
            },
            "hu-meetup": {
                "name": "OpenStreetMap Hungary Meetup",
                "description": "The platform for organizing meetups in Hungary"
            },
            "is-facebook": {
                "name": "OSM Iceland on Facebook",
                "description": "Page of OpenStreetMap in Iceland"
            },
            "is-mailinglist": {
                "name": "Talk-is Mailing List",
                "description": "Talk-is is the official mailing list for the Icelandic OSM community"
            },
            "is-twitter": {
                "name": "OSM Iceland on Twittter",
                "description": "Twitter of OpenStreetMap in Iceland"
            },
            "it-facebook": {
                "name": "OpenStreetMap Italy Facebook",
                "description": "Join the OpenStreetMap Italy community on Facebook"
            },
            "it-irc": {
                "name": "OpenStreetMap Italy IRC",
                "description": "Join #osm-it on irc.oftc.net (port 6667)"
            },
            "it-mailinglist": {
                "name": "Talk-it Mailing List",
                "description": "Talk-it is the official mailing list for the Italian OSM community"
            },
            "it-telegram": {
                "name": "@OpenStreetMapItalia on Telegram",
                "description": "OpenStreetMap Italy Telegram chat"
            },
            "it-twitter": {
                "name": "OpenStreetMap Italy Twitter",
                "description": "Follow us on Twitter at {url}"
            },
            "OSM-Rome-meetup": {
                "name": "Incontro Mappatori Romani",
                "description": "Improve OpenStreetMap in the Rome area",
                "extendedDescription": "We aim to be a resource for people to discuss and share knowledge on utilizing free geographic data sets especially OpenStreetMap, and Open geo-spatial software that manages, edits, and displays geographic data, and advocate for its use in Lazio."
            },
            "South-Tyrol-Mailing-List": {
                "name": "OpenStreetMap mailing list for South Tyrol",
                "description": "OpenStreetMap Italy regional talk list for South Tyrol"
            },
            "talk-it-lazio": {
                "name": "OpenStreetMap IT Lazio",
                "description": "All are welcome! Sign up at {signupUrl}",
                "extendedDescription": "Mailinglist for Rome and Lazio area."
            },
            "Trentino-Mailing-List": {
                "name": "OpenStreetMap mailing list for Trentino",
                "description": "OpenStreetMap Italy regional talk list for Trentino"
            },
            "kosovo-telegram": {
                "name": "OpenStreetMap Kosovo on Telegram",
                "description": "Semi-official all-Kosovo Telegram public group. We welcome all mappers from anywhere in any language."
            },
            "no-forum": {
                "name": "OpenStreetMap Norway Web Forum",
                "description": "OpenStreetMap Norway web forum"
            },
            "no-irc": {
                "name": "OpenStreetMap Norway on IRC",
                "description": "Chat room for mappers and OpenStreetMap users, developers and enthusiasts in Norway"
            },
            "no-mailinglist": {
                "name": "OpenStreetMap Norway mailing list",
                "description": "Mailing list for mappers and OpenStreetMap users, developers and enthusiasts in Norway"
            },
            "no-telegram": {
                "name": "@OSM_no on Telegram",
                "description": "OpenStreetMap Norway Telegram chat"
            },
            "OSM-PL-facebook-group": {
                "name": "OpenStreetMap Poland Facebook group",
                "description": "Group for mappers and users of OpenStreetMap in Poland"
            },
            "OSM-PL-forum": {
                "name": "OpenStreetMap Poland Forum",
                "description": "Forum of Polish OpenStreetMap community"
            },
            "si-forum": {
                "name": "OpenStreetMap Slovenia Forum",
                "description": "Forum of OpenStreetMap community in Slovenia"
            },
            "si-mailinglist": {
                "name": "OpenStreetMap Slovenia mailing list",
                "description": "Mailing list of OpenStreetMap community in Slovenia"
            },
            "OSM-ES-mailinglist": {
                "name": "Talk-es mailing list",
                "description": "A mailing list to discuss OpenStreetMap in Spain"
            },
            "OSM-ES-telegram": {
                "name": "@OSMes on Telegram",
                "description": "OpenStreetMap Spain Telegram chat"
            },
            "osm-se": {
                "name": "OpenStreetMap.se",
                "description": "Provide OSM services and information for the local community in Sweden"
            },
            "se-facebook": {
                "name": "OpenStreetMap Sweden Facebook",
                "description": "OpenStreetMap Sweden on Facebook"
            },
            "se-forum": {
                "name": "OpenStreetMap Sweden Web Forum",
                "description": "OpenStreetMap Sweden web forum"
            },
            "se-irc": {
                "name": "OpenStreetMap Sweden IRC",
                "description": "Join #osm.se on irc.oftc.net (port 6667)"
            },
            "se-mailinglist": {
                "name": "Talk-se Mailing List",
                "description": "A mailing list to discuss OpenStreetMap in Sweden"
            },
            "se-twitter": {
                "name": "OpenStreetMap Sweden on Twitter",
                "description": "Follow us on Twitter: {url}"
            },
            "Nottingham-OSM-pub-meetup": {
                "name": "East Midlands (Nottingham) Monthly pub meet-up",
                "description": "Social gathering for East Midlands mappers and users",
                "extendedDescription": "A group have been meeting since March 2011, initially in Nottingham, and, more recently in Derby, and from time to time elsewhere in the East Midlands. These are social gatherings, but are an excellent place to come and ask specific questions about OSM either in the area or in general. In the summer months we usually do some light mapping for an hour in the vicinity of our meeting place. The group as a whole has a special interest in mapping public rights of way and from time to time has mapping meetings for this purpose."
            },
            "gb-mailinglist": {
                "name": "Talk-gb Mailing List",
                "description": "Talk-gb is the main communication forum list for the British (including Northern Ireland) OSM community"
            },
            "mappa-mercia-group": {
                "name": "Mappa Mercia local group",
                "description": "A home for OpenStreetMap enthusiasts in the Midlands",
                "extendedDescription": "Mappa Mercia is a project to grow OpenStreetMap in the West Midlands, UK. We run community events, provide training and support local organisations wishing to open up their data."
            },
            "gb-irc": {
                "name": "OpenStreetMap United Kingdom IRC",
                "description": "Join #osm-gb on irc.oftc.net (port 6667)",
                "extendedDescription": "Join #osm-gb on irc.oftc.net (port 6667), please be patient and wait for a few minutes if you ask a question"
            },
            "OSM-CA-Slack": {
                "name": "OSM-CA Slack",
                "description": "All are welcome! Sign up at {signupUrl}."
            },
            "OSM-Vancouver-meetup": {
                "name": "OpenStreetMap Vancouver",
                "description": "Mappers and OpenStreetMap users in the Vancouver, BC area"
            },
            "OSM-CU-telegram": {
                "name": "OSM Cuba on Telegram",
                "description": "OpenStreetMap Cuba Telegram chat"
            },
            "OSM-NI-telegram": {
                "name": "OSM Nicaragua on Telegram",
                "description": "OpenStreetMap Nicaragua Telegram chat"
            },
            "Bay-Area-OpenStreetMappers": {
                "name": "Bay Area OpenStreetMappers",
                "description": "Improve OpenStreetMap in the Bay Area",
                "extendedDescription": "This group is about growing the OpenStreetMap community here in the Bay Area. Our events are open to everyone, from open source enthusiasts, cyclists, GIS professionals, geocachers, and beyond. Anyone and everyone who is interested in maps, map making and free map data is welcome to join our group as well as attend our events."
            },
            "Central-Pennsylvania-OSM": {
                "name": "Central Pennsylvania OSM",
                "description": "Online mapping community based out of State College, PA"
            },
            "Code-for-San-Jose-Slack": {
                "name": "Code for San Jose Slack",
                "description": "All are welcome! Sign up at {signupUrl}, then join the #osm channel."
            },
            "Dallas-Fort-Worth-OSM": {
                "name": "Dallas-Fort Worth OSM",
                "description": "The OpenStreetMap user group for Dallas-Fort Worth",
                "extendedDescription": "Dallas, Fort Worth, and all the cities in between are abounding with creative and tech-savvy people. The vision for this usergroup is to find new ways to use the amazing resource of OSM."
            },
            "GeoPhilly": {
                "name": "GeoPhilly",
                "description": "Meetup for map enthusiasts in the Philadelphia area",
                "extendedDescription": "GeoPhilly unites developers, geographers, data geeks, open source enthusiasts, civic hackers and map addicts in our shared love of maps and the stories they tell. If you use maps as part of your work or just want to learn more, this is the meetup for you!  Our events aim to be open, friendly, educational and social and range from happy hours to lightning talks or even workshops. Come create a diverse, inspiring geospatial community in the Philadelphia with us!"
            },
            "MapMinnesota": {
                "name": "MapMinnesota",
                "description": "Mappers and OpenStreetMap enthusiasts in the Twin Cities area",
                "extendedDescription": "Connecting OpenStreetMap enthusiasts in Minnesota and the Twin Cities!"
            },
            "Mapping-DC-meetup": {
                "name": "Mapping DC",
                "description": "Improve OpenStreetMap in the DC area",
                "extendedDescription": "We are a group of volunteer mappers who aim to improve the OpenStreetMap in the DC area. We also aim to teach others about the OSM ecosystem, data analytics, cartography, and GIS. We gather every other month at meetups to focus on one area of our city."
            },
            "Maptime-ME-meetup": {
                "name": "MaptimeME",
                "description": "Mappers and OpenStreetMap users, around Portland, ME",
                "extendedDescription": "Maptime is, rather literally, time for mapmaking.  Our mission is to open the doors of cartographic possibility to anyone interested by creating a time and space for collaborative learning, exploration, and map creation using mapping tools and technologies."
            },
            "MaptimeHRVA-twitter": {
                "name": "MaptimeHRVA Twitter",
                "description": "Follow us on Twitter at {url}"
            },
            "us-ma-mailinglist": {
                "name": "Talk-us-massachusetts Mailing List",
                "description": "Email mailing list for the Massachusetts OSM community"
            },
            "OpenCleveland-meetup": {
                "name": "Open Cleveland",
                "description": "Improve OpenStreetMap in the Cleveland area",
                "extendedDescription": "Open Geo Cleveland aims to be a resource for people to discuss and share knowledge on utilizing free geographic data sets especially OpenStreetMap, and Open geo-spatial software that manages, edits, and displays geographic data, and advocate for its use in Northeast Ohio. We're also a maptime chapter =)"
            },
            "OSM-Boston": {
                "name": "OpenStreetMap Boston",
                "description": "Mappers and OpenStreetMap users in the Boston area",
                "extendedDescription": "OpenStreetMap is the free and open, wiki-style map of the world, with hundreds of thousands of contributions every day from people like you. Editing the map is simple, and fun! Join us both indoors and outdoors in our effort to create the best map of the Boston area and the rest of the world!"
            },
            "OSM-Central-Salish-Sea": {
                "name": "OpenStreetMap Central Salish Sea",
                "description": "Mappers and OpenStreetMap users around Mount Vernon, WA",
                "extendedDescription": "OpenStreetMap is an map of the world made by people like you. It's a map that you build, that's given away for free like wikipedia. Check out osm.org for more. We meet all the time to talk maps, make maps and have fun!"
            },
            "OSM-Chattanooga": {
                "name": "OSM Chattanooga",
                "description": "The OpenStreetMap user group for Chattanooga"
            },
            "OSM-Colorado": {
                "name": "OpenStreetMap Colorado",
                "description": "Mappers and OpenStreetMap users in the state of Colorado, USA",
                "extendedDescription": "OpenStreetMap (OSM) Colorado is a local collaboration of people interested in contributing their efforts to create free maps. We encourage all of our mappers to organize or suggest mapping events throughout the state. Meetup activities can be simple social mixers, OSM basic to advanced training, or community mapping parties."
            },
            "OSM-NYC": {
                "name": "OpenStreetMap NYC",
                "description": "Mappers and OpenStreetMap users, developers and enthusiasts in the New York Metropolitan area"
            },
            "OSM-Portland-forum": {
                "name": "OpenStreetMap PDX Google Group",
                "description": "Forum and mailing list for OpenStreetMap users in the Portland area",
                "extendedDescription": "This group is to facilitate improvements to OpenStreetMap in the Portland, Oregon area to support applications such as the Open Trip Planner."
            },
            "OSM-Portland": {
                "name": "OpenStreetMap Portland",
                "description": "Mappers and OpenStreetMap users in the Portland area",
                "extendedDescription": "OpenStreetMap (OSM) is a map of the world made by people like you. It's a map that you build, that's given away for free like wikipedia. Check out osm.org for more, and come join us at a meetup to talk maps, contribute to OSM, and have fun!"
            },
            "OSM-Seattle": {
                "name": "OpenStreetMap Seattle",
                "description": "Mappers and OpenStreetMap users in the Seattle area"
            },
            "OSM-SoCal": {
                "name": "OpenStreetMap Southern California",
                "description": "Let's have some fun, contribute something to Los Angeles, and learn about mapping!",
                "extendedDescription": "OpenStreetMap (OSM) Southern California is for anyone interested in mapping to get together to work with OpenStreetMap.  OpenStreetMap, the Wikipedia of maps, is a free open-source map of the world being created by more than 1,000,000 volunteers around the globe.  Everyone is welcome.  If you don't know OpenStreetMap, we'll teach you. If you have an idea for a mapping project or even a field trip that the group can do, great!"
            },
            "OSM-South-Bay": {
                "name": "OSM South Bay",
                "description": "Map Nights hosted by Code for San Jose",
                "extendedDescription": "Code for San Jose, the local Code for America brigade, hosts monthly Map Nights on Thursday nights in downtown San José. Meet fellow South Bay mappers, help out with local mapping projects, and hear about other civic tech projects. Programming and GIS skills are not required."
            },
            "OSM-Tampa-Bay": {
                "name": "OpenStreetMap Tampa Bay",
                "description": "Mappers and OpenStreetMap users in the Tampa Bay area",
                "extendedDescription": "OSM Tampa Bay group for local residents to get together and build out the definitive map of Tampa Bay with OpenStreetMap, the free and editable map of the world.  If you're into maps, data, open source, GPS, hiking, cycling, et cetera, you'll love working with OpenStreetMap -- so join in! We'll get together and map and talk about new topics once-a-month or so."
            },
            "OSM-US-Slack": {
                "name": "OpenStreetMap US Slack",
                "description": "All are welcome! Sign up at {signupUrl}"
            },
            "OSM-US": {
                "name": "OpenStreetMap US",
                "description": "We help grow and improve OpenStreetMap in the United States.",
                "extendedDescription": "We support OpenStreetMap by holding annual conferences, providing community resources, building partnerships, and by spreading the word. Join OpenStreetMap US here: {signupUrl}",
                "events": {
                    "sotmus2018": {
                        "name": "State of the Map US 2018",
                        "description": "Join the OpenStreetMap community at State of the Map US in Detroit, Michigan. Connect with other mappers, businesses, government agencies, and non profits, all collaborating around the free and editable map of the world.",
                        "where": "Detroit, Michigan"
                    }
                }
            },
            "OSM-Utah": {
                "name": "OpenStreetMap Utah",
                "description": "Mappers and OpenStreetMap users in the Salt Lake City area",
                "extendedDescription": "Activities may include things like Learn To Map workshops, mapping parties and outdoor data collection. The events will take place in the SLC area, at least initially.  We are looking for seasoned mappers as well as people new to OSM. Join and let's do some mapping!"
            },
            "OSM-Wyoming": {
                "name": "OpenStreetMap Wyoming",
                "description": "Mappers and OpenStreetMap users in the state of Wyoming",
                "extendedDescription": "OpenStreetMap (OSM) Wyoming is a local collaboration of people interested in contributing their efforts to create free maps. We encourage all of our mappers to organize or suggest mapping events throughout the state. Meetup activities can be simple social mixers, OSM basic to advanced training, or community mapping parties."
            },
            "PHXGeo-meetup": {
                "name": "PHXGeo Meetup",
                "description": "Mappers and OpenStreetMap users in the Phoenix, AZ area",
                "extendedDescription": "This is a meetup group for those in the Phoenix area who like maps, GIS, OpenStreetMap, cartography and anything in between."
            },
            "PHXGeo-twitter": {
                "name": "PHXGeo Twitter",
                "description": "Follow us on Twitter at {url}"
            },
            "Western-Slope-facebook": {
                "name": "Western Slope OSM Facebook",
                "description": "Mappers and OpenStreetMap users around Grand Junction, CO"
            },
            "Western-Slope-meetup": {
                "name": "Western Slope OSM Meetup",
                "description": "Mappers and OpenStreetMap users around Grand Junction, CO",
                "extendedDescription": "The goal of this group is to introduce OpenStreetMap to the community, develop a community of mappers, create the most amazing geodata possible using whatever method we can and finally strategize in order to get this data out into our community. Imagine accurate trail signage! Imagine further development of bike paths! Imagine anything you want, that's the joy of OpenStreetMap!"
            },
            "Maptime-Australia-Slack": {
                "name": "Maptime Australia Slack",
                "description": "Sign up at {signupUrl}"
            },
            "talk-au": {
                "name": "Talk-au Mailing List",
                "description": "Place for Aussie mappers to chat"
            },
            "OSM-AR-facebook": {
                "name": "OpenStreetMap Argentina Facebook",
                "description": "Join the OpenStreetMap Argentina community on Facebook",
                "extendedDescription": "News from the local community"
            },
            "OSM-AR-forum": {
                "name": "OpenStreetMap Argentina web forum",
                "description": "Join the OpenStreetMap Argentina web forum",
                "extendedDescription": "Ideal for long or important discussions. Slow response time."
            },
            "OSM-AR-irc": {
                "name": "OpenStreetMap Argentina IRC",
                "description": "Join #osm-ar on irc.oftc.net (port 6667)",
                "extendedDescription": "You may find the most geeky user in the community."
            },
            "OSM-AR-mailinglist": {
                "name": "Talk-ar Mailing List",
                "description": "Historic mailing list. Almost unused today."
            },
            "OSM-AR-telegram": {
                "name": "OpenStreetMap Argentina Telegram",
                "description": "Join the OpenStreetMap Argentina community on Telegram",
                "extendedDescription": "The most active channel in the community, ideal for chatting and getting answers to your questions instantly. Everyone is welcome!"
            },
            "OSM-AR-twitter": {
                "name": "OpenStreetMap Argentina Twitter",
                "description": "Follow us on Twitter at {url}",
                "extendedDescription": "News from the local community and OpenStreetMap in general."
            },
            "OSM-BO-mailinglist": {
                "name": "Talk-bo Mailing List",
                "description": "Talk-bo is the official mailing list for the Bolivian OpenStreetMap community",
                "extendedDescription": "Mapping in Bolivia? Have questions, want to connect with the community here? Join us at {url}. All are welcome!"
            },
            "Bahia-telegram": {
                "name": "OpenStreetMap Bahia Telegram Group",
                "description": "Join the OpenStreetMap Bahia community on Telegram",
                "extendedDescription": "Join the community to learn more about OpenStreetMap, ask questions or participate in our meetings. Everyone is welcome!"
            },
            "DF-telegram": {
                "name": "OpenStreetMap Brasília Telegram Group",
                "description": "Join the OpenStreetMap Brasília community on Telegram",
                "extendedDescription": "Join the community to learn more about OpenStreetMap, ask questions or participate in our meetings. Everyone is welcome!"
            },
            "OSM-br-mailinglist": {
                "name": "Talk-br Mailing List",
                "description": "A mailing list to discuss OpenStreetMap in Brazil"
            },
            "OSM-br-telegram": {
                "name": "OpenStreetMap Brasil Telegram",
                "description": "Join the OpenStreetMap Brasil community on Telegram",
                "extendedDescription": "Join the community to learn more about OpenStreetMap, ask questions or participate in our meetings. Everyone is welcome!"
            },
            "OSM-br-twitter": {
                "name": "OpenStreetMap Brasil Twitter",
                "description": "Follow us on Twitter at {url}"
            },
            "RS-telegram": {
                "name": "OpenStreetMap Rio Grande do Sul Telegram Group",
                "description": "Join the OpenStreetMap Rio Grande do Sul community on Telegram",
                "extendedDescription": "Join the community to learn more about OpenStreetMap, ask questions or participate in our meetings. Everyone is welcome!"
            },
            "OSM-CL-facebook": {
                "name": "OpenStreetMap Chile Facebook",
                "description": "Join the OpenStreetMap Chile community on Facebook",
                "extendedDescription": "Join the community to learn more about OpenStreetMap, ask questions or participate in our meetings. Everyone is welcome!"
            },
            "OSM-CL-mailinglist": {
                "name": "Talk-cl Mailing List",
                "description": "A mailing list to discuss OpenStreetMap in Chile"
            },
            "OSM-CL-telegram": {
                "name": "OpenStreetMap Chile Telegram",
                "description": "Join the OpenStreetMap Chile community on Telegram",
                "extendedDescription": "Join the community to learn more about OpenStreetMap, ask questions or participate in our meetings. Everyone is welcome!"
            },
            "OSM-CL-twitter": {
                "name": "OpenStreetMap Chile Twitter",
                "description": "Follow us on Twitter at {url}"
            },
            "Maptime-Bogota": {
                "name": "Maptime Bogotá",
                "description": "We're a group of mappers interested in mapping in OpenStreetMap around Bogotá.",
                "extendedDescription": "Learn to collect data in the field and digitize onto OpenStreetMap.  It is not necessary to have previous knowledge! You just need the desire to participate, learn, and have fun."
            },
            "OSM-CO-facebook": {
                "name": "OpenStreetMap Colombia Facebook",
                "description": "Join the OpenStreetMap Colombia community on Facebook",
                "extendedDescription": "Join the community to learn more about OpenStreetMap. Everyone is welcome!"
            },
            "OSM-CO-mailinglist": {
                "name": "Talk-co Mailing List",
                "description": "A mailing list to discuss OpenStreetMap in Colombia"
            },
            "OSM-CO-telegram": {
                "name": "OSM Colombia on Telegram",
                "description": "OpenStreetMap Colombia Telegram chat"
            },
            "OSM-CO-twitter": {
                "name": "OpenStreetMap Colombia Twitter",
                "description": "Follow us on Twitter at {url}"
            },
            "OSM-CO": {
                "name": "OpenStreetMap Colombia",
                "description": "News of the OpenStreetMap Colombia community and the OSMCo Foundation"
            },
            "OSM-EC-telegram": {
                "name": "OSM Ecuador on Telegram",
                "description": "OpenStreetMap Ecuador Telegram chat"
            },
            "OSM-PY-telegram": {
                "name": "OSM Paraguay on Telegram",
                "description": "OpenStreetMap Paraguay Telegram chat"
            },
            "OSM-PE-facebook": {
                "name": "OpenStreetMap Peru Facebook",
                "description": "Join the OpenStreetMap Peru community on Facebook"
            },
            "OSM-PE-mailinglist": {
                "name": "Talk-pe Mailing List",
                "description": "The official mailing list for the OpenStreetMap Peru community"
            },
            "OSM-PE-matrix": {
                "name": "OpenStreetMap Peru Matrix Chat",
                "description": "Chat with other members of the OpenStreetMap Peru community in Matrix."
            },
            "OSM-PE-telegram": {
                "name": "OpenStreetMap Peru Telegram",
                "description": "Join the OpenStreetMap Peru community on Telegram"
            },
            "OSM-PE-twitter": {
                "name": "OpenStreetMap Peru Twitter",
                "description": "Follow us on Twitter at {url}"
            },
            "OSM-PE": {
                "name": "OpenStreetMap Peru",
                "description": "News and resources for the OpenStreetMap Peru community"
            },
            "LATAM-Facebook": {
                "name": "OpenStreetMap Latam Facebook",
                "description": "OpenStreetMap Latam on Facebook"
            },
            "LATAM-Telegram": {
                "name": "OpenStreetMap Latam Telegram",
                "description": "OpenStreetMap Telegram for Latin America"
            },
            "LATAM-Twitter": {
                "name": "OpenStreetMap Latam Twitter",
                "description": "Follow us on Twitter at {url}"
            },
            "osm-latam": {
                "name": "OpenStreetMap Latam",
                "description": "Supporting OpenStreetMap in Latin America",
                "events": {
                    "sotm-latam-2018": {
                        "name": "State of the Map Latam 2018",
                        "description": "State of the Map Latam is the annual conference for all mappers and users of OpenStreetMap in Latin America. The program includes talks, panels, workshops, and mapathons related to OpenStreetMap.",
                        "where": "Buenos Aires, Argentina"
                    }
                }
            },
            "OSM-Discord": {
                "name": "OpenStreetMap Discord",
                "description": "Get in touch with other mappers via Discord"
            },
            "OSM-Facebook": {
                "name": "OpenStreetMap on Facebook",
                "description": "Like us on Facebook for news and updates about OpenStreetMap."
            },
            "OSM-help": {
                "name": "OpenStreetMap Help",
                "description": "Ask a question and get answers on OSM's community-driven question and answer site.",
                "extendedDescription": "{url} is for everyone who needs help with OpenStreetMap.  Whether you are a beginner mapper or have a technical question, we're here to help!"
            },
            "OSM-IRC": {
                "name": "OpenStreetMap IRC",
                "description": "Join #osm on irc.oftc.net (port 6667)"
            },
            "OSM-Reddit": {
                "name": "OpenStreetMap on Reddit",
                "description": "/r/openstreetmap/ is a great place to learn more about OpenStreetMap.  Ask us anything!"
            },
            "OSM-Telegram": {
                "name": "OpenStreetMap Telegram",
                "description": "Join the OpenStreetMap Telegram global supergroup at {url}"
            },
            "OSM-Twitter": {
                "name": "OpenStreetMap Twitter",
                "description": "Follow us on Twitter at {url}"
            },
            "OSMF": {
                "name": "OpenStreetMap Foundation",
                "description": "OSMF is a UK-based not-for-profit that supports the OpenStreetMap Project",
                "extendedDescription": "OSMF supports the OpenStreetMap by fundraising, maintaining the servers which power OSM, organizing the annual State of the Map conference, and coordinating the volunteers who keep OSM running. You can show your support and have a voice in the direction of OpenStreetMap by joining as an OSMF member here: {signupUrl}",
                "events": {
                    "sotm2018": {
                        "name": "State of the Map 2018",
                        "description": "Join us for 3 days in Milan, Italy for the annual worldwide OpenStreetMap conference, bringing together everyone in the community to socialize, share, and learn.",
                        "where": "Milan, Italy"
                    }
                }
            }
        }
    }
}<|MERGE_RESOLUTION|>--- conflicted
+++ resolved
@@ -9099,8 +9099,6 @@
                 "description": "Imagery boundaries and capture dates. Labels appear at zoom level 13 and higher.",
                 "name": "DigitalGlobe Standard Imagery Vintage"
             },
-<<<<<<< HEAD
-=======
             "DigitalGlobe-Vivid": {
                 "attribution": {
                     "text": "Terms & Feedback"
@@ -9108,7 +9106,6 @@
                 "description": "DigitalGlobe-Vivid is a mosiac with optimal aesthetics and currency for any area on the globe, 50cm resolution or better, and image currency <20 month average globally.",
                 "name": "DigitalGlobe Vivid Imagery"
             },
->>>>>>> ec0145de
             "EOXAT2018CLOUDLESS": {
                 "attribution": {
                     "text": "Sentinel-2 cloudless - https://s2maps.eu by EOX IT Services GmbH (Contains modified Copernicus Sentinel data 2017 & 2018)"
