
/* OSM Notes Layer */
.layer-keepRight,
.layer-notes {
    pointer-events: none;
}
.layer-keepRight .kr_error,
.layer-notes .note * {
    pointer-events: none;
}
<<<<<<< HEAD
.layer-keepRight .kr_error .kr_error-fill,
.layer-notes .note .note-fill {
=======
.mode-browse .layer-notes .note .note-fill,
.mode-select .layer-notes .note .note-fill,
.mode-select-data .layer-notes .note .note-fill,
.mode-select-note .layer-notes .note .note-fill {
>>>>>>> 2cee31d6
    pointer-events: visible;
    cursor: pointer; /* Opera */
    cursor: url(img/cursor-select-point.png), pointer; /* FF */
}

.note-header-icon .note-shadow,
.layer-notes .note .note-shadow {
    color: #000;
}

.kr_error-header-icon .kr_error-fill,
.layer-keepRight .kr_error .kr_error-fill {
    stroke: #333;
}

.note-header-icon .note-fill,
.layer-notes .note .note-fill {
    color: #ff3300;
    stroke: #333;
    stroke-width: 40px;
}
.note-header-icon.new .note-fill,
.layer-notes .note.new .note-fill {
    color: #ffee00;
    stroke: #333;
    stroke-width: 40px;
}
.note-header-icon.closed .note-fill,
.layer-notes .note.closed .note-fill {
    color: #55dd00;
    stroke: #333;
    stroke-width: 40px;
}

/* slight adjustments to preset icon for note icons */
.note-header-icon .preset-icon-28 {
    top: 18px;
}
.note-header-icon .note-icon-annotation {
    position: absolute;
    top: 22px;
    left: 22px;
    margin: auto;
}
.note-header-icon .note-icon-annotation .icon {
    width: 15px;
    height: 15px;
}


<<<<<<< HEAD
/* OSM Note UI */
.note-header,
.kr_error-header {
    background-color: #f6f6f6;
    border-radius: 5px;
    border: 1px solid #ccc;
    display: flex;
    flex-flow: row nowrap;
    align-items: center;
}

.note-header-icon,
.kr_error-header-icon {
    background-color: #fff;
    padding: 10px;
    flex: 0 0 62px;
    position: relative;
    width: 60px;
    height: 60px;
    border-right: 1px solid #ccc;
    border-radius: 5px 0 0 5px;
}
[dir='rtl'] .note-header-icon,
[dir='rtl'] .kr_error-header-icon {
    border-right: unset;
    border-left: 1px solid #ccc;
    border-radius: 0 5px 5px 0;
}

.note-header-icon .icon-wrap,
.kr_error-header-icon .icon-wrap {
    position: absolute;
    top: 0px;
}

.note-header-label,
.kr_error-header-label {
    background-color: #f6f6f6;
    padding: 0 15px;
    flex: 1 1 100%;
    font-size: 14px;
    font-weight: bold;
    border-radius: 0 5px 5px 0;
}
[dir='rtl'] .note-header-label,
[dir='rtl'] .kr_error-header-label {
    border-radius: 5px 0 0 5px;
=======
/* Custom Map Data (geojson, gpx, kml, vector tile) */

.layer-mapdata {
    pointer-events: none;
}

.layer-mapdata path.shadow {
    pointer-events: stroke;
    stroke: #f6634f;
    stroke-width: 16;
    stroke-opacity: 0;
    fill: none;
}
.layer-mapdata path.MultiPoint.shadow,
.layer-mapdata path.Point.shadow {
    pointer-events: fill;
    fill: #f6634f;
    fill-opacity: 0;
}
.layer-mapdata path.shadow.hover:not(.selected) {
    stroke-opacity: 0.4;
>>>>>>> 2cee31d6
}
.layer-mapdata path.shadow.selected {
    stroke-opacity: 0.7;
}

<<<<<<< HEAD
.kr_error-comment-container,
.kr_error-details-container {
    background: #ececec;
    padding: 10px 10px;
    border-radius: 8px;
    margin-top: 20px;
}

.comments-container {
    background: #ececec;
    padding: 1px 10px;
    border-radius: 8px;
    margin-top: 20px;
=======
.layer-mapdata path.stroke {
    stroke: #ff26d4;
    stroke-width: 2;
    fill: none;
>>>>>>> 2cee31d6
}

.layer-mapdata path.fill {
    stroke-width: 0;
    stroke-opacity: 0.3;
    stroke: #ff26d4;
    fill: #ff26d4;
    fill-opacity: 0.3;
    fill-rule: evenodd;
}

.layer-mapdata text.label-halo,
.layer-mapdata text.label {
    font-size: 10px;
    font-weight: bold;
    dominant-baseline: middle;
}
<<<<<<< HEAD

.note-save,
.keepRight-save {
    padding: 10px;
}

.note-save .new-comment-input,
.keepRight-save .new-comment-input {
    width: 100%;
    height: 100px;
    max-height: 300px;
    min-height: 100px;
}

.note-save .detail-section,
.keepRight-save .detail-section {
    margin: 10px 0;
}

.note-report {
    float: right;
}

.kr_error_type_30 {
    color: #ddb87d;
}

.kr_error_type_40,
.kr_error_type_41,
.kr_error_type_42,
.kr_error_type_43 {
    color: #894668;
}

.kr_error_type_50 {
    color: #c827fe;
}

.kr_error_type_70,
.kr_error_type_71,
.kr_error_type_72 {
    color: #74aeaf;
}

.kr_error_type_90 {
    color: #3124af;
}

.kr_error_type_100 {
    color: #9e8e91;
}

.kr_error_type_110 {
    color: #44650b;
}

.kr_error_type_120 {
    color: #99274d;
}

.kr_error_type_130 {
    color: #eb7310;
}

.kr_error_type_150 {
    color: #7218c1;
}

.kr_error_type_160 {
    color: #c903ae;
}

.kr_error_type_170 {
    color: #07d40b;
}

.kr_error_type_180 {
    color: #09ef12;
}

.kr_error_type_190,
.kr_error_type_191,
.kr_error_type_192,
.kr_error_type_193,
.kr_error_type_194,
.kr_error_type_195,
.kr_error_type_196,
.kr_error_type_197,
.kr_error_type_198 {
    color: #e6fcb0;
}

.kr_error_type_200,
.kr_error_type_201,
.kr_error_type_202,
.kr_error_type_203,
.kr_error_type_204,
.kr_error_type_205,
.kr_error_type_206,
.kr_error_type_207,
.kr_error_type_208 {
    color: #71f264;
}

.kr_error_type_210,
.kr_error_type_211,
.kr_error_type_212 {
    color: #4a7601;
}

.kr_error_type_220,
.kr_error_type_221 {
    color: #ef7cf2;
}

.kr_error_type_230,
.kr_error_type_231,
.kr_error_type_232 {
    color: #5f775c;
}

.kr_error_type_270 {
    color: #2aaf92;
}

.kr_error_type_280,
.kr_error_type_281,
.kr_error_type_282,
.kr_error_type_283,
.kr_error_type_284,
.kr_error_type_285 {
    color: #5f47a0;
}

.kr_error_type_290,
.kr_error_type_291,
.kr_error_type_292,
.kr_error_type_293,
.kr_error_type_294,
.kr_error_type_295,
.kr_error_type_296,
.kr_error_type_297,
.kr_error_type_298 {
    color: #9bb2cd;
}

.kr_error_type_310,
.kr_error_type_311,
.kr_error_type_312,
.kr_error_type_313 {
    color: #0550e8;
}

.kr_error_type_320 {
    color: #28d9bb;
}

.kr_error_type_350 {
    color: #4d719c;
}

.kr_error_type_370 {
    color: #ff8fdf;
}

.kr_error_type_380 {
    color: #b3b465;
}

.kr_error_type_400,
.kr_error_type_401,
.kr_error_type_402 {
    color: #b20e36;
}

.kr_error_type_410,
.kr_error_type_411,
.kr_error_type_412,
.kr_error_type_413 {
    color: #b07f7e;
}

.kr_error-details-title {
    text-align: left;
    margin-bottom: 20px;
}

.kr_error-details-description {
    text-align: left;
    margin-bottom: 10px;
}

.QA-buttons {
    display: flex;
    flex-flow: row nowrap;
    justify-content: space-around;
    align-items: center;
    padding: 0 5px;
}

.QA-toggle-off,
.QA-toggle-on {
    width: 35%;
    margin: 10px 0px;
    text-align: center;
    vertical-align: middle;
}
=======
.layer-mapdata text.label {
    fill: #ff26d4;
}
.layer-mapdata text.label.hover,
.layer-mapdata text.label.selected {
    fill: #f6634f;
}
.layer-mapdata text.label-halo {
    opacity: 0.7;
    stroke: #000;
    stroke-width: 5px;
    stroke-miterlimit: 1;
}
>>>>>>> 2cee31d6
<|MERGE_RESOLUTION|>--- conflicted
+++ resolved
@@ -1,22 +1,18 @@
-
 /* OSM Notes Layer */
-.layer-keepRight,
 .layer-notes {
     pointer-events: none;
 }
-.layer-keepRight .kr_error,
 .layer-notes .note * {
     pointer-events: none;
 }
-<<<<<<< HEAD
-.layer-keepRight .kr_error .kr_error-fill,
-.layer-notes .note .note-fill {
-=======
 .mode-browse .layer-notes .note .note-fill,
 .mode-select .layer-notes .note .note-fill,
 .mode-select-data .layer-notes .note .note-fill,
-.mode-select-note .layer-notes .note .note-fill {
->>>>>>> 2cee31d6
+.mode-select-note .layer-notes .note .note-fill,
+.mode-browse .layer-keepRight .kr_error .kr_error-fill,
+.mode-select .layer-keepRight .kr_error .kr_error-fill,
+.mode-select-data .layer-keepRight .kr_error .kr_error-fill,
+.mode-select-note .layer-keepRight .kr_error .kr_error-fill {
     pointer-events: visible;
     cursor: pointer; /* Opera */
     cursor: url(img/cursor-select-point.png), pointer; /* FF */
@@ -26,12 +22,6 @@
 .layer-notes .note .note-shadow {
     color: #000;
 }
-
-.kr_error-header-icon .kr_error-fill,
-.layer-keepRight .kr_error .kr_error-fill {
-    stroke: #333;
-}
-
 .note-header-icon .note-fill,
 .layer-notes .note .note-fill {
     color: #ff3300;
@@ -67,55 +57,6 @@
 }
 
 
-<<<<<<< HEAD
-/* OSM Note UI */
-.note-header,
-.kr_error-header {
-    background-color: #f6f6f6;
-    border-radius: 5px;
-    border: 1px solid #ccc;
-    display: flex;
-    flex-flow: row nowrap;
-    align-items: center;
-}
-
-.note-header-icon,
-.kr_error-header-icon {
-    background-color: #fff;
-    padding: 10px;
-    flex: 0 0 62px;
-    position: relative;
-    width: 60px;
-    height: 60px;
-    border-right: 1px solid #ccc;
-    border-radius: 5px 0 0 5px;
-}
-[dir='rtl'] .note-header-icon,
-[dir='rtl'] .kr_error-header-icon {
-    border-right: unset;
-    border-left: 1px solid #ccc;
-    border-radius: 0 5px 5px 0;
-}
-
-.note-header-icon .icon-wrap,
-.kr_error-header-icon .icon-wrap {
-    position: absolute;
-    top: 0px;
-}
-
-.note-header-label,
-.kr_error-header-label {
-    background-color: #f6f6f6;
-    padding: 0 15px;
-    flex: 1 1 100%;
-    font-size: 14px;
-    font-weight: bold;
-    border-radius: 0 5px 5px 0;
-}
-[dir='rtl'] .note-header-label,
-[dir='rtl'] .kr_error-header-label {
-    border-radius: 5px 0 0 5px;
-=======
 /* Custom Map Data (geojson, gpx, kml, vector tile) */
 
 .layer-mapdata {
@@ -137,32 +78,15 @@
 }
 .layer-mapdata path.shadow.hover:not(.selected) {
     stroke-opacity: 0.4;
->>>>>>> 2cee31d6
 }
 .layer-mapdata path.shadow.selected {
     stroke-opacity: 0.7;
 }
 
-<<<<<<< HEAD
-.kr_error-comment-container,
-.kr_error-details-container {
-    background: #ececec;
-    padding: 10px 10px;
-    border-radius: 8px;
-    margin-top: 20px;
-}
-
-.comments-container {
-    background: #ececec;
-    padding: 1px 10px;
-    border-radius: 8px;
-    margin-top: 20px;
-=======
 .layer-mapdata path.stroke {
     stroke: #ff26d4;
     stroke-width: 2;
     fill: none;
->>>>>>> 2cee31d6
 }
 
 .layer-mapdata path.fill {
@@ -180,215 +104,6 @@
     font-weight: bold;
     dominant-baseline: middle;
 }
-<<<<<<< HEAD
-
-.note-save,
-.keepRight-save {
-    padding: 10px;
-}
-
-.note-save .new-comment-input,
-.keepRight-save .new-comment-input {
-    width: 100%;
-    height: 100px;
-    max-height: 300px;
-    min-height: 100px;
-}
-
-.note-save .detail-section,
-.keepRight-save .detail-section {
-    margin: 10px 0;
-}
-
-.note-report {
-    float: right;
-}
-
-.kr_error_type_30 {
-    color: #ddb87d;
-}
-
-.kr_error_type_40,
-.kr_error_type_41,
-.kr_error_type_42,
-.kr_error_type_43 {
-    color: #894668;
-}
-
-.kr_error_type_50 {
-    color: #c827fe;
-}
-
-.kr_error_type_70,
-.kr_error_type_71,
-.kr_error_type_72 {
-    color: #74aeaf;
-}
-
-.kr_error_type_90 {
-    color: #3124af;
-}
-
-.kr_error_type_100 {
-    color: #9e8e91;
-}
-
-.kr_error_type_110 {
-    color: #44650b;
-}
-
-.kr_error_type_120 {
-    color: #99274d;
-}
-
-.kr_error_type_130 {
-    color: #eb7310;
-}
-
-.kr_error_type_150 {
-    color: #7218c1;
-}
-
-.kr_error_type_160 {
-    color: #c903ae;
-}
-
-.kr_error_type_170 {
-    color: #07d40b;
-}
-
-.kr_error_type_180 {
-    color: #09ef12;
-}
-
-.kr_error_type_190,
-.kr_error_type_191,
-.kr_error_type_192,
-.kr_error_type_193,
-.kr_error_type_194,
-.kr_error_type_195,
-.kr_error_type_196,
-.kr_error_type_197,
-.kr_error_type_198 {
-    color: #e6fcb0;
-}
-
-.kr_error_type_200,
-.kr_error_type_201,
-.kr_error_type_202,
-.kr_error_type_203,
-.kr_error_type_204,
-.kr_error_type_205,
-.kr_error_type_206,
-.kr_error_type_207,
-.kr_error_type_208 {
-    color: #71f264;
-}
-
-.kr_error_type_210,
-.kr_error_type_211,
-.kr_error_type_212 {
-    color: #4a7601;
-}
-
-.kr_error_type_220,
-.kr_error_type_221 {
-    color: #ef7cf2;
-}
-
-.kr_error_type_230,
-.kr_error_type_231,
-.kr_error_type_232 {
-    color: #5f775c;
-}
-
-.kr_error_type_270 {
-    color: #2aaf92;
-}
-
-.kr_error_type_280,
-.kr_error_type_281,
-.kr_error_type_282,
-.kr_error_type_283,
-.kr_error_type_284,
-.kr_error_type_285 {
-    color: #5f47a0;
-}
-
-.kr_error_type_290,
-.kr_error_type_291,
-.kr_error_type_292,
-.kr_error_type_293,
-.kr_error_type_294,
-.kr_error_type_295,
-.kr_error_type_296,
-.kr_error_type_297,
-.kr_error_type_298 {
-    color: #9bb2cd;
-}
-
-.kr_error_type_310,
-.kr_error_type_311,
-.kr_error_type_312,
-.kr_error_type_313 {
-    color: #0550e8;
-}
-
-.kr_error_type_320 {
-    color: #28d9bb;
-}
-
-.kr_error_type_350 {
-    color: #4d719c;
-}
-
-.kr_error_type_370 {
-    color: #ff8fdf;
-}
-
-.kr_error_type_380 {
-    color: #b3b465;
-}
-
-.kr_error_type_400,
-.kr_error_type_401,
-.kr_error_type_402 {
-    color: #b20e36;
-}
-
-.kr_error_type_410,
-.kr_error_type_411,
-.kr_error_type_412,
-.kr_error_type_413 {
-    color: #b07f7e;
-}
-
-.kr_error-details-title {
-    text-align: left;
-    margin-bottom: 20px;
-}
-
-.kr_error-details-description {
-    text-align: left;
-    margin-bottom: 10px;
-}
-
-.QA-buttons {
-    display: flex;
-    flex-flow: row nowrap;
-    justify-content: space-around;
-    align-items: center;
-    padding: 0 5px;
-}
-
-.QA-toggle-off,
-.QA-toggle-on {
-    width: 35%;
-    margin: 10px 0px;
-    text-align: center;
-    vertical-align: middle;
-}
-=======
 .layer-mapdata text.label {
     fill: #ff26d4;
 }
@@ -401,5 +116,4 @@
     stroke: #000;
     stroke-width: 5px;
     stroke-miterlimit: 1;
-}
->>>>>>> 2cee31d6
+}