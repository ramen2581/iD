--- conflicted
+++ resolved
@@ -3619,18 +3619,8 @@
     background: #7092ff;
 }
 
-<<<<<<< HEAD
 .map-control > button.disabled .icon {
     color: rgba(255, 255, 255, 0.5);
-=======
-input.square-degrees-input {
-    padding: 2px !important; /* important needed for rtl */
-    width: 40px;
-    height: unset;
-    text-align: center;
-    background: rgba(0,0,0,0);
-    color: currentColor;
->>>>>>> 189a3f87
 }
 
 
@@ -4055,6 +4045,7 @@
 
 input.square-degrees-input {
     padding: 2px !important; /* important needed for rtl */
+    width: 40px;
     height: unset;
     text-align: center;
     background: rgba(0,0,0,0);
