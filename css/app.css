/* Basics
------------------------------------------------------- */

body {
    font:normal 12px/1.6666 'Helvetica Neue', Arial, sans-serif;
    margin:0;
    padding:0;
    min-width: 768px;
    color:#222;
    overflow: hidden;
    /* text-rendering: optimizeLegibility;  */
    -webkit-font-smoothing: subpixel-antialiased;
}

#iD {
    height: 100%;
    width: 100%;
    position: fixed;
    min-width: 768px;
}

.limiter {
    position: relative;
    max-width: 1200px;
}

.spinner {
    opacity: .5;
}

.spinner img {
    position: fixed;
    padding: 5px;
    height: 40px;
    width: 40px;
    left: 0;
    right: 0;
    bottom: 0;
    top: 0;
    margin: auto;
    border-radius: 5px;
    background: black;
    pointer-events:none;
}

div, textarea, input, form, span, ul, li, ol, a, button {
    -moz-box-sizing: border-box;
    -webkit-box-sizing: border-box;
    box-sizing: border-box;
}

a, button, input, textarea {
    -webkit-tap-highlight-color:rgba(0,0,0,0);
    -webkit-touch-callout:none;
}

a, button {
    cursor: pointer;
    cursor: url(../img/cursor-pointer.png) 6 1, pointer;
}

h2 {
    font-size: 25px;
    line-height: 1.6;
    font-weight: bold;
    margin-bottom: 10px;
}

h3:last-child,
h2:last-child,
h4:last-child { margin-bottom: 0;}

h3 {
    font-size: 18px;
    line-height: 1.3333;
    font-weight: bold;
    margin-bottom: 10px;
}

h4 {
    font-size: 12px;
    font-weight: bold;
    padding-bottom: 10px;
}

h5 {
    font-size: 12px;
    font-weight: bold;
    padding-bottom: 10px;
}

:focus {
    outline-color: transparent;
    outline-style: none;
}

p {
    margin:0;
    padding:0;
}

em {
    font-style: italic;
}

strong {
    font-weight: bold;
}

a:visited, a {
    color: #7092ff;
}

a:hover {
    color:#597be7;
}

/* Forms
------------------------------------------------------- */

.fillD textarea,
.fillD input[type=text] {
    background-color: black;
    border:1px solid rgba(255, 255, 255, .25);
    color: white;
}

.fillD textarea:focus,
.fillD input[type=text]:focus {
    background-color: black;
    border:1px solid rgba(255, 255, 255, .5);
}

textarea,
input[type=text],
input[type=search],
input[type=url],
input[type=tel],
input[type=email] {
    background-color: white;
    border:1px solid #ccc;
    padding:10px;
    resize: vertical;
}

textarea:focus,
input[type=text]:focus {
    background-color: #ececec;
}

input[type=text] {
    padding:5px 10px;
    height:30px;
    resize: none;
}

input[type=text].major {
    width: 100%;
    padding:5px 10px;
    font-size: 18px;
    font-weight: bold;
    height:40px;
    resize: none;
}


/* tables */

table {
    background-color: white;
    border-collapse: collapse;
    width:100%;
    border-spacing:0;
}

table th {
    text-align:left;
}

table.tags, table.tags td, table.tags th {
    border: 1px solid #CCC;
    padding: 4px;
}

/* Grid
------------------------------------------------------- */

.col0    { float:left; width:04.1666%; }
.col1    { float:left; width:08.3333%; }
.col2    { float:left; width:16.6666%; }
.col3    { float:left; width:25.0000%; }
.col4    { float:left; width:33.3333%; }
.col5    { float:left; width:41.6666%; }
.col6    { float:left; width:50.0000%; max-width: 600px; }
.col7    { float:left; width:58.3333%; }
.col8    { float:left; width:66.6666%; }
.col9    { float:left; width:75.0000%; }
.col10   { float:left; width:83.3333%; }
.col11   { float:left; width:91.6666%; }
.col12   { float:left; width:100.0000%; }
.margin0  { margin-left: 04.1666%; }
.margin1  { margin-left: 08.3333%; }
.margin2  { margin-left: 16.6666%; }
.margin3  { margin-left: 25.0000%; }
.margin4  { margin-left: 33.3333%; }
.margin5  { margin-left: 41.6666%; }
.margin6  { margin-left: 50.0000%; }
.margin7  { margin-left: 58.3333%; }
.margin8  { margin-left: 66.6666%; }
.margin9  { margin-left: 75.0000%; }
.margin10 { margin-left: 83.3333%; }
.margin11 { margin-left: 91.6666%; }
.margin12 { margin-left: 100.0000%; }

/* UI Lists
------------------------------------------------------- */

ul li { list-style: none;}

ul.toggle-list li a {
    font-weight: bold;
    padding: 5px 10px;
    color: #333;
    display:block;
    border-top: 1px solid #ccc;
    white-space:nowrap;
    text-overflow:ellipsis;
    overflow:hidden;
}
ul.toggle-list li a:hover { background-color: #ececec;}

ul.toggle-list .icon {
    float: left;
    margin-right: 5px;
}

ul.link-list li {
    display: inline-block;
    float: right;
    border-left: 1px solid rgba(255,255,255,.5);
    padding: 5px 0px 5px 5px;
    margin-left: 5px;
}

ul.link-list li:last-child {
    border-left: 0;
    margin-left: 0;
    padding-left: 0;
}

/* Utility Classes
------------------------------------------------------- */
.fillL {
    background: white;
    color: #333;
}

.fillL2 {
    background: #f7f7f7 url(../img/background-pattern-1.png) repeat;
    color: #333;
}

.fillD {
    background:rgba(0,0,0,.8);
    color: #6C6C6C;
}


.fl { float: left;}
.fr { float: right;}

div.hide,
form.hide {
    display:none;
}

.content {
    border-radius: 4px;
    box-shadow: 0 0 30px 0px rgba(0, 0, 0, 0.7);
}

.pad1    {padding: 10px;}
.pad2    {padding: 20px;}
.margin1 {margin: 10px;}
.margin2 {margin: 20px;}

/* Buttons */

button {
    line-height:20px;
    border:0;
    color:#222;
    background: white;
    font-weight:bold;
    font-size:12px;
    display: inline-block;
    height:40px;
    border-radius:4px;
    -webkit-transition: background 100ms;
    -moz-transition: background 100ms;
    transition: background 100ms;
}

button:focus,
button:hover {
    background-color: #ececec;
}

button.active {
    cursor: pointer;
    cursor: url(../img/cursor-pointing.png) 6 1, pointer;
}

button.disabled {
    background: #6c6c6c;
    cursor: auto;
}

button.active:not([disabled]):not(.disabled) {
    background: #7092ff;
}

button.minor {
    border-radius:4px;
    height: 20px;
    width: 20px;
    border: 0;
    box-shadow: none;
    background: rgba(0,0,0,.5);
}

button.minor:hover {
    background: #222;
}

button.centered {
    display: block;
    margin-left: auto;
    margin-right: auto;
}

.button-wrap {
    display: inline-block;
    padding-right:10px;
    margin: 0;
}

.button-wrap button:only-child { width: 100%;}
.button-wrap:last-of-type { padding-right: 0;}

.joined button {
    border-right: 1px solid rgba(0,0,0,.5);
    border-radius:0;
}

.joined button:first-child {
    border-radius:4px 0 0 4px;
}

.joined button:last-child {
    border-right-width: 0px;
    border-radius:0 4px 4px 0;
}

button.browse .label { display: none;}

button.action {
    background: #7092ff;
}
button.action:hover {
    background: #597BE7;
}

button.delete {
    background-color: #ff7070;
}
button.delete:hover {
    background-color: #ef5454;
}

button.save.has-count {
    padding: 9px;
}

button.save .count {
    display: none;
}

button.save.has-count .count {
    display: block;
    position: absolute;
    top: 5px;
    background: rgba(255, 255, 255, .5);
    color: #333;
    padding: 10px;
    height: 30px;
    line-height: 12px;
    border-radius: 4px;
    margin: auto;
    margin-left: 8.3333%;
}

button.save.has-count .count::before {
    content: "";
    margin: auto;
    width: 0;
    height: 0;
    position: absolute;
    left: -6px;
    top: 0;
    bottom: 0;
    border-top:    6px solid transparent;
    border-bottom: 6px solid transparent;
    border-right:  6px solid rgba(255,255,255,.5);
}

button.close {
    position: absolute;
    top: 10px;
    right: 10px;
}

button[disabled] {
    cursor:auto;
    background: rgba(255,255,255,.5);
    pointer-events:none;
}

button[disabled] .label {
    color: rgba(0,0,0,.5);
}

/* Icons */

.icon {
  display:inline-block;
  vertical-align:top;
  width:20px;
  height:20px;
  background:transparent url(../img/sprite.png) no-repeat 0px 0px;
  text-indent:-9999px;
  overflow:hidden;
  }

.icon.big {
    width: 40px;
    height: 40px;
}

.icon-pre-text {
    margin-right: 3px;
}

.user-icon {
    max-height: 20px;
    max-width: 20px;
    height: auto;
    width: auto;
    border-radius: 3px;
}

/* Definitions for every icon */
.icon.browse     { background-position:   0px 0px;}
.icon.add-point  { background-position: -20px 0px;}
.icon.add-line   { background-position: -40px 0px;}
.icon.add-area   { background-position: -60px 0px;}
.icon.undo       { background-position: -80px 0px;}
.icon.redo      { background-position: -100px 0px;}

.icon.apply      { background-position: -120px 0px;}
.icon.save       { background-position: -140px 0px;}
.icon.close      { background-position: -160px 0px;}
.icon.delete     { background-position: -180px 0px;}
.icon.remove     { background-position: -200px 0px;}
.icon.inspect    { background-position: -220px 0px;}
.icon.zoom-in    { background-position: -240px 0px;}
.icon.zoom-out   { background-position: -260px 0px;}
.icon.plus       { background-position: -240px 0px;}
.icon.geocode    { background-position: -280px 0px;}
.icon.layers     { background-position: -300px 0px;}
.icon.avatar     { background-position: -320px 0px;}
.icon.nearby     { background-position: -340px 0px;}
.icon.geolocate  { background-position: -360px 0px;}
.icon.warning    { background-position: -380px 0px;}

.icon.close-modal { background-position: -200px 0px;}

.fillD .icon.avatar           { background-position: -320px -20px;}
.fillD .icon.nearby           { background-position: -340px -20px;}

button[disabled] .icon.browse     { background-position:   0px -40px;}
button[disabled] .icon.add-point  { background-position: -20px -40px;}
button[disabled] .icon.add-line   { background-position: -40px -40px;}
button[disabled] .icon.add-area   { background-position: -60px -40px;}
button.disabled  .icon.undo       { background-position: -80px -40px;}
button.disabled  .icon.redo       { background-position: -100px -40px;}
button[disabled] .apply.icon      { background-position: -120px -40px;}
button[disabled] .save.icon       { background-position: -140px -40px;}
button[disabled] .close.icon      { background-position: -160px -40px;}
button[disabled] .delete.icon     { background-position: -180px -40px;}
button[disabled] .icon.remove     { background-position: -200px -40px;}
button[disabled] .icon.inspect    { background-position: -220px -40px;}
button[disabled] .icon.zoom-in    { background-position: -240px -40px;}
button[disabled] .icon.zoom-out   { background-position: -260px -40px;}
button[disabled] .icon.geocode    { background-position: -280px -40px;}
button[disabled] .icon.layers     { background-position: -300px -40px;}
button[disabled] .icon.avatar     { background-position: -320px -40px;}
button[disabled] .icon.nearby     { background-position: -340px -40px;}

.icon.big-line     { background-position: 0px -80px;}
.icon.big-point    { background-position: -40px -80px;}
.icon.big-area     { background-position: -80px -80px;}
.icon.big-vertex   { background-position: -120px -80px;}
.icon.big-inspect  { background-position: -160px -80px;}
.icon.big-relation { background-position: -200px -80px;}

.icon-operation-delete        { background-position: 0px -140px;}
.icon-operation-circularize   { background-position: -20px -140px;}
.icon-operation-straighten    { background-position: -40px -140px;}
.icon-operation-split         { background-position: -60px -140px;}
.icon-operation-disconnect    { background-position: -80px -140px;}
.icon-operation-reverse       { background-position: -100px -140px;}
.icon-operation-move          { background-position: -120px -140px;}
.icon-operation-merge         { background-position: -140px -140px;}
.icon-operation-orthogonalize { background-position: -160px -140px;}
.icon-operation-rotate        { background-position: -180px -140px;}
.icon-operation-simplify      { background-position: -200px -140px;}


/* Toggle icon is special */

.toggle.icon                   { background-position: 0px -180px;}
a:hover .toggle.icon           { background-position: -20px -180px;}
.selected .toggle.icon,
a.selected:hover .toggle.icon  { background-position: -40px -180px;}

/* ToolBar / Persistent UI Elements
------------------------------------------------------- */

#bar {
    position:absolute;
    left:0px;
    top:0px;
    right:0;
    height:60px;
    border-radius: 0;
}

/* Inspector */

.inspector-wrap {
    opacity:0;
    display:none;
    max-width: 500px;
    position: relative;
}

.inspector-body {
    overflow: auto;
    max-height: 440px;
}

.inspector-inner {
    padding: 10px;
    border-bottom: 1px solid #ddd;
}

.inspector-inner.message {
    height: 60px;
}

.inspector-inner.message h3 {
    line-height: 40px;
}

.inspector-toggle {
    color:#fff;
    width: 100%;
    display: block;
    background:#7092ff;
    border: 0;
}

/* preset form */


.inspector-body .name-help,
.inspector-body .type-help {
  position: absolute;
  right: -10px;
}

.inspector-body .type button {
    height: 70px;
}

.inspector-body-line .type button {
    height: 100px;
}

.inspector-body .head .name {
    padding-left: 10px;
}

.preset-input { padding-left: 10px;}

.preset-search-input {
    width:100%;
}

.preset-search-input input {
    width: 100%;
    padding: 5px;
}

.preset-search-result {
    padding: 0px 10px;
    height:30px;
    margin: 5px;
}

.preset-label {
    padding: 5px;
    text-align: right;
}

.preset-fav button.fav {
    height: 30px;
    margin: 5px;
    padding: 0 10px;
}

.preset-input input {
    width: 100%;
}

div.combobox {
    width:155px;
    z-index: 9999;
    display: none;
    box-shadow: 0 5px 10px 0 rgba(0,0,0,.2);
    margin-top: -1px;
    background: white;
    max-height: 180px;
    overflow: auto;
    border: 1px solid #ccc;
}

.combobox a {
    height: 25px;
    line-height: 25px;
    cursor: pointer;
    display: block;
    border-top:1px solid #ccc;
    background-color: #fff;
    padding:1px 4px;
    white-space: nowrap;
    height: 30px;
}

.combobox a:hover,
.combobox a.selected  {
    background: #e1e8ff;
    color: #154dff;
}

.combobox a:first-child {
    border-top: 0;
}

.combobox-carat {
    margin-left: -15px;
    margin-right: 5px;
    display:inline-block;
    cursor: pointer;
    cursor: url(../img/cursor-pointer.png) 6 1, pointer;
    border-top: 5px solid #ccc;
    border-left: 5px solid transparent;
    border-right: 5px solid transparent;
}

.rowselect .item {
    cursor: pointer;
}

.rowselect .item label:hover{
    background-color: #ececec;
}

.rowselect .item label {
    padding: 5px;
    width: 100%;
    cursor: pointer;
    display: block;
    text-align: center;
}

.rowselect .item div {
    text-align: center;
}


.checkselect label {
    display: block;
    padding: 5px;
    width: 100%;
    box-sizing: border-box;
    color: #999;
}

.checkselect label:hover {
    cursor: pointer;
    background: #eee;
}

.checkselect .set {
    color: inherit;
}

.checkselect input[type="checkbox"] {
    margin-right: 5px;
    width: 20px;
    vertical-align: middle;
    opacity: 0.5;
}
.checkselect .set input[type="checkbox"] {
    opacity: 1;
}

/* Address input */

.preset-input .addr-housename {
    border-bottom: none;
    width:100%;
}

.preset-input .addr-number {
    width: 20%;
    border-right: none;
    border-bottom: none;
}

.preset-input .addr-street {
    width: 80%;
    border-bottom: none;
}

.preset-input .addr-city {
    width:100%;
}

/* tag editor */

.tag-list {
    margin-top: 10px;
}

.tag-row {
    width: 80%;
    padding-right: 0px;
    position: relative;
    height: 30px;
}

.input-wrap {
    position: relative;
    margin-top: -1px;
    }

.input-wrap-position {
    position: relative;
}

.tag-row input {
    width: 50%;
    border-left: 0;
}

.tag-row input.key {
    font-weight: bold;
}

.tag-row:first-child input {
    border-top: 1px solid #ccc;
}

.tag-row input.key {
    border-left: 1px solid #ccc;
}

.tag-row button {
    position: absolute;
    top: 5px;
    right: -60px;
}

.tag-row button.tag-help {
    right: -30px;
}

.inspector-actions {
    height: 60px;
}

.inspector-actions button {
    width: 20%;
    float: left;
}

.inspector-actions .minor-buttons {
    padding-left: 10px;
    line-height: 40px;
    width: 60%;
}

.inspector-inner .add-tag {
    width: 20%;
    height: 30px;
    border-top: 0;
    background: rgba(0,0,0,.5);
    border-radius: 0 0 4px 4px;
}

.inspector-inner .add-tag:hover {
    background: rgba(0,0,0,.8);
}

.inspector-inner .add-tag .label {
    display: none;
}

/* Preset grid */

.grid-entry {
    padding-bottom: 16.6666%;
    min-height: 60px;
    height: auto;
    position: relative;
    border-right: 1px solid #ccc; border-bottom: 1px solid #ccc;
    border-radius: 0;
}

.inspector-body-line .grid-entry {
    min-height: 120px;
}

.grid-inner {
    margin-bottom: 20px;
}

.preset-grid.filtered .grid-entry:first-child {
    background: #ececec;
}

.grid-entry:hover .preset-help {
    display: block;
}

.grid-entry .preset-help {
    display: none;
    position: absolute;
    bottom: 0px;
    right: 0px;
    width: 20px;
    height: 20px;
    background: #aaa;
}

.grid-entry .preset-help:hover {
  background: #888;
}

.preset-inspect {
  position: relative;
  background: #fff;
}

.grid-entry .preset-icon-fill.area {
    position: absolute;
    opacity: 0.4;
    left: 0; right: 0; top: 20%;
    border-radius: 4px;
    margin: auto;
    margin-top: -8px;
    width: 40px;
    height: 40px;
}

.grid-entry .icon {
    position: absolute;
    top: 20%;left: 0; right: 0;
    margin: auto;
}

.inspector-body-line .grid-entry .icon {
    top: 10%;
}

.grid-entry .label {
    text-align: center;
    display: block;
    position: absolute;
    top: 60%;
    width: 80%;
    left: 0; right: 0;
    margin: auto;
    white-space: nowrap;
    text-overflow: ellipsis;
    overflow: hidden;
}

.inspector-body-line .grid-entry .label {
  top: 80%;
}

.preset-grid-search {
  width: 100%;
  height: 20px;
}


/* Preset icon colors */

.preset-icon-fill.tag-shop,
.preset-icon-fill.tag-building {
    background-color: #e06e5f;
}

.preset-icon-fill.tag-natural-water {
    background-color: #77d3de;
}

.preset-icon-fill.tag-landuse,
.preset-icon-fill.tag-natural-wood,
.preset-icon-fill.tag-natural-tree,
.preset-icon-fill.tag-natural-grassland,
.preset-icon-fill.tag-leisure-park {
    background-color: #8cd05f;
}

.preset-icon-fill.tag-amenity-parking {
    background-color: #aaa;
}

/* Map Controls */

.map-control {
    left:0px;
    position:absolute;
}

.map-control > button {
    width: 30px;
    background: rgba(0,0,0,.5);
    border-radius: 0;
}

.map-control > button:hover {
    background: rgba(0, 0, 0, .8);
}

.map-control > button.active:hover {
    background: #7092ff;
}

.map-overlay {
    right: 75%;
    max-width: 260px;
    min-width: 210px;
    position: fixed;
    left: 40px;
    display: block;
    border-radius: 4px;
}

/* Zoomer */

.zoombuttons {
    top:70px;
    width: 30px;
}

.zoombuttons button.zoom-in {
    border-radius:0 4px 0 0;
}

.zoombuttons button.zoom-out {
    border-top:0;
}

/* Background Settings */

.background-control {
    top:190px;
}

.nudge-container {
    margin-top: 10px;
}

.background-control .adjustments button {
    height:30px;
    font-size:10px;
    padding:0 5px 3px 5px;
    background: white;
    text-transform: uppercase;
    font-weight: bold;
}

.background-control .adjustments button:hover {
    background:#ececec;
}

.hide-toggle {
    display: block;
    padding-left: 12px;
    position: relative;
}

.hide-toggle:before {
    content: '';
    display: block;
    position: absolute;
    height: 0;
    width: 0;
    left: 0;
    top: 4px;
    border-top:  4px solid transparent;
    border-bottom:  4px solid transparent;
    border-left:  8px solid #7092ff;
}

.hide-toggle.expanded:before {
    border-top:  8px solid #7092ff;
    border-bottom: 0;
    border-right:  4px solid transparent;
    border-left:  4px solid transparent;
}

.background-control .nudge {
    text-indent: -9999px;
    overflow: hidden;
    width:16.6666%;
    border-radius: 0;
    border-right: 1px solid rgba(0, 0, 0, .5);
    position: relative;
}

.background-control .nudge::after {
    content: '';
    display: block;
    position: absolute;
    margin: auto;
    left: 0; right: 0; top: 0; bottom: 0;
    height: 0;
    width: 0;
}

.background-control .nudge.left::after {
    border-top:  5px solid transparent;
    border-bottom:  5px solid transparent;
    border-left:  5px solid #222;
}

.background-control .nudge.right::after {
    border-top:  5px solid transparent;
    border-bottom:  5px solid transparent;
    border-right:  5px solid #222;
}

.background-control .nudge.top::after {
    border-right:  5px solid transparent;
    border-left:  5px solid transparent;
    border-bottom:  5px solid #222;
}

.background-control .nudge.bottom::after {
    border-right:  5px solid transparent;
    border-left:  5px solid transparent;
    border-top:  5px solid #222;
}

.background-control .nudge:first-child {
    border-radius: 4px 0 0 4px;
}

.background-control .reset {
    width: 33.3333%;
    border-radius: 0 4px 4px 0;
}

.opacity-options-wrapper {
    padding: 10px 10px 0 10px;
}

.opacity-options {
    background: url(../img/background-pattern-opacity.png) 0 0 repeat;
    height:20px;
    width:62px;
    position: absolute;
    right: 10px;
    top: 10px;
    border: 1px solid #ddd;
}

.opacity-options li {
    height: 100%;
    display: block;
    float: left;
    cursor: pointer;
}

.opacity-options li .select-box{
    position: absolute;
    width:20px;
    height:18px;
    z-index: 9999;
}

.background-control li:hover .select-box,
.background-control li.selected .select-box {
    border: 2px solid #7092ff;
    background: rgba(89, 123, 231, .5);
    opacity: .5;
}
.background-control li.selected:hover .select-box,
.background-control li.selected .select-box {
    opacity: 1;
}

.background-control .opacity {
    background:#222;
    display:inline-block;
    width:20px;
    height:18px;
}

/* Geocoder */

.geocode-control, .geocode-control form {
    top:150px;
}

.geocode-control form {
    padding: 4px;
}

.geocode-control input {
    width: 100%;
}

.geocode-control div.content {
    z-index: 100;
    top: 190px;
    max-height: 300px;
    overflow-y: auto;
}

.geocode-control div.content span {
    display: inline-block;
    border-bottom: 1px solid #333;
    padding: 5px 10px;
}

/* Geolocator */

.geolocate-control {
    top:230px;
}

.geolocate-control button {
    border-radius: 0 0 4px 0;
    border-bottom: 0;
}

/* Map
------------------------------------------------------- */

#map {
    display:block;
    position:absolute;
    overflow:hidden;
    top:0px;
    left:0;
    right:0;
    bottom:0;
    background:#000;
}

#surface, #tile-g {
    position:absolute;
    top:0;
    transform-origin:0 0;
    -ms-transform-origin:0 0;
    -webkit-transform-origin:0 0;
    -moz-transform-origin:0 0;
    -o-transform-origin:0 0;
    -moz-user-select: none;
    -webkit-user-select: none;
    -ms-user-select: none;
    user-select: none;
}

#surface {
  position: static;
}

#tile-g {
  opacity: 0.5;
}

/* About Section
------------------------------------------------------- */

.about-block {
    position: absolute;
    right:0px;
    bottom:0px;
    overflow: hidden;
    white-space: nowrap;
    text-overflow: ellipsis;
    border-radius: 0;
    opacity: .625;
    -webkit-transition: opacity 200ms;
    -moz-transition: opacity 200ms;
    transition: opacity 200ms;
}

.about-block:hover {
    opacity: 1;
}

#about {
<<<<<<< HEAD
=======
    height: 20px;
>>>>>>> 8d911a4a
    text-align: right;
    margin-right: 10px;
}

.source-switch a {
    padding: 2px 4px 4px 4px;
    border-radius: 2px;
}
.source-switch a.live {
    background: #d32232;
    color:#fff;
}

.user-list a:not(:last-child):after {
    content: ', ';
}

/* Account Information */

.account {
    float: left;
    padding: 5px 10px;
}

.account .logout {
    margin-left:10px;
    border-left: 1px solid white;
    padding-left: 10px;
}

/* typeahead dropdowns
------------------------------------------------------- */

div.typeahead {
    width:155px;
    z-index: 9999;
    display: none;
    box-shadow: 0 5px 10px 0 rgba(0,0,0,.2);
    margin-top: -1px;
    background: white;
    max-height: 180px;
    overflow: hidden;
    border: 1px solid #ccc;
}

div.typeahead a {
    height: 30px;
    line-height: 30px;
    cursor: pointer;
    display: block;
    border-top:1px solid #ccc;
    background-color: #fff;
    padding:1px 4px;
    white-space: nowrap;
}

div.typeahead a:hover,
div.typeahead a.selected  {
    background: #e1e8ff;
    color: #154dff;
}

div.typeahead a:first-child {
    border-top: 0;
}

/* Modals
------------------------------------------------------- */

.modal {
    display: inline-block;
    position:absolute;
    width: 50%;
    left: 0;
    right: 0;
    margin: auto;
    max-width: 600px;
    top: 80px;
    z-index: 3;
}

.modal .loader {
    margin-bottom: 10px;
}

.modal .content {
    margin-bottom: 40px;
}

.modal .description {
    text-align: center;
}

.modal button.close-modal {
    float:right;
    position: absolute;
    right:5px;
    top:5px;
    opacity: .5;
    -webkit-transition: opacity 100ms;
    -moz-transition: opacity 100ms;
    transition: opacity 100ms;
}

.modal button.close-modal:hover {
    background-color: transparent;
    opacity: 1;
}

.shaded {
    z-index: 2;
    position: absolute;
    height: 100%;
    width: 100%;
    overflow: auto;
}
.shaded:before {
    content:'';
    background:rgba(0,0,0,0.5);
    position:fixed;
    left:0px; right:0px; top:0px; bottom:0px;
}

.modal-section {
    padding: 20px;
}

.modal-section:first-child {
    border-radius: 4px 4px 0 0;
}

.modal-section:last-child {
    border-radius: 0 0 4px 4px;
}

.modal-section:only-child {
    border-radius: 4px;
}

.modal-section .buttons {
    padding-top: 10px;
    width: 100%;
}

.modal-section img.wiki-image {
    max-width: 100%;
    max-height: 300px;
    display: block;
}

.modal-flash .content {
    box-shadow: none;
    border-radius: 4px;
    background: #111;
    color: #eee;
}

.modal-flash .close-modal {
    display:none;
}

.loading-modal {
    text-align: center;
}

/* Splash Modal
------------------------------------------------------- */

.modal-splash {
    width: 33.3333%;
}

.logo {
    height: 100px;
    width: 100px;
    margin: 0 auto 20px auto;
    background: url(../img/logo.png) 0 0 repeat;
}

/* Commit Modal
------------------------------------------------------- */

.commit-modal a.user-info {
    display: inline-block;
}

.commit-modal .commit-info {
    margin-top: 10px;
}

.commit-modal .user-info img {
    float: left;
}

.commit-modal h3 small.count {
    margin-right: 10px;
    text-align: center;
    float: left;
    height: 12px;
    min-width: 12px;
    font-size:12px;
    line-height: 12px;
    border-radius:24px;
    padding:5px;
    background:#7092ff;
    color:#fff;
}

.commit-modal .changeset-list {
    overflow: auto;
    border:1px solid #ccc;
    background:#fff;
    max-height: 160px;
}

.commit-modal .warning-section .changeset-list  button {
    float: right;
}

.commit-section.modal-section {
    padding-bottom: 0;
}

.commit-section.modal-section:last-child { padding-bottom: 20px;}

.commit-modal .changeset-list li {
    position: relative;
    border-top:1px solid #ccc;
    padding:5px 10px;
}

.modal-section {
    padding: 20px;
}

.modal-section img.wiki-image {
    max-width: 100%;
    max-height: 300px;
    display: block;
}

.modal-flash .content {
    box-shadow: none;
    border-radius: 4px;
    background: #111;
    color: #eee;
}

.modal-flash .close-modal {
    display:none;
}

.changeset-list li span.count {
    font-size:10px;
    color:#555;
}

.changeset-list li span.count:before { content: '('; }
.changeset-list li span.count:after { content: ')'; }

.changeset-list li:first-child { border-top: 0;}

.commit-modal .changeset-comment {
    height: 60px;
    width:100%;
    /* firefox uses monospace in textareas */
    font:normal 12px/20px 'Helvetica Neue', Arial, sans-serif;
}

/* Success
------------------------------------------------------- */
a.success-action {
  display:inline-block;
  padding:10px;
  margin:10px;
}

/* Notices
------------------------------------------------------- */

.notice {
    float:left;
    width:33.333%;
    padding-right: 10px;
    text-align:center;
}

.notice .zoom-to {
    width:100%;
    height: 40px;
    border-radius: 5px;
    line-height: 40px;
    background: #fff;
    color: #000;
    opacity: 0.9;
}

.notice .zoom-to:hover {
    background: #d8e1ff;
}

.notice .zoom-to .icon {
    margin-top:10px;
    margin-right:10px;
}

.icon.zoom-in-invert {
    background-position: -240px -40px;
}

/* Tooltips
------------------------------------------------------- */

.tooltip {
    width: 200px;
    position: absolute;
    display: none;
}

.tooltip.in {
    opacity: 0.8;
    z-index: 1030;
    height: auto;
    display: block;
}

.tooltip.top {
    margin-top: -10px;
    text-align: center;
}

.tooltip.right {
    margin-left: 10px;
    text-align: left;
}

.tooltip.bottom {
    margin-top: 10px;
    text-align: center;
}

.tooltip.left {
    margin-left: -10px;
    text-align: right;
}

.tooltip-inner {
    display: inline-block;
    padding: 10px;
    font-size: 11px;
    font-weight: bold;
    background-color: white;
/*    -webkit-border-radius: 4px;
       -moz-border-radius: 4px;
            border-radius: 4px;*/
}

.tail {
    width: 200px;
    height: 400px;
    pointer-events: none;
    opacity: .8;
    margin-top: -200px;
    position: absolute;
    background: transparent;
}

.tail::after {
    content: "";
    position: absolute;
    width: 0;
    height: 0;
    border-color: transparent;
    border-style: solid;
    top: 50%;
    right: -5px;
    margin-top: -5px;
    border-left-color: white;
    border-width: 5px 0 5px 5px;
}

.tail div {
    padding: 10px;
    background: white;
    position: absolute;
    top: 180px;
    left: 0;
    right: 0;
    margin: auto;
}

.left.tail::after {
    content: "";
    position: absolute;
    width: 0;
    height: 0;
    border-color: transparent;
    border-style: solid;
    top: 50%;
    left: -5px;
    margin-top: -5px;
    border-right-color: white;
    border-width: 5px 5px 5px 0;
}

.tooltip-arrow {
    position: absolute;
    width: 0;
    height: 0;
    border-color: transparent;
    border-style: solid;
}

.tooltip.top .tooltip-arrow {
    bottom: -5px;
    left: 50%;
    margin-left: -5px;
    border-top-color: white;
    border-width: 5px 5px 0;
}

.tooltip.right .tooltip-arrow {
    top: 50%;
    left: -5px;
    margin-top: -5px;
    border-right-color: white;
    border-width: 5px 5px 5px 0;
}

.tooltip.left .tooltip-arrow {
    top: 50%;
    right: 5px;
    margin-top: -5px;
    border-left-color: white;
    border-width: 5px 0 5px 5px;
}

.tooltip.bottom .tooltip-arrow {
    top: -5px;
    left: 50%;
    margin-left: -5px;
    border-bottom-color: white;
    border-width: 0 5px 5px;
}

.Browse .tooltip {
    left: -20px !important; }
.Browse .tooltip .tooltip-arrow {
    left: 60px;
}

.tooltip .keyhint-wrap {
    padding: 5px 0 5px 0;
}

.tooltip-inner .keyhint {
    color: #222;
    font-size: 10px;
    padding: 0px 7px;
    font-weight: bold;
    display: inline-block;
    border-radius: 2px;
    border: 1px solid #CCC;
    position: relative;
    z-index: 1;
    text-align: left;
    clear: both;
}

.tooltip .keyhint .keyhint-label {
    display: inline-block;
}

.tooltip-inner .keyhint::after {
    content: "";
    position: absolute;
    border-radius: 2px;
    height: 10px;
    width: 100%;
    z-index: 0;
    bottom: -4px;
    left: -1px;
    border: 1px solid #CCC;
    border-top: 0;
}

.radial-menu-tooltip {
    background-color: rgba(255, 255, 255, 0.8);
}

.radial-menu-background {
    stroke: black;
    stroke-opacity: 0.5;
}

.radial-menu-item {
    fill: white;
    cursor: pointer;
    cursor: url(../img/cursor-pointer.png) 6 1, pointer;
}

.radial-menu-item:hover {
    fill: #ececec;
}

.radial-menu-item:active {
    fill: #ececec;
}

.radial-menu-item.disabled {
    cursor: auto;
    pointer-events: none;
    fill: rgba(255,255,255,.5);
}

.radial-menu .icon {
    pointer-events: none;
}

.lasso-box {
    fill-opacity:0.1;
    stroke: #fff;
    stroke-width: 1;
    stroke-opacity: 1;
    stroke-dasharray: 5, 5;
}

/* Media Queries
------------------------------------------------------- */

@media only screen and (max-width: 840px) {
    span.label {display: none;}
    /* override hide for save button */
    .icon.icon-pre-text { margin-right: 0px;}
    .save .label, .apply .label, .cancel .label { display: block;}
}

@media only screen and (max-height: 840px) {
}<|MERGE_RESOLUTION|>--- conflicted
+++ resolved
@@ -1231,10 +1231,6 @@
 }
 
 #about {
-<<<<<<< HEAD
-=======
-    height: 20px;
->>>>>>> 8d911a4a
     text-align: right;
     margin-right: 10px;
 }
